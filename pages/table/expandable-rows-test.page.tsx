--- conflicted
+++ resolved
@@ -1,12 +1,7 @@
 // Copyright Amazon.com, Inc. or its affiliates. All Rights Reserved.
 // SPDX-License-Identifier: Apache-2.0
-<<<<<<< HEAD
-import React, { useContext, useState } from 'react';
+import React, { useContext, useState, useEffect, useRef } from 'react';
 import Table, { TableProps } from '~components/table';
-=======
-import React, { useContext, useEffect, useRef, useState } from 'react';
-import Table from '~components/table';
->>>>>>> d3e2c615
 import Header from '~components/header';
 import SpaceBetween from '~components/space-between';
 import { EmptyState, getMatchesCountText, renderAriaLive } from './shared-configs';
@@ -34,7 +29,7 @@
 import messages from '~components/i18n/messages/all.en';
 import I18nProvider from '~components/i18n';
 import { createColumns, createPreferences, filteringProperties } from './expandable-rows/expandable-rows-configs';
-import { ariaLabels, getHeaderCounterText } from './expandable-rows/common';
+import { Instance, ariaLabels, getHeaderCounterText } from './expandable-rows/common';
 import { isEqual } from 'lodash';
 
 type LoadingState = Map<string, { pages: number; status: TableProps.LoadingStatus }>;
@@ -49,12 +44,9 @@
     groupResources: boolean;
     keepSelection: boolean;
     usePagination: boolean;
-<<<<<<< HEAD
     useProgressiveLoading: boolean;
+    useServerMock: boolean;
     emulateProgressiveLoadingError: boolean;
-=======
-    useServerMock: boolean;
->>>>>>> d3e2c615
   }>
 >;
 
@@ -66,47 +58,7 @@
     stickyColumns: { first: 0, last: 1 },
   });
 
-<<<<<<< HEAD
-  const { items, collectionProps, paginationProps, propertyFilterProps, filteredItemsCount, actions } = useCollection(
-    getScopedInstances(selectedCluster),
-    {
-      pagination: settings.usePagination ? { pageSize: preferences.pageSize } : undefined,
-      sorting: {},
-      filtering: {},
-      propertyFiltering: {
-        filteringProperties,
-        empty: <EmptyState title="No instances" subtitle="No instances to display." action={null} />,
-        noMatch: (
-          <EmptyState
-            title="No matches"
-            subtitle="We can’t find a match."
-            action={
-              <Button onClick={() => actions.setPropertyFiltering({ operation: 'and', tokens: [] })}>
-                Clear filter
-              </Button>
-            }
-          />
-        ),
-      },
-      selection: { trackBy: 'name', keepSelection: settings.keepSelection },
-      expandableRows: settings.groupResources
-        ? {
-            getId: item => item.name,
-            getParentId: item => (item.name === selectedCluster ? null : item.parentName),
-          }
-        : undefined,
-    }
-  );
-
-  // Decorate path options to only show the last node and not the full path.
-  const filteringOptions = propertyFilterProps.filteringOptions.map(option =>
-    option.propertyKey === 'path' ? { ...option, value: option.value.split(',')[0] } : option
-  );
-
-  const expandedInstances = collectionProps.expandableRows?.expandedItems ?? [];
-=======
   const tableData = useTableData();
->>>>>>> d3e2c615
 
   const columnDefinitions = createColumns({
     getInstanceProps: instance => {
@@ -135,51 +87,6 @@
     },
   });
 
-  const rootPageSize = preferences.pageSize ?? 10;
-  const nestedPageSize = 2;
-
-  // Using a special id="ROOT" for progressive loading at the root level.
-  const [loadingState, setLoadingState] = useState<LoadingState>(new Map([['ROOT', { status: 'pending', pages: 1 }]]));
-  const resetLoading = (id: string) => (state: LoadingState) => {
-    return new Map([...state, [id, { status: 'loading', pages: 0 }]]) as LoadingState;
-  };
-  const nextLoading = (id: string) => (state: LoadingState) => {
-    return new Map([...state, [id, { status: 'loading', pages: state.get(id)?.pages ?? 0 }]]) as LoadingState;
-  };
-  const nextError = (id: string) => (state: LoadingState) => {
-    return new Map([...state, [id, { status: 'error', pages: state.get(id)?.pages ?? 0 }]]) as LoadingState;
-  };
-  const nextPending = (id: string) => (state: LoadingState) => {
-    return new Map([...state, [id, { status: 'pending', pages: (state.get(id)?.pages ?? 0) + 1 }]]) as LoadingState;
-  };
-
-  const triggerLoading = (id: string) => {
-    setLoadingState(nextLoading(id));
-    setTimeout(() => setLoadingState(settings.emulateProgressiveLoadingError ? nextError(id) : nextPending(id)), 1500);
-  };
-
-  const expandableRows = collectionProps.expandableRows ? { ...collectionProps.expandableRows } : undefined;
-  if (expandableRows && settings.useProgressiveLoading) {
-    // Decorate getItemChildren to paginate nested items.
-    expandableRows.getItemChildren = item => {
-      const children = collectionProps.expandableRows!.getItemChildren(item);
-      const pages = loadingState.get(item.name)?.pages ?? 0;
-      return children.slice(0, pages * nestedPageSize);
-    };
-    // Decorate onExpandableItemToggle to trigger loading when expanded.
-    expandableRows.onExpandableItemToggle = event => {
-      collectionProps.expandableRows!.onExpandableItemToggle(event);
-      if (event.detail.expanded) {
-        triggerLoading(event.detail.item.name);
-      } else {
-        setLoadingState(resetLoading(event.detail.item.name));
-      }
-    };
-  }
-
-  const rootPages = loadingState.get('ROOT')!.pages;
-  const rootProgressiveLoading = settings.useProgressiveLoading && !settings.usePagination;
-  const paginatedItems = rootProgressiveLoading ? items.slice(0, rootPages * rootPageSize) : items;
   return (
     <I18nProvider messages={[messages]} locale="en">
       <AppLayout
@@ -190,12 +97,7 @@
         onToolsChange={({ detail: { open } }) => setToolsOpen(open)}
         content={
           <Table
-<<<<<<< HEAD
-            {...collectionProps}
-            expandableRows={expandableRows}
-=======
             {...tableData.collectionProps}
->>>>>>> d3e2c615
             stickyColumns={preferences.stickyColumns}
             resizableColumns={settings.resizableColumns}
             stickyHeader={settings.stickyHeader}
@@ -203,11 +105,7 @@
             selectionType={settings.selectionType !== 'none' ? settings.selectionType : undefined}
             stripedRows={settings.stripedRows}
             columnDefinitions={columnDefinitions}
-<<<<<<< HEAD
-            items={paginatedItems}
-=======
             items={tableData.items}
->>>>>>> d3e2c615
             ariaLabels={ariaLabels}
             wrapLines={preferences.wrapLines}
             pagination={settings.usePagination && <Pagination {...tableData.paginationProps} />}
@@ -285,21 +183,13 @@
                 filteringPlaceholder="Search databases"
               />
             }
-            getLoadingStatus={
-              settings.useProgressiveLoading
-                ? item => {
-                    if (!item) {
-                      return rootProgressiveLoading ? loadingState.get('ROOT')!.status : 'finished';
-                    } else {
-                      const children = collectionProps.expandableRows!.getItemChildren(item);
-                      const state = loadingState.get(item.name) ?? { status: 'loading', pages: 0 };
-                      return state.pages * nestedPageSize < children.length ? state.status : 'finished';
-                    }
-                  }
-                : undefined
-            }
+            getLoadingStatus={tableData.getLoadingStatus}
             renderLoaderPending={({ item }) => (
-              <Button variant="inline-link" iconName="add-plus" onClick={() => triggerLoading(item?.name ?? 'ROOT')}>
+              <Button
+                variant="inline-link"
+                iconName="add-plus"
+                onClick={() => tableData.actions.loadItems(item?.name ?? 'ROOT')}
+              >
                 {item ? `Load more items for ${item.name}` : 'Load more items'}
               </Button>
             )}
@@ -313,7 +203,9 @@
                 <Popover
                   header="Failed to load instances"
                   content={
-                    <Form actions={<Button onClick={() => triggerLoading(item?.name ?? 'ROOT')}>Retry</Button>}>
+                    <Form
+                      actions={<Button onClick={() => tableData.actions.loadItems(item?.name ?? 'ROOT')}>Retry</Button>}
+                    >
                       <Alert type="error">
                         {item
                           ? `Error occurred during loading instances for item ${item.name}. Reason: item ${item.name} not found. Refresh the page.`
@@ -335,6 +227,8 @@
 };
 
 const SERVER_DELAY = 1500;
+const ROOT_PAGE_SIZE = 10;
+const NESTED_PAGE_SIZE = 2;
 function useTableData() {
   const settings = usePageSettings();
   const delay = settings.useServerMock ? SERVER_DELAY : 0;
@@ -356,10 +250,23 @@
     selected === null ? readyInstances : readyInstances.filter(i => i.path.includes(selected));
 
   const collectionResult = useCollection(getScopedInstances(selectedCluster), {
-    pagination: settings.usePagination ? { pageSize: 10 } : undefined,
+    pagination: settings.usePagination ? { pageSize: ROOT_PAGE_SIZE } : undefined,
     sorting: {},
     filtering: {},
-    propertyFiltering: { filteringProperties },
+    propertyFiltering: {
+      filteringProperties,
+      noMatch: (
+        <EmptyState
+          title="No matches"
+          subtitle="We can’t find a match."
+          action={
+            <Button onClick={() => collectionResult.actions.setPropertyFiltering({ operation: 'and', tokens: [] })}>
+              Clear filter
+            </Button>
+          }
+        />
+      ),
+    },
     selection: { trackBy: 'name', keepSelection: settings.keepSelection },
     expandableRows: settings.groupResources
       ? {
@@ -386,10 +293,73 @@
     option => (option.propertyKey === 'path' ? { ...option, value: option.value.split(',')[0] } : option)
   );
 
+  // Using a special id="ROOT" for progressive loading at the root level.
+  const [loadingState, setLoadingState] = useState<LoadingState>(new Map([['ROOT', { status: 'pending', pages: 1 }]]));
+  const resetLoading = (id: string) => (state: LoadingState) => {
+    return new Map([...state, [id, { status: 'loading', pages: 0 }]]) as LoadingState;
+  };
+  const nextLoading = (id: string) => (state: LoadingState) => {
+    return new Map([...state, [id, { status: 'loading', pages: state.get(id)?.pages ?? 0 }]]) as LoadingState;
+  };
+  const nextError = (id: string) => (state: LoadingState) => {
+    return new Map([...state, [id, { status: 'error', pages: state.get(id)?.pages ?? 0 }]]) as LoadingState;
+  };
+  const nextPending = (id: string) => (state: LoadingState) => {
+    return new Map([...state, [id, { status: 'pending', pages: (state.get(id)?.pages ?? 0) + 1 }]]) as LoadingState;
+  };
+
+  const loadItems = (id: string) => {
+    setLoadingState(nextLoading(id));
+    setTimeout(() => setLoadingState(settings.emulateProgressiveLoadingError ? nextError(id) : nextPending(id)), delay);
+  };
+
+  const getItemChildren = collectionResult.collectionProps.expandableRows
+    ? collectionResult.collectionProps.expandableRows.getItemChildren.bind(null)
+    : undefined;
+  const onExpandableItemToggle = collectionResult.collectionProps.expandableRows
+    ? collectionResult.collectionProps.expandableRows.onExpandableItemToggle.bind(null)
+    : undefined;
+  if (collectionResult.collectionProps.expandableRows && settings.useProgressiveLoading) {
+    // Decorate getItemChildren to paginate nested items.
+    collectionResult.collectionProps.expandableRows.getItemChildren = item => {
+      const children = getItemChildren!(item);
+      const pages = loadingState.get(item.name)?.pages ?? 0;
+      return children.slice(0, pages * NESTED_PAGE_SIZE);
+    };
+    // Decorate onExpandableItemToggle to trigger loading when expanded.
+    collectionResult.collectionProps.expandableRows.onExpandableItemToggle = event => {
+      onExpandableItemToggle!(event);
+      if (event.detail.expanded) {
+        loadItems(event.detail.item.name);
+      } else {
+        setLoadingState(resetLoading(event.detail.item.name));
+      }
+    };
+  }
+
+  const rootPages = loadingState.get('ROOT')!.pages;
+  const rootProgressiveLoading = settings.useProgressiveLoading && !settings.usePagination;
+
+  const allItems = settings.useServerMock ? readyItems : memoItems;
+  const paginatedItems = rootProgressiveLoading ? allItems.slice(0, rootPages * ROOT_PAGE_SIZE) : allItems;
+
+  const getLoadingStatus = settings.useProgressiveLoading
+    ? (item: null | Instance): TableProps.LoadingStatus => {
+        const id = item ? item.name : 'ROOT';
+        const state = loadingState.get(id);
+        if (state && state.status === 'pending') {
+          const pageSize = item ? NESTED_PAGE_SIZE : ROOT_PAGE_SIZE;
+          const totalItems = item ? getItemChildren!(item).length : allItems.length;
+          return state.pages * pageSize < totalItems ? 'pending' : 'finished';
+        }
+        return state?.status ?? 'loading';
+      }
+    : undefined;
+
   return {
     ...collectionResult,
     loading: settings.useServerMock ? loading : false,
-    items: settings.useServerMock ? readyItems : memoItems,
+    items: paginatedItems,
     selectedCluster,
     actions: {
       resetClusterFilter: () => setSelectedCluster(null),
@@ -417,7 +387,9 @@
       clearSelection: () => {
         collectionResult.actions.setSelectedItems([]);
       },
+      loadItems,
     },
+    getLoadingStatus,
   };
 }
 
@@ -491,7 +463,6 @@
             Use pagination
           </Checkbox>
 
-<<<<<<< HEAD
           <Checkbox
             checked={settings.useProgressiveLoading}
             onChange={event => settings.setUrlParams({ useProgressiveLoading: event.detail.checked })}
@@ -499,13 +470,6 @@
             Use progressive loading
           </Checkbox>
 
-          <Checkbox
-            checked={settings.emulateProgressiveLoadingError}
-            onChange={event => settings.setUrlParams({ emulateProgressiveLoadingError: event.detail.checked })}
-          >
-            Emulate progressive loading error
-          </Checkbox>
-=======
           <Box margin={{ top: 'xs' }}>
             <FormField label={<Box>Selection type</Box>}>
               <Select
@@ -522,7 +486,6 @@
               />
             </FormField>
           </Box>
->>>>>>> d3e2c615
         </FormField>
 
         <FormField label="Mock server settings">
@@ -531,6 +494,13 @@
             onChange={event => settings.setUrlParams({ useServerMock: event.detail.checked })}
           >
             Use server mock
+          </Checkbox>
+
+          <Checkbox
+            checked={settings.emulateProgressiveLoadingError}
+            onChange={event => settings.setUrlParams({ emulateProgressiveLoadingError: event.detail.checked })}
+          >
+            Emulate progressive loading error
           </Checkbox>
         </FormField>
       </SpaceBetween>
