--- conflicted
+++ resolved
@@ -1,6 +1,8 @@
 // Copyright Amazon.com, Inc. or its affiliates. All Rights Reserved.
 // SPDX-License-Identifier: Apache-2.0
-import React from 'react';
+import React, { useRef } from 'react';
+
+import { useCurrentMode } from '@cloudscape-design/component-toolkit/internal';
 
 import { Alert as CloudscapeAlert, Button, SpaceBetween } from '~components';
 
@@ -66,15 +68,12 @@
 }
 
 function CustomAlert({ children, type, dismissible, action }: CustomAlertProps) {
-<<<<<<< HEAD
-=======
   const mode = useCurrentMode(useRef(document.body));
   const background = backgrounds[mode][type];
   const borderColor = borderColors[mode][type];
   const borderWidth = borderWidths[type];
   const color = colors[mode];
   const iconColor = iconColors[mode][type];
->>>>>>> 690963c4
   return (
     <CloudscapeAlert
       dismissible={dismissible}
@@ -83,11 +82,11 @@
       i18nStrings={i18nStrings}
       style={{
         root: {
-          background: getBackground(type),
-          borderColor: getBorderColor(type),
+          background,
+          borderColor,
           borderRadius: '8px',
-          borderWidth: getBorderWidth(type),
-          color: getColor(),
+          borderWidth,
+          color,
           focusRing: {
             borderColor: palette.red60,
             borderRadius: '4px',
@@ -98,7 +97,11 @@
           color: iconColor,
         },
         dismissButton: {
-          color: getDismissButtonColor(type),
+          color: {
+            default: dismissButtonColors[mode][type].default,
+            hover: dismissButtonColors[mode][type].hover,
+            active: dismissButtonColors[mode][type].active,
+          },
           focusRing: {
             borderColor: palette.red60,
             borderRadius: '4px',
@@ -112,44 +115,48 @@
   );
 }
 
-function getBackground(type: string) {
-  const backgrounds = {
-    info: `light-dark(${palette.blue80}, ${palette.blue40})`,
-    success: `light-dark(${palette.green80}, ${palette.green20})`,
-    error: `light-dark(${palette.red80}, ${palette.red30})`,
-    warning: `light-dark(${palette.teal90}, ${palette.teal20})`,
-  };
-  return backgrounds[type as keyof typeof backgrounds];
-}
-
-function getColor() {
-  return `light-dark(${palette.neutral10}, ${palette.neutral100})`;
-}
-
-function getBorderColor(type: string) {
-  const borderColors = {
-    info: `light-dark(${palette.neutral80}, ${palette.neutral20})`,
-    success: `light-dark(${palette.green80}, ${palette.green30})`,
-    error: `light-dark(${palette.blue90}, ${palette.red60})`,
-    warning: `light-dark(${palette.orange80}, ${palette.orange40})`,
-  };
-  return borderColors[type as keyof typeof borderColors];
-}
-
-function getBorderWidth(type: string) {
-  const borderWidths = {
-    info: '4px',
-    success: '0px',
-    error: '6px',
-    warning: '0px',
-  };
-  return borderWidths[type as keyof typeof borderWidths];
-}
-
-<<<<<<< HEAD
-function getDismissButtonColor(type: string) {
-  const dismissButtonColors = {
-=======
+const backgrounds = {
+  light: {
+    info: palette.blue80,
+    success: palette.green80,
+    error: palette.red80,
+    warning: palette.teal90,
+  },
+  dark: {
+    info: palette.blue40,
+    success: palette.green20,
+    error: palette.red30,
+    warning: palette.teal20,
+  },
+};
+
+const colors = {
+  light: palette.neutral10,
+  dark: palette.neutral100,
+};
+
+const borderColors = {
+  light: {
+    info: palette.neutral80,
+    success: palette.green80,
+    error: palette.blue90,
+    warning: palette.orange80,
+  },
+  dark: {
+    info: palette.neutral20,
+    success: palette.green30,
+    error: palette.red60,
+    warning: palette.orange40,
+  },
+};
+
+const borderWidths = {
+  info: '4px',
+  success: '0px',
+  error: '6px',
+  warning: '0px',
+};
+
 const iconColors = {
   light: {
     info: palette.orange80,
@@ -189,27 +196,25 @@
     },
   },
   dark: {
->>>>>>> 690963c4
     info: {
-      default: `light-dark(${palette.green60}, ${palette.neutral40})`,
-      hover: `light-dark(${palette.neutral80}, ${palette.neutral20})`,
-      active: `light-dark(${palette.neutral90}, ${palette.neutral10})`,
+      default: palette.neutral40,
+      hover: palette.neutral20,
+      active: palette.neutral10,
     },
     success: {
-      default: `light-dark(${palette.green60}, ${palette.green30})`,
-      hover: `light-dark(${palette.green80}, ${palette.green20})`,
-      active: `light-dark(${palette.green90}, ${palette.green10})`,
+      default: palette.green30,
+      hover: palette.green20,
+      active: palette.green10,
     },
     error: {
-      default: `light-dark(${palette.red60}, ${palette.red60})`,
-      hover: `light-dark(${palette.red60}, ${palette.red20})`,
-      active: `light-dark(${palette.red80}, ${palette.red10})`,
+      default: palette.red60,
+      hover: palette.red20,
+      active: palette.red10,
     },
     warning: {
-      default: `light-dark(${palette.orange60}, ${palette.orange40})`,
-      hover: `light-dark(${palette.orange80}, ${palette.orange20})`,
-      active: `light-dark(${palette.orange90}, ${palette.orange10})`,
-    },
-  };
-  return dismissButtonColors[type as keyof typeof dismissButtonColors];
-}+      default: palette.orange40,
+      hover: palette.orange20,
+      active: palette.orange10,
+    },
+  },
+};