// Copyright Amazon.com, Inc. or its affiliates. All Rights Reserved.
// SPDX-License-Identifier: Apache-2.0
import React from 'react';

import { Button as CloudscapeButton, SpaceBetween } from '~components';

import { palette } from '../app/themes/style-api';
import ScreenshotArea from '../utils/screenshot-area';

export default function CustomButtonTypes() {
  return (
    <ScreenshotArea disableAnimations={true}>
      <h1>Custom Button Types</h1>

      <SpaceBetween direction="horizontal" size="m">
        <CustomButton colorTheme="default" variation="primary" id="default">
          Default
        </CustomButton>
        <CustomButton colorTheme="success" variation="primary">
          Success
        </CustomButton>
        <CustomButton colorTheme="error" variation="primary">
          Error
        </CustomButton>
        <CustomButton colorTheme="info" variation="primary">
          Info
        </CustomButton>
        <CustomButton colorTheme="warning" variation="primary">
          Warning
        </CustomButton>
        <CustomButton colorTheme="success" variation="primary" isDisabled={true}>
          isDisabled
        </CustomButton>
        <CustomButton colorTheme="success" variation="primary" isLoading={true}>
          isLoading
        </CustomButton>
      </SpaceBetween>
    </ScreenshotArea>
  );
}

interface CustomButtonProps {
  children?: React.ReactNode;
  colorTheme: 'default' | 'error' | 'info' | 'warning' | 'success';
  id?: string;
  isDisabled?: boolean;
  isLoading?: boolean;
  onClick?: any;
  variation: 'primary';
}

function CustomButton({ children, colorTheme, id, isDisabled, isLoading, onClick, variation }: CustomButtonProps) {
  return (
    <CloudscapeButton
      data-testid={id}
      disabled={isDisabled}
      loading={isLoading}
      onClick={onClick}
      variant={variation}
      style={{
        root: {
          background: getBackground(colorTheme),
          borderRadius: '4px',
          borderWidth: '0px',
          color: getColor(),
          focusRing: getFocusRing(),
          paddingBlock: '12px',
          paddingInline: '16px',
<<<<<<< HEAD
          boxShadow: boxShadows[mode][colorTheme],
=======
          boxShadow: getBoxShadow(colorTheme),
>>>>>>> b6155d15
        },
      }}
    >
      <span style={{ fontSize: '16px' }}>{children}</span>
    </CloudscapeButton>
  );
}

function getBackground(colorTheme: string) {
  const backgrounds = {
    default: {
      active: `light-dark(${palette.teal100}, ${palette.teal10})`,
      default: `light-dark(${palette.teal80}, ${palette.teal30})`,
      disabled: `light-dark(${palette.neutral40}, ${palette.neutral80})`,
      hover: `light-dark(${palette.teal90}, ${palette.teal20})`,
    },
    error: {
      active: `light-dark(${palette.red100}, ${palette.red10})`,
      default: `light-dark(${palette.red80}, ${palette.red30})`,
      disabled: `light-dark(${palette.neutral40}, ${palette.neutral80})`,
      hover: `light-dark(${palette.red90}, ${palette.red20})`,
    },
    info: {
      active: `light-dark(${palette.blue100}, ${palette.blue10})`,
      default: `light-dark(${palette.blue80}, ${palette.blue40})`,
      disabled: `light-dark(${palette.neutral40}, ${palette.neutral80})`,
      hover: `light-dark(${palette.blue90}, ${palette.blue20})`,
    },
    success: {
      active: `light-dark(${palette.green100}, ${palette.green10})`,
      default: `light-dark(${palette.green80}, ${palette.green30})`,
      disabled: `light-dark(${palette.neutral40}, ${palette.neutral80})`,
      hover: `light-dark(${palette.green90}, ${palette.green20})`,
    },
    warning: {
      active: `light-dark(${palette.orange100}, ${palette.orange10})`,
      default: `light-dark(${palette.orange80}, ${palette.orange40})`,
      disabled: `light-dark(${palette.neutral40}, ${palette.neutral80})`,
      hover: `light-dark(${palette.orange90}, ${palette.orange20})`,
    },
  };
  return backgrounds[colorTheme as keyof typeof backgrounds];
}

function getColor() {
  return {
    active: `light-dark(${palette.neutral10}, ${palette.neutral100})`,
    default: `light-dark(${palette.neutral10}, ${palette.neutral100})`,
    hover: `light-dark(${palette.neutral10}, ${palette.neutral100})`,
    disabled: `light-dark(${palette.neutral60}, ${palette.neutral60})`,
  };
}

function getFocusRing() {
  return {
    borderColor: 'light-dark(rgb(0, 64, 77), rgb(233, 249, 252))',
    borderWidth: '2px',
  };
}

function getBoxShadow(colorTheme: string) {
  const shadowColors = {
    default: {
      light: { base: 'rgba(0, 128, 128, 0.2)', active: 'rgba(0, 128, 128, 0.3)', hover: 'rgba(0, 128, 128, 0.25)' },
      dark: { base: 'rgba(0, 255, 255, 0.3)', active: 'rgba(0, 255, 255, 0.4)', hover: 'rgba(0, 255, 255, 0.35)' },
    },
    error: {
      light: { base: 'rgba(255, 0, 0, 0.2)', active: 'rgba(255, 0, 0, 0.3)', hover: 'rgba(255, 0, 0, 0.25)' },
      dark: {
        base: 'rgba(255, 100, 100, 0.3)',
        active: 'rgba(255, 100, 100, 0.4)',
        hover: 'rgba(255, 100, 100, 0.35)',
      },
    },
    info: {
      light: { base: 'rgba(0, 0, 255, 0.2)', active: 'rgba(0, 0, 255, 0.3)', hover: 'rgba(0, 0, 255, 0.25)' },
      dark: {
        base: 'rgba(100, 100, 255, 0.3)',
        active: 'rgba(100, 100, 255, 0.4)',
        hover: 'rgba(100, 100, 255, 0.35)',
      },
    },
    success: {
      light: { base: 'rgba(0, 255, 0, 0.2)', active: 'rgba(0, 255, 0, 0.3)', hover: 'rgba(0, 255, 0, 0.25)' },
      dark: {
        base: 'rgba(100, 255, 100, 0.3)',
        active: 'rgba(100, 255, 100, 0.4)',
        hover: 'rgba(100, 255, 100, 0.35)',
      },
    },
    warning: {
      light: { base: 'rgba(255, 165, 0, 0.2)', active: 'rgba(255, 165, 0, 0.3)', hover: 'rgba(255, 165, 0, 0.25)' },
      dark: {
        base: 'rgba(255, 200, 100, 0.3)',
        active: 'rgba(255, 200, 100, 0.4)',
        hover: 'rgba(255, 200, 100, 0.35)',
      },
    },
<<<<<<< HEAD
  },
};

const colors = {
  light: {
    active: palette.neutral10,
    default: palette.neutral10,
    hover: palette.neutral10,
    disabled: palette.neutral60,
  },
  dark: {
    active: palette.neutral100,
    default: palette.neutral100,
    hover: palette.neutral100,
    disabled: palette.neutral60,
  },
};

const focusRings = {
  light: {
    borderColor: 'rgb(0, 64, 77)',
    borderWidth: '2px',
    boxShadow: '0 0 8px rgb(0, 64, 77)',
  },
  dark: {
    borderColor: 'rgb(233, 249, 252)',
    borderWidth: '2px',
    boxShadow: '0 0 8px rgb(233, 249, 252)',
  },
};

const boxShadows = {
  light: {
    default: {
      active: '0 4px 8px rgba(0, 128, 128, 0.3)',
      default: '0 2px 4px rgba(0, 128, 128, 0.2)',
      disabled: 'none',
      hover: '0 6px 12px rgba(0, 128, 128, 0.25)',
    },
    error: {
      active: '0 4px 8px rgba(255, 0, 0, 0.3)',
      default: '0 2px 4px rgba(255, 0, 0, 0.2)',
      disabled: 'none',
      hover: '0 6px 12px rgba(255, 0, 0, 0.25)',
    },
    info: {
      active: '0 4px 8px rgba(0, 0, 255, 0.3)',
      default: '0 2px 4px rgba(0, 0, 255, 0.2)',
      disabled: 'none',
      hover: '0 6px 12px rgba(0, 0, 255, 0.25)',
    },
    success: {
      active: '0 4px 8px rgba(0, 255, 0, 0.3)',
      default: '0 2px 4px rgba(0, 255, 0, 0.2)',
      disabled: 'none',
      hover: '0 6px 12px rgba(0, 255, 0, 0.25)',
    },
    warning: {
      active: '0 4px 8px rgba(255, 165, 0, 0.3)',
      default: '0 2px 4px rgba(255, 165, 0, 0.2)',
      disabled: 'none',
      hover: '0 6px 12px rgba(255, 165, 0, 0.25)',
    },
  },
  dark: {
    default: {
      active: '0 4px 8px rgba(0, 255, 255, 0.4)',
      default: '0 2px 4px rgba(0, 255, 255, 0.3)',
      disabled: 'none',
      hover: '0 6px 12px rgba(0, 255, 255, 0.35)',
    },
    error: {
      active: '0 4px 8px rgba(255, 100, 100, 0.4)',
      default: '0 2px 4px rgba(255, 100, 100, 0.3)',
      disabled: 'none',
      hover: '0 6px 12px rgba(255, 100, 100, 0.35)',
    },
    info: {
      active: '0 4px 8px rgba(100, 100, 255, 0.4)',
      default: '0 2px 4px rgba(100, 100, 255, 0.3)',
      disabled: 'none',
      hover: '0 6px 12px rgba(100, 100, 255, 0.35)',
    },
    success: {
      active: '0 4px 8px rgba(100, 255, 100, 0.4)',
      default: '0 2px 4px rgba(100, 255, 100, 0.3)',
      disabled: 'none',
      hover: '0 6px 12px rgba(100, 255, 100, 0.35)',
    },
    warning: {
      active: '0 4px 8px rgba(255, 200, 100, 0.4)',
      default: '0 2px 4px rgba(255, 200, 100, 0.3)',
      disabled: 'none',
      hover: '0 6px 12px rgba(255, 200, 100, 0.35)',
    },
  },
};
=======
  };
  const color = shadowColors[colorTheme as keyof typeof shadowColors];
  return {
    active: `0 4px 8px light-dark(${color.light.active}, ${color.dark.active})`,
    default: `0 2px 4px light-dark(${color.light.base}, ${color.dark.base})`,
    disabled: 'none',
    hover: `0 6px 12px light-dark(${color.light.hover}, ${color.dark.hover})`,
  };
}
>>>>>>> b6155d15
<|MERGE_RESOLUTION|>--- conflicted
+++ resolved
@@ -66,11 +66,7 @@
           focusRing: getFocusRing(),
           paddingBlock: '12px',
           paddingInline: '16px',
-<<<<<<< HEAD
-          boxShadow: boxShadows[mode][colorTheme],
-=======
           boxShadow: getBoxShadow(colorTheme),
->>>>>>> b6155d15
         },
       }}
     >
@@ -169,105 +165,6 @@
         hover: 'rgba(255, 200, 100, 0.35)',
       },
     },
-<<<<<<< HEAD
-  },
-};
-
-const colors = {
-  light: {
-    active: palette.neutral10,
-    default: palette.neutral10,
-    hover: palette.neutral10,
-    disabled: palette.neutral60,
-  },
-  dark: {
-    active: palette.neutral100,
-    default: palette.neutral100,
-    hover: palette.neutral100,
-    disabled: palette.neutral60,
-  },
-};
-
-const focusRings = {
-  light: {
-    borderColor: 'rgb(0, 64, 77)',
-    borderWidth: '2px',
-    boxShadow: '0 0 8px rgb(0, 64, 77)',
-  },
-  dark: {
-    borderColor: 'rgb(233, 249, 252)',
-    borderWidth: '2px',
-    boxShadow: '0 0 8px rgb(233, 249, 252)',
-  },
-};
-
-const boxShadows = {
-  light: {
-    default: {
-      active: '0 4px 8px rgba(0, 128, 128, 0.3)',
-      default: '0 2px 4px rgba(0, 128, 128, 0.2)',
-      disabled: 'none',
-      hover: '0 6px 12px rgba(0, 128, 128, 0.25)',
-    },
-    error: {
-      active: '0 4px 8px rgba(255, 0, 0, 0.3)',
-      default: '0 2px 4px rgba(255, 0, 0, 0.2)',
-      disabled: 'none',
-      hover: '0 6px 12px rgba(255, 0, 0, 0.25)',
-    },
-    info: {
-      active: '0 4px 8px rgba(0, 0, 255, 0.3)',
-      default: '0 2px 4px rgba(0, 0, 255, 0.2)',
-      disabled: 'none',
-      hover: '0 6px 12px rgba(0, 0, 255, 0.25)',
-    },
-    success: {
-      active: '0 4px 8px rgba(0, 255, 0, 0.3)',
-      default: '0 2px 4px rgba(0, 255, 0, 0.2)',
-      disabled: 'none',
-      hover: '0 6px 12px rgba(0, 255, 0, 0.25)',
-    },
-    warning: {
-      active: '0 4px 8px rgba(255, 165, 0, 0.3)',
-      default: '0 2px 4px rgba(255, 165, 0, 0.2)',
-      disabled: 'none',
-      hover: '0 6px 12px rgba(255, 165, 0, 0.25)',
-    },
-  },
-  dark: {
-    default: {
-      active: '0 4px 8px rgba(0, 255, 255, 0.4)',
-      default: '0 2px 4px rgba(0, 255, 255, 0.3)',
-      disabled: 'none',
-      hover: '0 6px 12px rgba(0, 255, 255, 0.35)',
-    },
-    error: {
-      active: '0 4px 8px rgba(255, 100, 100, 0.4)',
-      default: '0 2px 4px rgba(255, 100, 100, 0.3)',
-      disabled: 'none',
-      hover: '0 6px 12px rgba(255, 100, 100, 0.35)',
-    },
-    info: {
-      active: '0 4px 8px rgba(100, 100, 255, 0.4)',
-      default: '0 2px 4px rgba(100, 100, 255, 0.3)',
-      disabled: 'none',
-      hover: '0 6px 12px rgba(100, 100, 255, 0.35)',
-    },
-    success: {
-      active: '0 4px 8px rgba(100, 255, 100, 0.4)',
-      default: '0 2px 4px rgba(100, 255, 100, 0.3)',
-      disabled: 'none',
-      hover: '0 6px 12px rgba(100, 255, 100, 0.35)',
-    },
-    warning: {
-      active: '0 4px 8px rgba(255, 200, 100, 0.4)',
-      default: '0 2px 4px rgba(255, 200, 100, 0.3)',
-      disabled: 'none',
-      hover: '0 6px 12px rgba(255, 200, 100, 0.35)',
-    },
-  },
-};
-=======
   };
   const color = shadowColors[colorTheme as keyof typeof shadowColors];
   return {
@@ -276,5 +173,4 @@
     disabled: 'none',
     hover: `0 6px 12px light-dark(${color.light.hover}, ${color.dark.hover})`,
   };
-}
->>>>>>> b6155d15
+}