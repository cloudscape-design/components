// Copyright Amazon.com, Inc. or its affiliates. All Rights Reserved.
// SPDX-License-Identifier: Apache-2.0
import React, { useContext, useEffect, useMemo, useRef, useState } from 'react';
import SpaceBetween from '~components/space-between';
import {
  AppLayout,
  Button,
  ButtonDropdown,
  ColumnLayout,
  Container,
  ContentLayout,
  FormField,
  Header,
  HelpPanel,
  Icon,
  Input,
  Link,
  RadioGroup,
  Select,
  StatusIndicator,
} from '~components';
import styles from './styles.scss';
import { id as generateId, generateItems, Instance, InstanceState } from '../table/generate-data';
import AppContext, { AppContextType } from '../app/app-context';
import {
  TableRole,
  getTableCellRoleProps,
  getTableColHeaderRoleProps,
  getTableHeaderRowRoleProps,
  getTableRoleProps,
  getTableRowRoleProps,
  getTableWrapperRoleProps,
  useGridNavigation,
} from '~components/table/table-role';
import { orderBy } from 'lodash';
import appLayoutLabels from '../app-layout/utils/labels';
import { stateToStatusIndicator } from '../table/shared-configs';

type PageContext = React.Context<
  AppContextType<{
    pageSize: number;
    tableRole: TableRole;
    actionsMode: ActionsMode;
  }>
>;

type ActionsMode = 'dropdown' | 'inline';

const tableRoleOptions = [{ value: 'table' }, { value: 'grid' }, { value: 'grid-default' }];

const actionsModeOptions = [
  { value: 'dropdown', label: 'Dropdown' },
  { value: 'inline', label: 'Inline (anti-pattern)' },
];

export default function Page() {
  const [toolsOpen, setToolsOpen] = useState(false);
  const { urlParams, setUrlParams } = useContext(AppContext as PageContext);
  const pageSize = urlParams.pageSize ?? 10;
  const tableRole = urlParams.tableRole ?? 'grid';
  const actionsMode = urlParams.actionsMode ?? 'dropdown';

  const [items, setItems] = useState(generateItems(25));

  useEffect(() => {
    setInterval(() => {
      setItems(prev => [...prev, ...generateItems(1)]);
    }, 10000);
  }, []);

  const columnDefinitions = [
    {
      key: 'id',
      label: 'ID',
      render: (item: Instance) => item.id,
    },
    {
      key: 'actions',
      label: 'Actions',
      render: (item: Instance) => (
        <ItemActionsCell
          mode={actionsMode}
          onDelete={() => setItems(prev => prev.filter(prevItem => prevItem.id !== item.id))}
          onDuplicate={() =>
            setItems(prev =>
              prev.flatMap(prevItem =>
                prevItem.id !== item.id ? [prevItem] : [prevItem, { ...prevItem, id: generateId() }]
              )
            )
          }
          onUpdate={() =>
            setItems(prev =>
              prev.map(prevItem => (prevItem.id !== item.id ? prevItem : { ...prevItem, id: generateId() }))
            )
          }
        />
      ),
    },
    {
      key: 'state',
      label: 'State',
      render: (item: Instance) => (
        <EditableStateCell
          value={item.state}
          onChange={value =>
            setItems(prev => prev.map(prevItem => (prevItem.id === item.id ? { ...prevItem, state: value } : prevItem)))
          }
        />
      ),
    },
    {
      key: 'imageId',
      label: 'Image ID',
      render: (item: Instance) => <Link>{item.imageId}</Link>,
    },
    { key: 'dnsName', label: 'DNS name', render: (item: Instance) => <DnsEditCell item={item} /> },
    { key: 'type', label: 'Type', render: (item: Instance) => item.type },
  ];

  const [sortingKey, setSortingKey] = useState<null | string>(null);
  const [sortingDirection, setSortingDirection] = useState<1 | -1>(1);

  const tableRef = useRef<HTMLTableElement>(null);

<<<<<<< HEAD
  useGridNavigation({ keyboardNavigation: true, pageSize, getTable: () => tableRef.current });
=======
  useGridNavigation({ active: tableRole === 'grid', pageSize, getTable: () => tableRef.current });
>>>>>>> 26a79ceb

  const sortedItems = useMemo(() => {
    if (!sortingKey) {
      return items;
    }
    return orderBy(items, [sortingKey], [sortingDirection === -1 ? 'desc' : 'asc']);
  }, [items, sortingKey, sortingDirection]);

  return (
    <AppLayout
      ariaLabels={appLayoutLabels}
      contentType="table"
      navigationHide={true}
      toolsOpen={toolsOpen}
      onToolsChange={event => setToolsOpen(event.detail.open)}
      tools={<GridNavigationHelpPanel />}
      content={
        <ContentLayout header={<Header variant="h1">Grid navigation with a custom table grid</Header>}>
          <Container
            disableContentPaddings={true}
            header={
              <SpaceBetween size="m">
                <ColumnLayout columns={3}>
                  <FormField label="Page size">
                    <Input
                      type="number"
                      value={pageSize.toString()}
                      onChange={event => setUrlParams({ pageSize: parseInt(event.detail.value) })}
                    />
                  </FormField>

                  <FormField label="Table role">
                    <Select
                      options={tableRoleOptions}
                      selectedOption={tableRoleOptions.find(option => option.value === tableRole) ?? null}
                      onChange={event => setUrlParams({ tableRole: event.detail.selectedOption.value as TableRole })}
                    />
                  </FormField>

                  <FormField label="Actions mode">
                    <Select
                      options={actionsModeOptions}
                      selectedOption={actionsModeOptions.find(option => option.value === actionsMode) ?? null}
                      onChange={event =>
                        setUrlParams({ actionsMode: event.detail.selectedOption.value as ActionsMode })
                      }
                    />
                  </FormField>
                </ColumnLayout>

                <Link onFollow={() => setToolsOpen(true)} data-testid="link-before">
                  How to use grid navigation?
                </Link>
              </SpaceBetween>
            }
            footer={
              <Link onFollow={() => setToolsOpen(true)} data-testid="link-after">
                How to use grid navigation?
              </Link>
            }
          >
            <div className={styles['custom-table']} {...getTableWrapperRoleProps({ tableRole, isScrollable: false })}>
              <table
                ref={tableRef}
                className={styles['custom-table-table']}
                {...getTableRoleProps({
                  tableRole,
                  totalItemsCount: items.length,
                  totalColumnsCount: columnDefinitions.length,
                })}
              >
                <thead>
                  <tr {...getTableHeaderRowRoleProps({ tableRole })}>
                    {columnDefinitions.map((column, colIndex) => (
                      <th
                        key={column.key}
                        className={styles['custom-table-cell']}
                        {...getTableColHeaderRoleProps({ tableRole, colIndex })}
                      >
                        <div style={{ display: 'flex', gap: '8px', flexWrap: 'nowrap' }}>
                          <button
                            className={styles['custom-table-sorting-header']}
                            onClick={() => {
                              if (sortingKey !== column.key) {
                                setSortingKey(column.key);
                                setSortingDirection(-1);
                              } else {
                                setSortingDirection(prev => (prev === 1 ? -1 : 1));
                              }
                            }}
                          >
                            {column.label}
                          </button>
                          {sortingKey === column.key && sortingDirection === -1 && <Icon name="angle-down" />}
                          {sortingKey === column.key && sortingDirection === 1 && <Icon name="angle-up" />}
                        </div>
                      </th>
                    ))}
                  </tr>
                </thead>
                <tbody>
                  {sortedItems.map((item, rowIndex) => (
                    <tr key={item.id} {...getTableRowRoleProps({ tableRole, rowIndex, firstIndex: 0 })}>
                      {columnDefinitions.map((column, colIndex) => (
                        <td
                          key={column.key}
                          className={styles['custom-table-cell']}
                          {...getTableCellRoleProps({ tableRole, colIndex })}
                        >
                          {column.render(item)}
                        </td>
                      ))}
                    </tr>
                  ))}
                </tbody>
              </table>
            </div>
          </Container>
        </ContentLayout>
      }
    />
  );
}

function ItemActionsCell({
  onDelete,
  onDuplicate,
  onUpdate,
  mode,
}: {
  onDelete: () => void;
  onDuplicate: () => void;
  onUpdate: () => void;
  mode: ActionsMode;
}) {
  if (mode === 'dropdown') {
    return (
      <div style={{ display: 'flex', justifyContent: 'center' }}>
        <ButtonDropdown
          ariaLabel="Item actions"
          variant="inline-icon"
          items={[
            { id: 'delete', text: 'Delete' },
            { id: 'duplicate', text: 'Duplicate' },
            { id: 'update', text: 'Update' },
          ]}
          onItemClick={event => {
            switch (event.detail.id) {
              case 'delete':
                return onDelete();
              case 'duplicate':
                return onDuplicate();
              case 'update':
                return onUpdate();
            }
          }}
          expandToViewport={true}
        />
      </div>
    );
  }
  return (
    <div style={{ display: 'flex', gap: '8px', flexWrap: 'nowrap' }}>
      <Button variant="inline-icon" iconName="remove" ariaLabel="Delete item" onClick={onDelete} />
      <Button variant="inline-icon" iconName="copy" ariaLabel="Duplicate item" onClick={onDuplicate} />
      <Button variant="inline-icon" iconName="refresh" ariaLabel="Update item" onClick={onUpdate} />
    </div>
  );
}

function DnsEditCell({ item }: { item: Instance }) {
  const [active, setActive] = useState(false);
  const [value, setValue] = useState(item.dnsName ?? '');
  const dialogRef = useRef<HTMLDivElement>(null);
  return !active ? (
    <div
      role="button"
      tabIndex={0}
      aria-label="Edit DNS name"
      onClick={() => setActive(true)}
      onKeyDown={event => {
        if (event.key === 'Enter' || event.key === 'F2') {
          setActive(true);
        }
      }}
    >
      {item.dnsName}
    </div>
  ) : (
    <div
      ref={dialogRef}
      role="dialog"
      aria-label="Edit DND name"
      onBlur={event => {
        if (!dialogRef.current!.contains(event.relatedTarget)) {
          setActive(false);
        }
      }}
      onKeyDown={event => {
        if (event.key === 'Enter' || event.key === 'Escape' || event.key === 'F2') {
          setActive(false);
        }
      }}
      style={{ display: 'flex', gap: '8px', flexWrap: 'nowrap' }}
    >
      <Input autoFocus={true} value={value} onChange={event => setValue(event.detail.value)} />
      <Button iconName="check" onClick={() => setActive(false)} />
      <Button iconName="close" onClick={() => setActive(false)} />
    </div>
  );
}

function EditableStateCell({ value, onChange }: { value: InstanceState; onChange: (value: InstanceState) => void }) {
  const [active, setActive] = useState(false);
  const dialogRef = useRef<HTMLDivElement>(null);

  if (!active) {
    return value === 'TERMINATED' ? (
      <StatusIndicator {...stateToStatusIndicator[value]} />
    ) : (
      <button className={styles['status-trigger-button']} onClick={() => setActive(true)}>
        <StatusIndicator {...stateToStatusIndicator[value]} />
      </button>
    );
  }

  return (
    <div
      ref={dialogRef}
      role="dialog"
      aria-label="Set control value dialog"
      onBlur={event => {
        if (!dialogRef.current?.contains(event.relatedTarget)) {
          setActive(false);
        }
      }}
      onKeyDown={event => {
        if (event.key === 'Escape' || event.key === 'F2' || event.key === ' ') {
          event.preventDefault();
          setActive(false);
        }
      }}
    >
      <RadioGroup
        items={[
          {
            value: 'RUNNING',
            label: 'Start',
          },
          {
            value: 'PENDING',
            label: 'Suspend',
          },
          {
            value: 'STOPPING',
            label: 'Stop',
          },
          {
            value: 'TERMINATING',
            label: 'Terminate',
          },
        ]}
        onChange={({ detail }) => onChange(detail.value as InstanceState)}
        value={value}
      />
    </div>
  );
}

function GridNavigationHelpPanel() {
  return (
    <HelpPanel header={<Header variant="h2">Grid navigation</Header>}>
      <p>
        Grid tables offer better efficient navigation for keyboard users. The navigation intercepts keyboard commands to
        focus table cells and focusable cell content using arrow keys and other key combinations. Here is the full list
        of commands to move item focus:
      </p>
      <ul>
        <li>
          <b>Arrow Up</b> (one item up)
        </li>
        <li>
          <b>Arrow Down</b> (one item down)
        </li>
        <li>
          <b>Arrow Left</b> (one item to the left)
        </li>
        <li>
          <b>Arrow Right</b> (one item to the right)
        </li>
        <li>
          <b>Page Up</b> (one page up)
        </li>
        <li>
          <b>Page Down</b> (one page down)
        </li>
        <li>
          <b>Home</b> (to the first item in the row)
        </li>
        <li>
          <b>End</b> (to the last item in the row)
        </li>
        <li>
          <b>Control+Home</b> (to the first item in the grid)
        </li>
        <li>
          <b>Control+End</b> (to the last item in the grid)
        </li>
      </ul>
    </HelpPanel>
  );
}<|MERGE_RESOLUTION|>--- conflicted
+++ resolved
@@ -122,11 +122,7 @@
 
   const tableRef = useRef<HTMLTableElement>(null);
 
-<<<<<<< HEAD
-  useGridNavigation({ keyboardNavigation: true, pageSize, getTable: () => tableRef.current });
-=======
   useGridNavigation({ active: tableRole === 'grid', pageSize, getTable: () => tableRef.current });
->>>>>>> 26a79ceb
 
   const sortedItems = useMemo(() => {
     if (!sortingKey) {
