--- conflicted
+++ resolved
@@ -9,11 +9,7 @@
 import PropertyFilter, { PropertyFilterProps } from '~components/property-filter';
 import Popover from '~components/popover';
 import Button from '~components/button';
-<<<<<<< HEAD
-import { i18nStrings as propertyFilterI18n } from '../property-filter/common-properties';
-=======
 import { i18nStrings as propertyFilterI18n } from '../property-filter/common-props';
->>>>>>> 48d8fc51
 import { range } from 'lodash';
 import AppContext, { AppContextType } from '../app/app-context';
 import { SampleDropdown, SampleModal } from './common';
