// Copyright Amazon.com, Inc. or its affiliates. All Rights Reserved.
// SPDX-License-Identifier: Apache-2.0
import React, { useState, useRef, useContext } from 'react';
import range from 'lodash/range';

import PropertyFilter from '~components/property-filter';
import { PropertyFilterProps } from '~components/property-filter/interfaces';

import AppContext, { AppContextType } from '../app/app-context';
import ScreenshotArea from '../utils/screenshot-area';
<<<<<<< HEAD
import { i18nStrings } from './common-properties';
=======
import { i18nStrings } from './common-props';
>>>>>>> 48d8fc51

type PropertyFilterDemoContext = React.Context<
  AppContextType<{
    token: string;
    asyncProperties: boolean;
  }>
>;

const filteringProperties = [
  {
    key: 'property',
    operators: ['=', '!=', '>', '<', '<=', '>='],
    propertyLabel: 'label',
    groupValuesLabel: `Label values`,
  },
] as const;
const serverFilteringOptions = range(1000).map(value => ({
  propertyKey: 'property',
  value: value + '',
}));

interface ExtendedWindow {
  loadItemsCalls: PropertyFilterProps.LoadItemsDetail[];
}
declare let window: ExtendedWindow;
window.loadItemsCalls = [];

const fetchOptions = async () => {
  await new Promise(resolve => setTimeout(() => resolve(''), 100));
  return serverFilteringOptions;
};

export default function () {
  const { urlParams } = useContext(AppContext as PropertyFilterDemoContext);
  const [query, setQuery] = useState<PropertyFilterProps['query']>({
    tokens: [
      urlParams.token === 'freeText'
        ? ({ operator: ':', value: '1' } as const)
        : ({ propertyKey: 'property', operator: ':', value: '1' } as const),
    ],
    operation: 'and',
  });
  const request = useRef<{
    filteringText: string;
    filteringProperty?: PropertyFilterProps.FilteringProperty;
    filteringOperator?: PropertyFilterProps.ComparisonOperator;
  }>();
  const [filteringOptions, setFilteringOptions] = useState<PropertyFilterProps['filteringOptions']>([]);
  const [status, setStatus] = useState<PropertyFilterProps['filteringStatusType']>('pending');
  const fetchData = async (
    filteringText: string,
    filteringProperty?: PropertyFilterProps.FilteringProperty,
    filteringOperator?: PropertyFilterProps.ComparisonOperator
  ) => {
    const items = await fetchOptions();
    if (
      !request.current ||
      request.current.filteringText !== filteringText ||
      request.current.filteringProperty !== filteringProperty ||
      request.current.filteringOperator !== filteringOperator
    ) {
      // there is another request in progress, discard the result of this one
      return;
    }
    setStatus('finished');
    setFilteringOptions(items);
  };

  const handleLoadItems = ({ detail }: { detail: PropertyFilterProps.LoadItemsDetail }) => {
    const { filteringProperty, filteringOperator, filteringText, firstPage, samePage } = detail;
    window.loadItemsCalls.push({
      filteringText,
      samePage,
      firstPage,
      ...(filteringProperty
        ? {
            filteringProperty,
          }
        : {}),
      ...(filteringOperator ? { filteringOperator } : {}),
    });
    setStatus('loading');
    request.current = {
      filteringProperty,
      filteringOperator,
      filteringText,
    };
    fetchData(filteringText, filteringProperty, filteringOperator);
  };

  return (
    <>
      <h1>Integration tests fixture for async loading suggestions</h1>
      <ScreenshotArea disableAnimations={true}>
        <PropertyFilter
          i18nStrings={i18nStrings}
          query={query}
          onChange={e => setQuery(e.detail)}
          filteringProperties={filteringProperties}
          filteringOptions={filteringOptions}
          filteringStatusType={status}
          filteringLoadingText={'loading text'}
          filteringErrorText={'error text'}
          filteringRecoveryText={'recovery text'}
          filteringFinishedText={'finished text'}
          onLoadItems={handleLoadItems}
          asyncProperties={urlParams.asyncProperties}
          virtualScroll={true}
        />
      </ScreenshotArea>
    </>
  );
}<|MERGE_RESOLUTION|>--- conflicted
+++ resolved
@@ -8,11 +8,7 @@
 
 import AppContext, { AppContextType } from '../app/app-context';
 import ScreenshotArea from '../utils/screenshot-area';
-<<<<<<< HEAD
-import { i18nStrings } from './common-properties';
-=======
 import { i18nStrings } from './common-props';
->>>>>>> 48d8fc51
 
 type PropertyFilterDemoContext = React.Context<
   AppContextType<{
