// Copyright Amazon.com, Inc. or its affiliates. All Rights Reserved.
// SPDX-License-Identifier: Apache-2.0
import React from 'react';
import PropertyFilter from '~components/property-filter';
import ScreenshotArea from '../utils/screenshot-area';
import { PropertyFilterProps } from '~components/property-filter/interfaces';
import { columnDefinitions, i18nStrings, filteringProperties as commonFilteringProperties } from './common-props';

const filteringProperties: readonly PropertyFilterProps.FilteringProperty[] = columnDefinitions.map(def => ({
  key: def.id,
  operators: def.type === 'text' ? ['=', '!=', ':', '!:'] : ['=', '!=', '>', '<', '<=', '>='],
  propertyLabel: def.propertyLabel,
  groupValuesLabel: `${def.propertyLabel} values`,
}));

export default function () {
  return (
    <>
      <h1>Strings wrapping screenshot page</h1>
      <ScreenshotArea disableAnimations={true} style={{ height: '1000px' }}>
        <PropertyFilter
          className="property-filter-overflow"
          query={{
            tokens: [
              {
                operator: ':',
                value: 'filtering token',
              },
            ],
            operation: 'and',
          }}
          onChange={() => {}}
          filteringProperties={filteringProperties}
          filteringOptions={[]}
          virtualScroll={true}
          countText="5 matches"
          i18nStrings={{
            ...i18nStrings,
            editTokenHeader: 'Edit filter editTokenHeadereditTokenHeadereditTokenHeadereditTokenHeader',
            propertyText: 'Property propertyTextpropertyTextpropertyTextpropertyTextpropertyText',
            operatorText: 'Operator operatorTextoperatorTextoperatorTextoperatorTextoperatorTextoperatorText',
            valueText: 'Value valuesTextvalueTextvalueTextvalueTextvalueTextvalueTextvalueTextvalueText',
            cancelActionText: 'Cancel cancelActionTextcancelActionTextcancelActionTextcancelActionText',
            applyActionText: 'Apply applyActionTextapplyActionTextapplyActionTextapplyActionText',
          }}
        />
        <PropertyFilter
          className="property-filter-default"
          query={{
            tokens: [
              { operator: ':', value: 'filtering token' },
              { operator: ':', value: 'second filtering token' },
            ],
            operation: 'and',
          }}
          onChange={() => {}}
          filteringProperties={filteringProperties}
          filteringOptions={[]}
          virtualScroll={true}
          countText="5 matches"
          i18nStrings={i18nStrings}
        />
        <PropertyFilter
<<<<<<< HEAD
          className="property-filter-custom-forms"
          query={{
            tokens: [
              { propertyKey: 'stopped', operator: '=', value: 'true' },
              { propertyKey: 'lasteventat', operator: '>', value: '2022-01-01T00:00:00' },
            ],
=======
          className="property-filter-custom-prop-boolean"
          query={{
            tokens: [{ propertyKey: 'stopped', operator: '=', value: 'true' }],
            operation: 'and',
          }}
          onChange={() => {}}
          filteringProperties={commonFilteringProperties}
          filteringOptions={[]}
          virtualScroll={true}
          countText="5 matches"
          i18nStrings={i18nStrings}
        />
        <PropertyFilter
          className="property-filter-custom-prop-datetime"
          query={{
            tokens: [{ propertyKey: 'lasteventat', operator: '>', value: '2022-01-01T00:00:00' }],
>>>>>>> c6ed1102
            operation: 'and',
          }}
          onChange={() => {}}
          filteringProperties={commonFilteringProperties}
          filteringOptions={[]}
          virtualScroll={true}
          countText="5 matches"
          i18nStrings={i18nStrings}
        />
      </ScreenshotArea>
    </>
  );
}<|MERGE_RESOLUTION|>--- conflicted
+++ resolved
@@ -61,14 +61,6 @@
           i18nStrings={i18nStrings}
         />
         <PropertyFilter
-<<<<<<< HEAD
-          className="property-filter-custom-forms"
-          query={{
-            tokens: [
-              { propertyKey: 'stopped', operator: '=', value: 'true' },
-              { propertyKey: 'lasteventat', operator: '>', value: '2022-01-01T00:00:00' },
-            ],
-=======
           className="property-filter-custom-prop-boolean"
           query={{
             tokens: [{ propertyKey: 'stopped', operator: '=', value: 'true' }],
@@ -85,7 +77,6 @@
           className="property-filter-custom-prop-datetime"
           query={{
             tokens: [{ propertyKey: 'lasteventat', operator: '>', value: '2022-01-01T00:00:00' }],
->>>>>>> c6ed1102
             operation: 'and',
           }}
           onChange={() => {}}
