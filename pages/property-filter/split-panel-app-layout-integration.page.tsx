--- conflicted
+++ resolved
@@ -13,11 +13,7 @@
 import * as toolsContent from '../app-layout/utils/tools-content';
 import labels from '../app-layout/utils/labels';
 import { allItems, TableItem } from './table.data';
-<<<<<<< HEAD
-import { columnDefinitions, i18nStrings, filteringProperties } from './common-properties';
-=======
 import { columnDefinitions, i18nStrings, filteringProperties } from './common-props';
->>>>>>> 48d8fc51
 import { useCollection } from '@cloudscape-design/collection-hooks';
 
 export default function () {
