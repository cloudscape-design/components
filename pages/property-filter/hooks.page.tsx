// Copyright Amazon.com, Inc. or its affiliates. All Rights Reserved.
// SPDX-License-Identifier: Apache-2.0
import React, { useState } from 'react';
import PropertyFilter from '~components/property-filter';
import Table from '~components/table';
import Button from '~components/button';
import Box from '~components/box';
import Header from '~components/header';
import ScreenshotArea from '../utils/screenshot-area';
import { allItems, TableItem } from './table.data';
<<<<<<< HEAD
import { columnDefinitions, i18nStrings, filteringProperties } from './common-properties';
=======
import { columnDefinitions, i18nStrings, filteringProperties } from './common-props';
>>>>>>> 48d8fc51
import { useCollection } from '@cloudscape-design/collection-hooks';

export default function () {
  const [tokenLimit, setTokenLimit] = useState<number>();
  const [hideOperations, setHideOperations] = useState<boolean>(false);
  const [disableFreeTextFiltering, setDisableFreeText] = useState<boolean>(false);
  const { items, collectionProps, actions, propertyFilterProps } = useCollection(allItems, {
    propertyFiltering: {
      empty: 'empty',
      noMatch: (
        <Box textAlign="center" color="inherit">
          <Box variant="strong" textAlign="center" color="inherit">
            No matches
          </Box>
          <Box variant="p" padding={{ bottom: 's' }} color="inherit">
            We can’t find a match.
          </Box>
          <Button
            onClick={() => actions.setPropertyFiltering({ tokens: [], operation: propertyFilterProps.query.operation })}
          >
            Clear filter
          </Button>
        </Box>
      ),
      filteringProperties,
    },
    sorting: {},
  });

  return (
    <>
      <ScreenshotArea disableAnimations={true}>
        <ul>
          <li>
            <label>
              Token limit
              <input
                type="number"
                value={tokenLimit === undefined ? '' : tokenLimit}
                onChange={e => setTokenLimit(parseInt(e.target.value))}
              />
            </label>
          </li>
          <li>
            <label>
              Toggle hideOperations
              <input type="checkbox" checked={hideOperations} onChange={() => setHideOperations(!hideOperations)} />
            </label>
          </li>
          <li>
            <label>
              Toggle disableFreeTextFiltering
              <input
                type="checkbox"
                checked={disableFreeTextFiltering}
                onChange={() => setDisableFreeText(!disableFreeTextFiltering)}
              />
            </label>
          </li>
        </ul>
        <Table<TableItem>
          header={<Header headingTagOverride={'h1'}>Instances</Header>}
          items={items}
          {...collectionProps}
          filter={
            <PropertyFilter
              {...propertyFilterProps}
              virtualScroll={true}
              countText={`${items.length} matches`}
              i18nStrings={i18nStrings}
              tokenLimit={tokenLimit}
              hideOperations={hideOperations}
              disableFreeTextFiltering={disableFreeTextFiltering}
            />
          }
          columnDefinitions={columnDefinitions}
        />
      </ScreenshotArea>
    </>
  );
}<|MERGE_RESOLUTION|>--- conflicted
+++ resolved
@@ -8,11 +8,7 @@
 import Header from '~components/header';
 import ScreenshotArea from '../utils/screenshot-area';
 import { allItems, TableItem } from './table.data';
-<<<<<<< HEAD
-import { columnDefinitions, i18nStrings, filteringProperties } from './common-properties';
-=======
 import { columnDefinitions, i18nStrings, filteringProperties } from './common-props';
->>>>>>> 48d8fc51
 import { useCollection } from '@cloudscape-design/collection-hooks';
 
 export default function () {
