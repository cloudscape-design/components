--- conflicted
+++ resolved
@@ -42,17 +42,9 @@
   borderLinkFocusRingOutline: '0',
   borderLinkFocusRingShadowSpread: '2px',
   borderWidthAlert: '2px',
-<<<<<<< HEAD
-  borderWidthField: '1px',
-  borderWidthButton: '2px',
-  borderWidthToken: '2px',
-  borderWidthPopover: '2px',
-  borderWidthDropdown: '2px',
-=======
   borderWidthButton: '2px',
   borderWidthDropdown: '2px',
   borderWidthField: '2px',
   borderWidthPopover: '2px',
   borderWidthToken: '2px',
->>>>>>> e6c589ba
 };