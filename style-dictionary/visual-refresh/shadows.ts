// Copyright Amazon.com, Inc. or its affiliates. All Rights Reserved.
// SPDX-License-Identifier: Apache-2.0
import { StyleDictionary } from '../utils/interfaces';

import { expandColorDictionary } from '../utils';

const tokens: StyleDictionary.ShadowsDictionary = {
  shadowContainer: {
    light: '0px 0px 1px 1px #e9ebed, 0px 1px 8px 2px rgba(0, 7, 22, 0.12)', // 1px grey-200 faux border
    dark: '0px 1px 8px 2px rgba(0, 7, 22, 0.6)',
  },
  shadowContainerStacked: {
    light:
      '-1px 1px 1px 0px #e9ebed, 1px 1px 1px 0px #e9ebed, 0px 9px 8px -7px rgb(0 7 22 / 12%), 8px 0px 8px -7px rgb(0 7 22 / 12%), -8px 0px 8px -7px rgb(0 7 22 / 12%)',
    dark: '0px 9px 8px -7px rgb(0 7 22 / 60%), 8px 0px 8px -7px rgb(0 7 22 / 60%), -8px 0px 8px -7px rgb(0 7 22 / 60%)',
  },
  shadowContainerActive: {
    light: '0px 1px 1px 1px #e9ebed, 0px 6px 36px #0007161a',
    dark: '0px 1px 1px 1px #192534, 0px 6px 36px #000716',
  },
  shadowDropdown: { light: '0px 4px 20px 1px rgba(0, 7, 22, 0.10)', dark: '0px 4px 20px 1px rgba(0, 7, 22, 1)' },
  shadowDropup: '{shadowDropdown}',
  shadowFlashCollapsed: '0px 4px 4px rgba(0, 0, 0, 0.25)',
  shadowFlashSticky: {
    light: '0px 6px 36px rgba(0, 7, 22, 0.10)',
    dark: '0px 6px 36px rgba(0, 7, 22, 1)',
  },
  shadowModal: '{shadowDropdown}',
  shadowPanel: {
    light: '0px 1px 1px 1px #e9ebed, 0px 6px 36px rgba(0, 7, 22, 0.10)',
    dark: '0px 1px 1px 1px #192534, 0px 6px 36px rgba(0, 7, 22, 1)', // 1px grey-750 faux border
  },
  shadowPanelToggle: { light: '0px 6px 12px 1px rgba(0, 7, 22, 0.12)', dark: '0px 6px 12px 1px rgba(0, 7, 22, 1)' },
  shadowPopover: '{shadowDropdown}',
  shadowSplitBottom: {
    light: '0px -36px 36px -36px rgba(0, 7, 22, 0.10)',
    dark: '0px -36px 36px -36px rgba(0, 7, 22, 1)',
  },
  shadowSplitSide: {
    light: '-1px 0px 1px 0px #e9ebed, -36px 6px 36px -36px rgba(0, 7, 22, 0.10)',
    dark: '-1px 0px 1px 0px #192534, -36px 6px 36px -36px rgba(0, 7, 22, 1)',
  },
  shadowSticky: '{shadowDropdown}',
  shadowStickyEmbedded: {
    light: '0px 2px 0px 0px #e9ebed, 0px 16px 16px -12px rgba(0, 7, 22, 0.10)', // 2px grey-200 faux bottom border
    dark: '0px 2px 0px 0px #414d5c, 0px 16px 16px -12px rgba(0, 7, 22, 1)', // 2px grey-600 faux bottom border
  },
<<<<<<< HEAD
  shadowStickyColumnStart: {
    light: '4px 0px 20px 1px rgba(0, 7, 22, 0.1)',
    dark: '0px 4px 20px 1px rgba(0, 7, 22, 1)',
  },
  shadowStickyColumnEnd: {
=======
  shadowStickyColumnFirst: {
    light: '4px 0px 20px 1px rgba(0, 7, 22, 0.1)',
    dark: '0px 4px 20px 1px rgba(0, 7, 22, 1)',
  },
  shadowStickyColumnLast: {
>>>>>>> 19dc32a8
    light: '-4px 0 20px 1px rgba(0, 28, 36, 0.1)',
    dark: '0px 4px 20px 1px rgba(0, 7, 22, 1)',
  },
};

const expandedTokens: StyleDictionary.ExpandedColorScopeDictionary = expandColorDictionary(tokens);

export { expandedTokens as tokens };
export const mode: StyleDictionary.ModeIdentifier = 'color';<|MERGE_RESOLUTION|>--- conflicted
+++ resolved
@@ -45,19 +45,11 @@
     light: '0px 2px 0px 0px #e9ebed, 0px 16px 16px -12px rgba(0, 7, 22, 0.10)', // 2px grey-200 faux bottom border
     dark: '0px 2px 0px 0px #414d5c, 0px 16px 16px -12px rgba(0, 7, 22, 1)', // 2px grey-600 faux bottom border
   },
-<<<<<<< HEAD
-  shadowStickyColumnStart: {
-    light: '4px 0px 20px 1px rgba(0, 7, 22, 0.1)',
-    dark: '0px 4px 20px 1px rgba(0, 7, 22, 1)',
-  },
-  shadowStickyColumnEnd: {
-=======
   shadowStickyColumnFirst: {
     light: '4px 0px 20px 1px rgba(0, 7, 22, 0.1)',
     dark: '0px 4px 20px 1px rgba(0, 7, 22, 1)',
   },
   shadowStickyColumnLast: {
->>>>>>> 19dc32a8
     light: '-4px 0 20px 1px rgba(0, 28, 36, 0.1)',
     dark: '0px 4px 20px 1px rgba(0, 7, 22, 1)',
   },
