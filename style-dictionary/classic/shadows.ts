// Copyright Amazon.com, Inc. or its affiliates. All Rights Reserved.
// SPDX-License-Identifier: Apache-2.0
import { StyleDictionary } from '../utils/interfaces';
import { tokens as parentTokens } from '../visual-refresh/shadows';
import merge from 'lodash/merge';
import { expandColorDictionary } from '../utils';

const tokens: StyleDictionary.ShadowsDictionary = {
  shadowContainer: {
    light:
      '0 1px 1px 0 rgba(0, 28, 36, 0.3), 1px 1px 1px 0 rgba(0, 28, 36, 0.15), -1px 1px 1px 0 rgba(0, 28, 36, 0.15)',
    dark: '0 1px 1px 0 rgba(0, 0, 0, 0.3), 1px 1px 1px 0 rgba(0, 0, 0, 0.3), -1px 1px 1px 0 rgba(0, 0, 0, 0.3)',
  },
  shadowContainerStacked: '{shadowContainer}',
  shadowContainerActive: {
    light: '0px 4px 8px rgba(0, 28, 36, 0.45)',
    dark: '0px 4px 8px rgba(0, 28, 36, 0.45)',
  },
  shadowDropdown: '{shadowContainer}',
  shadowDropup: {
    light:
      '0 -1px 1px 0 rgba(0, 28, 36, 0.3), 1px -1px 1px 0 rgba(0, 28, 36, 0.15), -1px -1px 1px 0 rgba(0, 28, 36, 0.15)',
    dark: '0 -1px 1px 0 rgba(0, 0, 0, 0.3), 1px -1px 1px 0 rgba(0, 0, 0, 0.3), -1px -1px 1px 0 rgba(0, 0, 0, 0.3)',
  },
  shadowFlashCollapsed: '0px 2px 2px rgba(0, 0, 0, 0.15)',
  shadowFlashSticky: '{shadowPanel}',
  shadowModal: '{shadowContainer}',
  shadowPanel: '{shadowContainer}',
  shadowPanelToggle: '{shadowPanel}',
  shadowPopover: '{shadowSticky}',
  shadowSplitBottom: {
    light: '0 -2px 1px -1px rgba(0, 28, 36, 0.15), 0 -1px 1px -1px rgba(0, 28, 36, 0.3)',
    dark: '0 -2px 1px -1px rgba(0, 0, 0, 0.3), 0 -1px 1px -1px rgba(0, 0, 0, 0.3)',
  },
  shadowSplitSide: '{shadowContainer}',
  shadowSticky: { light: '0px 1px 4px -2px rgba(0, 28, 36, 0.5)', dark: '0px 1px 4px -2px rgba(0, 0, 0, 0.5)' },
  shadowStickyEmbedded: '{shadowSticky}',
<<<<<<< HEAD
  shadowStickyColumnStart: {
    light: '4px 0 8px 0 rgba(0, 28, 36, 0.1)',
    dark: '4px 0 8px 0 rgba(0, 0, 0, 0.5)',
  },
  shadowStickyColumnEnd: {
=======
  shadowStickyColumnFirst: {
    light: '4px 0 8px 0 rgba(0, 28, 36, 0.1)',
    dark: '4px 0 8px 0 rgba(0, 0, 0, 0.5)',
  },
  shadowStickyColumnLast: {
>>>>>>> 19dc32a8
    light: '-4px 0 8px 0 rgba(0, 28, 36, 0.1)',
    dark: '-4px 0 8px 0 rgba(0, 0, 0, 0.5)',
  },
};

const expandedTokens: StyleDictionary.ExpandedColorScopeDictionary = merge(
  {},
  parentTokens,
  expandColorDictionary(tokens)
);
export { expandedTokens as tokens };
export const mode: StyleDictionary.ModeIdentifier = 'color';<|MERGE_RESOLUTION|>--- conflicted
+++ resolved
@@ -35,19 +35,11 @@
   shadowSplitSide: '{shadowContainer}',
   shadowSticky: { light: '0px 1px 4px -2px rgba(0, 28, 36, 0.5)', dark: '0px 1px 4px -2px rgba(0, 0, 0, 0.5)' },
   shadowStickyEmbedded: '{shadowSticky}',
-<<<<<<< HEAD
-  shadowStickyColumnStart: {
-    light: '4px 0 8px 0 rgba(0, 28, 36, 0.1)',
-    dark: '4px 0 8px 0 rgba(0, 0, 0, 0.5)',
-  },
-  shadowStickyColumnEnd: {
-=======
   shadowStickyColumnFirst: {
     light: '4px 0 8px 0 rgba(0, 28, 36, 0.1)',
     dark: '4px 0 8px 0 rgba(0, 0, 0, 0.5)',
   },
   shadowStickyColumnLast: {
->>>>>>> 19dc32a8
     light: '-4px 0 8px 0 rgba(0, 28, 36, 0.1)',
     dark: '-4px 0 8px 0 rgba(0, 0, 0, 0.5)',
   },
