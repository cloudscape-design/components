--- conflicted
+++ resolved
@@ -1,7 +1,6 @@
 // Copyright Amazon.com, Inc. or its affiliates. All Rights Reserved.
 // SPDX-License-Identifier: Apache-2.0
 import React, { useEffect, useRef, useState } from 'react';
-import clsx from 'clsx';
 
 import { isDevelopment } from '../internal/is-development';
 import { getBaseProps } from '../internal/base-component';
@@ -21,11 +20,8 @@
 import { useMergeRefs } from '../internal/hooks/use-merge-refs';
 import { SomeRequired } from '../internal/types';
 import { nodeBelongs } from '../internal/utils/node-belongs';
-<<<<<<< HEAD
-import { ChartWrapper } from '../internal/components/cartesian-chart/chart-wrapper';
-=======
 import { ChartWrapper } from '../internal/components/chart-wrapper';
->>>>>>> 8e2a25ea
+import clsx from 'clsx';
 
 type InternalAreaChartProps<T extends AreaChartProps.DataTypes> = SomeRequired<
   AreaChartProps<T>,
@@ -137,63 +133,9 @@
   return (
     <ChartWrapper
       ref={mergedRef}
-<<<<<<< HEAD
-      baseProps={baseProps}
-      className={styles.root}
-      fitHeight={fitHeight}
-      height={height}
-      filters={
-        showFilters ? (
-          <InternalSpaceBetween
-            size="l"
-            direction="horizontal"
-            className={clsx({ [styles['has-default-filter']]: !hideFilter })}
-          >
-            {!hideFilter && (
-              <AreaChartFilter
-                model={model}
-                filterLabel={i18nStrings.filterLabel}
-                filterPlaceholder={i18nStrings.filterPlaceholder}
-                filterSelectedAriaLabel={i18nStrings.filterSelectedAriaLabel}
-              />
-            )}
-            {additionalFilters}
-          </InternalSpaceBetween>
-        ) : null
-      }
-      chart={
-        <>
-          <ChartStatusContainer
-            isEmpty={isEmpty}
-            isNoMatch={isNoMatch}
-            showChart={showChart}
-            statusType={statusType}
-            empty={empty}
-            noMatch={noMatch}
-            loadingText={loadingText}
-            errorText={errorText}
-            recoveryText={recoveryText}
-            onRecoveryClick={onRecoveryClick}
-          />
-          {showChart && (
-            <ChartContainer
-              model={model}
-              autoWidth={setWidth}
-              detailPopoverSize={detailPopoverSize}
-              detailPopoverFooter={detailPopoverFooter}
-              xTitle={xTitle}
-              yTitle={yTitle}
-              ariaLabel={ariaLabel}
-              ariaLabelledby={ariaLabelledby}
-              ariaDescription={ariaDescription}
-              i18nStrings={i18nStrings}
-              fitHeight={fitHeight}
-            />
-          )}
-        </>
-=======
       {...baseProps}
       className={clsx(baseProps.className, styles.root)}
+      fitHeight={!!fitHeight}
       contentMinHeight={height}
       defaultFilter={
         showFilters && !hideFilter ? (
@@ -205,9 +147,7 @@
           />
         ) : null
       }
-      additionalFilters={showFilters ? additionalFilters : null}
-      reserveFilterSpace={!!reserveFilterSpace}
-      reserveLegendSpace={!!reserveLegendSpace}
+      additionalFilters={showFilters && additionalFilters}
       chartStatus={
         <ChartStatusContainer
           isEmpty={isEmpty}
@@ -223,7 +163,7 @@
         />
       }
       chart={
-        showChart ? (
+        showChart && (
           <ChartContainer
             model={model}
             autoWidth={setWidth}
@@ -235,9 +175,9 @@
             ariaLabelledby={ariaLabelledby}
             ariaDescription={ariaDescription}
             i18nStrings={i18nStrings}
+            fitHeight={fitHeight}
           />
-        ) : null
->>>>>>> 8e2a25ea
+        )
       }
       legend={
         showLegend ? (
@@ -249,11 +189,8 @@
           />
         ) : null
       }
-<<<<<<< HEAD
       reserveFilterSpace={!!reserveFilterSpace}
       reserveLegendSpace={!!reserveLegendSpace}
-=======
->>>>>>> 8e2a25ea
       onBlur={onBlur}
     />
   );
