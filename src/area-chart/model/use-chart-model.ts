--- conflicted
+++ resolved
@@ -15,11 +15,7 @@
 import { ChartModel } from './index';
 import { ChartPlotRef } from '../../internal/components/chart-plot';
 import { throttle } from '../../internal/utils/throttle';
-<<<<<<< HEAD
-=======
-import { useReaction } from '../async-store';
 import { useHeightMeasure } from '../../internal/hooks/container-queries/use-height-measure';
->>>>>>> f2dbe922
 
 const MAX_HOVER_MARGIN = 6;
 const SVG_HOVER_THROTTLE = 25;
