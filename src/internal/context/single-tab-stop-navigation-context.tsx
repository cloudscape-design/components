// Copyright Amazon.com, Inc. or its affiliates. All Rights Reserved.
// SPDX-License-Identifier: Apache-2.0

<<<<<<< HEAD
import React, { createContext, useCallback, useContext, useEffect, useRef, useState } from 'react';
=======
import { createContext, useContext, useEffect, useState } from 'react';
>>>>>>> 52331089

export type FocusableChangeHandler = (isFocusable: boolean) => void;

export interface SingleTabStopNavigationOptions {
  tabIndex?: number;
}

/**
 * Single tab stop navigation context is used together with keyboard navigation that requires a single tab stop.
 * It instructs interactive elements to override tab indices for just a single one to remain user-focusable.
 */
export const SingleTabStopNavigationContext = createContext<{
  navigationActive: boolean;
  registerFocusable(focusable: Element, handler: FocusableChangeHandler): () => void;
}>({
  navigationActive: false,
  registerFocusable: () => () => {},
});

export function useSingleTabStopNavigation(
  focusable: null | React.RefObject<Element>,
  options?: { tabIndex?: number }
) {
  const { navigationActive: contextNavigationActive, registerFocusable } = useContext(SingleTabStopNavigationContext);
  const [focusTargetActive, setFocusTargetActive] = useState(false);
<<<<<<< HEAD
  const focusTargetActivePrevious = useRef(false);

  const navigationActive = contextNavigationActive && (!options?.tabIndex || options?.tabIndex >= 0);
  const registerFocusable = useCallback(
    (focusable: FocusableDefinition, changeHandler: FocusableChangeHandler) =>
      navigationActive ? contextRegisterFocusable(focusable, changeHandler) : () => {},
    [navigationActive, contextRegisterFocusable]
  );

  useEffect(() => {
    if (focusable) {
      const changeHandler = (element: null | Element, suppressed: boolean) => {
        const isActive = focusable.current === element || suppressed;
        if (focusTargetActivePrevious.current !== isActive) {
          focusTargetActivePrevious.current = isActive;
          setFocusTargetActive(isActive);
        }
      };
      const unregister = registerFocusable(focusable, changeHandler);
=======
  const navigationDisabled = options?.tabIndex && options?.tabIndex < 0;
  const navigationActive = contextNavigationActive && !navigationDisabled;

  useEffect(() => {
    if (!navigationDisabled && focusable && focusable.current) {
      const unregister = registerFocusable(focusable.current, isFocusable => setFocusTargetActive(isFocusable));
>>>>>>> 52331089
      return () => unregister();
    }
  });

  let tabIndex = options?.tabIndex;
  if (navigationActive) {
    tabIndex = !focusTargetActive ? -1 : options?.tabIndex ?? 0;
  }

  return { navigationActive, tabIndex };
}<|MERGE_RESOLUTION|>--- conflicted
+++ resolved
@@ -1,11 +1,7 @@
 // Copyright Amazon.com, Inc. or its affiliates. All Rights Reserved.
 // SPDX-License-Identifier: Apache-2.0
 
-<<<<<<< HEAD
-import React, { createContext, useCallback, useContext, useEffect, useRef, useState } from 'react';
-=======
 import { createContext, useContext, useEffect, useState } from 'react';
->>>>>>> 52331089
 
 export type FocusableChangeHandler = (isFocusable: boolean) => void;
 
@@ -31,34 +27,12 @@
 ) {
   const { navigationActive: contextNavigationActive, registerFocusable } = useContext(SingleTabStopNavigationContext);
   const [focusTargetActive, setFocusTargetActive] = useState(false);
-<<<<<<< HEAD
-  const focusTargetActivePrevious = useRef(false);
-
-  const navigationActive = contextNavigationActive && (!options?.tabIndex || options?.tabIndex >= 0);
-  const registerFocusable = useCallback(
-    (focusable: FocusableDefinition, changeHandler: FocusableChangeHandler) =>
-      navigationActive ? contextRegisterFocusable(focusable, changeHandler) : () => {},
-    [navigationActive, contextRegisterFocusable]
-  );
-
-  useEffect(() => {
-    if (focusable) {
-      const changeHandler = (element: null | Element, suppressed: boolean) => {
-        const isActive = focusable.current === element || suppressed;
-        if (focusTargetActivePrevious.current !== isActive) {
-          focusTargetActivePrevious.current = isActive;
-          setFocusTargetActive(isActive);
-        }
-      };
-      const unregister = registerFocusable(focusable, changeHandler);
-=======
   const navigationDisabled = options?.tabIndex && options?.tabIndex < 0;
   const navigationActive = contextNavigationActive && !navigationDisabled;
 
   useEffect(() => {
     if (!navigationDisabled && focusable && focusable.current) {
       const unregister = registerFocusable(focusable.current, isFocusable => setFocusTargetActive(isFocusable));
->>>>>>> 52331089
       return () => unregister();
     }
   });
