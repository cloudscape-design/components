// Copyright Amazon.com, Inc. or its affiliates. All Rights Reserved.
// SPDX-License-Identifier: Apache-2.0
import React, { forwardRef, useImperativeHandle, useRef, useState } from 'react';
import clsx from 'clsx';

import styles from './styles.css.js';
import { useUniqueId } from '../../hooks/use-unique-id';

import { KeyCode } from '../../keycode';
import LiveRegion from '../live-region/index';
import ApplicationController, { ApplicationRef } from './application-controller';
import FocusOutline from './focus-outline';
import { Offset } from '../interfaces';
import { useInternalI18n } from '../../../i18n/context';

const DEFAULT_PLOT_FOCUS_OFFSET = 3;
const DEFAULT_ELEMENT_FOCUS_OFFSET = 3;

export interface ChartPlotRef {
  svg: SVGSVGElement;
  focusPlot(): void;
  focusApplication(): void;
}

export interface ChartPlotProps {
  width: number | string;
  height: number | string;
  transform?: string;
  offsetTop?: number;
  offsetBottom?: number;
  offsetLeft?: number;
  offsetRight?: number;
  focusOffset?: number;
  ariaLabel?: string;
  ariaLabelledby?: string;
  ariaDescription?: string;
  ariaDescribedby?: string;
  ariaRoleDescription?: string;
  activeElementKey?: null | string | number | boolean;
  activeElementRef?: React.RefObject<SVGGElement>;
  activeElementFocusOffset?: Offset;
  ariaLiveRegion?: string;
  isClickable?: boolean;
  isPrecise?: boolean;
  onClick?: (event: React.MouseEvent<SVGSVGElement>) => void;
  onMouseMove?: (event: React.MouseEvent<SVGSVGElement>) => void;
  onMouseOut?: (event: React.MouseEvent<SVGSVGElement>) => void;
  onApplicationFocus?: (event: React.FocusEvent<SVGGElement>, trigger: 'mouse' | 'keyboard') => void;
  onApplicationBlur?: (event: React.FocusEvent<SVGGElement>) => void;
  onKeyDown?: (event: React.KeyboardEvent<SVGGElement>) => void;
  onTouchStart?: (event: React.TouchEvent<SVGSVGElement>) => void;
  onTouchEnd?: (event: React.TouchEvent<SVGSVGElement>) => void;
  children: React.ReactNode;
}

/**
  An extension for the SVG to be used for charts. It includes a controller element to
  handle the focus and keyboard interactions in a way that is supported by screen readers.

  The application mimics the aria-activedescendant behavior which is unsupported by Safari. The
  activeElementRef is the pointer to the secondary-focus element and activeElementKey denotes when
  the focus transition was made.

  Alternatively, ariaLiveRegion can be used to make announcements.
*/
export default forwardRef(ChartPlot);

function ChartPlot(
  {
    width,
    height,
    transform,
    offsetTop,
    offsetBottom,
    offsetLeft,
    offsetRight,
    ariaLabel,
    ariaLabelledby,
    ariaRoleDescription,
    ariaDescription,
    ariaDescribedby,
    activeElementKey,
    activeElementRef,
    ariaLiveRegion,
    isClickable,
    isPrecise,
    children,
    onClick,
    onKeyDown,
    focusOffset = DEFAULT_PLOT_FOCUS_OFFSET,
    activeElementFocusOffset = DEFAULT_ELEMENT_FOCUS_OFFSET,
<<<<<<< HEAD
    onTouchStart,
    ...restProps
=======
    onMouseMove,
    onMouseOut,
    onApplicationBlur,
    onApplicationFocus,
>>>>>>> e970666a
  }: ChartPlotProps,
  ref: React.Ref<ChartPlotRef>
) {
  const i18n = useInternalI18n('[charts]');
  const svgRef = useRef<SVGSVGElement>(null);
  const applicationRef = useRef<ApplicationRef>(null);
  const plotClickedRef = useRef(false);
  const [isPlotFocused, setPlotFocused] = useState(false);
  const [isApplicationFocused, setApplicationFocused] = useState(false);

  const internalDescriptionId = useUniqueId('awsui-chart-plot__description');
  const ariaDescriptionId = [ariaDescription && internalDescriptionId, ariaDescribedby].filter(Boolean).join(' ');

  useImperativeHandle(ref, () => ({
    svg: svgRef.current!,
    focusPlot: () => svgRef.current!.focus(),
    focusApplication: () => applicationRef.current!.focus(),
  }));

  const onPlotMouseDown = () => {
    // Record the click was made for the application focus handler.
    plotClickedRef.current = true;
  };
  const onPlotFocus = (event: React.FocusEvent<SVGSVGElement>) => {
    // If focused via click or an element was highlighted,
    // focus the internal application, which will manage and show focus accordingly on its internal elements.
    if (plotClickedRef.current || !!activeElementKey) {
      applicationRef.current!.focus();
    } else if (event.target === svgRef.current) {
      // Otherwise, focus the entire plot if it was focused with the keyboard.
      setPlotFocused(true);
    }
  };
  const onPlotClick = (event: React.MouseEvent<SVGSVGElement, MouseEvent>) => {
    onClick && onClick(event);
  };
  const onPlotBlur = (event: React.FocusEvent<SVGSVGElement>) => {
    if (event.target === svgRef.current) {
      setPlotFocused(false);
    }
  };
  // Once one of the expected keys is pressed the focus is delegated to the application controller.
  const onPlotKeyDown = (event: React.KeyboardEvent) => {
    if (isPlotFocused) {
      // Delegate the focus to the application if one of the expected keys was pressed.
      const codes = [KeyCode.space, KeyCode.enter, KeyCode.up, KeyCode.left, KeyCode.right, KeyCode.down];
      if (codes.indexOf(event.keyCode) !== -1) {
        applicationRef.current!.focus();
      }
    }
  };

  const onPlotApplicationFocus = (event: React.FocusEvent<SVGGElement>) => {
    onApplicationFocus && onApplicationFocus(event, plotClickedRef.current ? 'mouse' : 'keyboard');
    // "Release" the click reference to not affect the next call of this handler.
    plotClickedRef.current = false;
    setApplicationFocused(true);
  };
  const onPlotApplicationBlur = (event: React.FocusEvent<SVGGElement>) => {
    onApplicationBlur && onApplicationBlur(event);
    setApplicationFocused(false);
  };
  const onApplicationKeyDown = onKeyDown;

  const plotFocusable = !isApplicationFocused;
  const plotTabIndex = plotFocusable ? 0 : -1;
  const plotAria = !isApplicationFocused
    ? {
        'aria-label': ariaLabel,
        'aria-labelledby': ariaLabelledby,
        'aria-describedby': ariaDescriptionId,
        'aria-roledescription': i18n('i18nStrings.chartAriaRoleDescription', ariaRoleDescription),
      }
    : {};

  return (
    <>
      <svg
        onMouseMove={onMouseMove}
        onMouseOut={onMouseOut}
        focusable={plotFocusable}
        tabIndex={plotTabIndex}
        role="application"
        aria-hidden="false"
        {...plotAria}
        ref={svgRef}
        style={{
          width,
          height,
          marginTop: offsetTop,
          marginBottom: offsetBottom,
          marginLeft: offsetLeft,
          marginRight: offsetRight,
        }}
        className={clsx(styles.root, {
          [styles.clickable]: isClickable,
          [styles.precise]: isPrecise,
        })}
        onMouseDown={onPlotMouseDown}
        onClick={onPlotClick}
        onFocus={onPlotFocus}
        onBlur={onPlotBlur}
        onKeyDown={onPlotKeyDown}
        onTouchStart={onTouchStart}
      >
        <FocusOutline elementRef={svgRef} elementKey={isPlotFocused} offset={focusOffset} />

        <g transform={transform}>
          <ApplicationController
            activeElementKey={(isApplicationFocused && activeElementKey) || null}
            activeElementRef={activeElementRef}
            ref={applicationRef}
            onFocus={onPlotApplicationFocus}
            onBlur={onPlotApplicationBlur}
            onKeyDown={onApplicationKeyDown}
          />

          {/* Only show description when plot is focusable to avoid repetition in Safari and Firefox */}
          {ariaDescription && plotFocusable && (
            <desc aria-hidden="true" id={internalDescriptionId}>
              {ariaDescription}
            </desc>
          )}

          {children}

          <FocusOutline
            elementRef={activeElementRef}
            elementKey={isApplicationFocused && activeElementKey}
            offset={activeElementFocusOffset}
          />
        </g>
      </svg>

      <LiveRegion>{ariaLiveRegion}</LiveRegion>
    </>
  );
}<|MERGE_RESOLUTION|>--- conflicted
+++ resolved
@@ -89,15 +89,11 @@
     onKeyDown,
     focusOffset = DEFAULT_PLOT_FOCUS_OFFSET,
     activeElementFocusOffset = DEFAULT_ELEMENT_FOCUS_OFFSET,
-<<<<<<< HEAD
     onTouchStart,
-    ...restProps
-=======
     onMouseMove,
     onMouseOut,
     onApplicationBlur,
     onApplicationFocus,
->>>>>>> e970666a
   }: ChartPlotProps,
   ref: React.Ref<ChartPlotRef>
 ) {
