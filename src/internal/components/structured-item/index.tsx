// Copyright Amazon.com, Inc. or its affiliates. All Rights Reserved.
// SPDX-License-Identifier: Apache-2.0
import React from 'react';
import clsx from 'clsx';

import { StructuredItemProps } from './interfaces';

import styles from './styles.css.js';
import testClasses from './test-classes/styles.css.js';

export { StructuredItemProps };

export default function InternalStructuredItem({
  content,
  icon,
  actions,
  secondaryContent,
  disablePaddings,
  wrapActions = true,
  className,
}: StructuredItemProps & { className?: string }) {
  return (
<<<<<<< HEAD
    <div
      data-awsui-structured-item={true}
      className={clsx(styles.root, testClasses.root, disablePaddings && styles['disable-paddings'])}
    >
=======
    <div className={clsx(styles.root, testClasses.root, disablePaddings && styles['disable-paddings'], className)}>
>>>>>>> 191a662b
      {icon && <div className={clsx(styles.icon, testClasses.icon)}>{icon}</div>}
      <div className={clsx(styles.main)}>
        <div className={clsx(styles['content-wrap'], wrapActions && styles['wrap-actions'])}>
          <div className={clsx(styles.content, testClasses.content)}>{content}</div>
          {actions && <div className={clsx(styles.actions, testClasses.actions)}>{actions}</div>}
        </div>
        {secondaryContent && <div className={clsx(styles.secondary, testClasses.secondary)}>{secondaryContent}</div>}
      </div>
    </div>
  );
}<|MERGE_RESOLUTION|>--- conflicted
+++ resolved
@@ -20,14 +20,7 @@
   className,
 }: StructuredItemProps & { className?: string }) {
   return (
-<<<<<<< HEAD
-    <div
-      data-awsui-structured-item={true}
-      className={clsx(styles.root, testClasses.root, disablePaddings && styles['disable-paddings'])}
-    >
-=======
     <div className={clsx(styles.root, testClasses.root, disablePaddings && styles['disable-paddings'], className)}>
->>>>>>> 191a662b
       {icon && <div className={clsx(styles.icon, testClasses.icon)}>{icon}</div>}
       <div className={clsx(styles.main)}>
         <div className={clsx(styles['content-wrap'], wrapActions && styles['wrap-actions'])}>
