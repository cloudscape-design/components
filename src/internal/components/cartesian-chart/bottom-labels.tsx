// Copyright Amazon.com, Inc. or its affiliates. All Rights Reserved.
// SPDX-License-Identifier: Apache-2.0
import React, { memo, useRef } from 'react';
import clsx from 'clsx';

import { ChartDataTypes } from './interfaces';
import { ChartScale, NumericChartScale } from './scales';
import { TICK_LENGTH, TICK_LINE_HEIGHT, TICK_MARGIN } from './constants';

import styles from './styles.css.js';
<<<<<<< HEAD
import { formatTicks, getVisibleTicks } from './label-utils';
import { useInternalI18n } from '../../../i18n/context';
=======
import { FormattedTick, formatTicks, getVisibleTicks } from './label-utils';
import { useInternalI18n } from '../../i18n/context';
>>>>>>> 8a2ac0f0

interface BottomLabelsProps {
  axis?: 'x' | 'y';
  width: number;
  height: number;
  scale: ChartScale | NumericChartScale;
  title?: string;
  ariaRoleDescription?: string;
  offsetLeft?: number;
  offsetRight?: number;
  virtualTextRef: React.Ref<SVGTextElement>;
  formattedTicks: readonly FormattedTick[];
}

export function useBottomLabels({
  ticks,
  scale,
  tickFormatter,
}: {
  scale: ChartScale | NumericChartScale;
  ticks: readonly ChartDataTypes[];
  tickFormatter?: (value: ChartDataTypes) => string;
}) {
  const virtualTextRef = useRef<SVGTextElement>(null);

  const cacheRef = useRef<{ [label: string]: number }>({});
  const getLabelSpace = (label: string) => {
    if (cacheRef.current[label] !== undefined) {
      return cacheRef.current[label];
    }
    if (virtualTextRef.current && virtualTextRef.current.getComputedTextLength) {
      virtualTextRef.current.textContent = label;
      cacheRef.current[label] = virtualTextRef.current.getComputedTextLength();
      return cacheRef.current[label];
    }
    return 0;
  };

  const formattedTicks = formatTicks({ ticks, scale, getLabelSpace, tickFormatter });

  if (virtualTextRef.current) {
    virtualTextRef.current.textContent = '';
  }

  let height = TICK_LENGTH + TICK_MARGIN;
  for (const { lines } of formattedTicks) {
    height = Math.max(height, TICK_LENGTH + TICK_MARGIN + lines.length * TICK_LINE_HEIGHT);
  }

  return { virtualTextRef, formattedTicks, height };
}

export default memo(BottomLabels) as typeof BottomLabels;

// Renders the visible tick labels on the bottom axis, as well as their grid lines.
function BottomLabels({
  axis = 'x',
  width,
  height,
  scale,
  title,
  ariaRoleDescription,
  offsetLeft = 0,
  offsetRight = 0,
  virtualTextRef,
  formattedTicks,
}: BottomLabelsProps) {
  const i18n = useInternalI18n('[charts]');

  const xOffset = scale.isCategorical() && axis === 'x' ? Math.max(0, scale.d3Scale.bandwidth() - 1) / 2 : 0;

  const from = 0 - offsetLeft - xOffset;
  const until = width + offsetRight - xOffset;
  const balanceLabels = axis === 'x' && scale.scaleType !== 'log';
  const visibleTicks = getVisibleTicks(formattedTicks, from, until, balanceLabels);

  return (
    <g
      transform={`translate(0,${height})`}
      className={styles['labels-bottom']}
      aria-label={title}
      role="list"
      aria-roledescription={i18n('i18nStrings.chartAriaRoleDescription', ariaRoleDescription)}
      aria-hidden={true}
    >
      {visibleTicks.map(
        ({ position, lines }, index) =>
          isFinite(position) && (
            <g
              key={index}
              transform={`translate(${position + xOffset},0)`}
              className={clsx(styles.ticks, styles['ticks--bottom'], {
                [styles['ticks--x']]: axis === 'x',
                [styles['ticks--y']]: axis === 'y',
              })}
              role="listitem"
              aria-label={lines.join('\n')}
            >
              <line className={styles.ticks__line} x1={0} x2={0} y1={0} y2={TICK_LENGTH} aria-hidden="true" />
              {lines.map((line, lineIndex) => (
                <text
                  className={styles.ticks__text}
                  key={lineIndex}
                  x={0}
                  y={TICK_LENGTH + TICK_MARGIN + lineIndex * TICK_LINE_HEIGHT}
                >
                  {line}
                </text>
              ))}
            </g>
          )
      )}

      <text ref={virtualTextRef} x={0} y={0} style={{ visibility: 'hidden' }} aria-hidden="true"></text>
    </g>
  );
}<|MERGE_RESOLUTION|>--- conflicted
+++ resolved
@@ -8,13 +8,8 @@
 import { TICK_LENGTH, TICK_LINE_HEIGHT, TICK_MARGIN } from './constants';
 
 import styles from './styles.css.js';
-<<<<<<< HEAD
-import { formatTicks, getVisibleTicks } from './label-utils';
+import { formatTicks, getVisibleTicks, FormattedTick } from './label-utils';
 import { useInternalI18n } from '../../../i18n/context';
-=======
-import { FormattedTick, formatTicks, getVisibleTicks } from './label-utils';
-import { useInternalI18n } from '../../i18n/context';
->>>>>>> 8a2ac0f0
 
 interface BottomLabelsProps {
   axis?: 'x' | 'y';
