--- conflicted
+++ resolved
@@ -16,48 +16,20 @@
   expandButtonLabel,
   collapseButtonLabel,
   customIcon,
-<<<<<<< HEAD
-  invisible = false,
-  dataAttribute,
-=======
   className,
   disableFocusHighlight,
->>>>>>> 191a662b
 }: {
   isExpanded?: boolean;
   onExpandableItemToggle?: () => void;
   expandButtonLabel?: string;
   collapseButtonLabel?: string;
   customIcon?: React.ReactNode;
-<<<<<<< HEAD
-  invisible?: boolean;
-  dataAttribute?: { [key: string]: boolean };
-=======
   className?: string;
   disableFocusHighlight?: boolean;
->>>>>>> 191a662b
 }) {
   const buttonRef = useRef<HTMLButtonElement>(null);
   const { tabIndex } = useSingleTabStopNavigation(buttonRef);
 
-<<<<<<< HEAD
-  if (invisible) {
-    return (
-      <button
-        type="button"
-        ref={buttonRef}
-        tabIndex={tabIndex}
-        aria-label={isExpanded ? collapseButtonLabel : expandButtonLabel}
-        className={clsx(styles['expand-toggle'], styles.invisible)}
-        {...dataAttribute}
-      >
-        {null}
-      </button>
-    );
-  }
-
-=======
->>>>>>> 191a662b
   return (
     <button
       type="button"
@@ -65,13 +37,8 @@
       tabIndex={tabIndex}
       aria-label={isExpanded ? collapseButtonLabel : expandButtonLabel}
       aria-expanded={isExpanded}
-<<<<<<< HEAD
-      className={clsx(styles['expand-toggle'])}
-=======
       className={clsx(styles['expand-toggle'], disableFocusHighlight && styles['disable-focus-highlight'], className)}
->>>>>>> 191a662b
       onClick={onExpandableItemToggle}
-      {...dataAttribute}
     >
       {customIcon ?? (
         <InternalIcon
