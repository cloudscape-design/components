// Copyright Amazon.com, Inc. or its affiliates. All Rights Reserved.
// SPDX-License-Identifier: Apache-2.0
<<<<<<< HEAD
import React, { memo, ReactNode, useEffect, useRef } from 'react';
=======
import React, { forwardRef, memo } from 'react';
>>>>>>> d53f8134
import clsx from 'clsx';

import { BaseComponentProps, getBaseProps } from '../../base-component';
import ChartSeriesMarker, { ChartSeriesMarkerType } from '../chart-series-marker';
import styles from './styles.css.js';
import InternalExpandableSection from '../../../expandable-section/internal';
import getSeriesDetailsText from './series-details-text';

interface ChartDetailPair {
  key: ReactNode;
  value: ReactNode;
}

interface ListItemProps {
  itemKey: ReactNode;
  value: ReactNode;
  subItems?: ReadonlyArray<ChartDetailPair>;
  markerType?: ChartSeriesMarkerType;
  color?: string;
}

export interface ChartSeriesDetailItem extends ChartDetailPair {
  markerType?: ChartSeriesMarkerType;
  color?: string;
  isDimmed?: boolean;
  subItems?: ReadonlyArray<ChartDetailPair>;
  expandableId?: string;
}
export type ExpandedSeries = Set<string>;

export interface ChartSeriesDetailsProps extends BaseComponentProps {
  details: ReadonlyArray<ChartSeriesDetailItem>;
  expandedSeries?: ExpandedSeries;
  setPopoverText?: (s: string) => void;
  setExpandedState?: (seriesTitle: string, state: boolean) => void;
}

export default memo(forwardRef(ChartSeriesDetails));

<<<<<<< HEAD
function ChartSeriesDetails({
  details,
  expandedSeries,
  setPopoverText,
  setExpandedState,
  ...restProps
}: ChartSeriesDetailsProps) {
=======
function ChartSeriesDetails({ details, ...restProps }: ChartSeriesDetailsProps, ref: React.Ref<HTMLDivElement>) {
>>>>>>> d53f8134
  const baseProps = getBaseProps(restProps);
  const className = clsx(baseProps.className, styles.root);
  const detailsRef = useRef<HTMLDivElement | null>(null);

  // Once the component has rendered, pass its content in plain text
  // so that it can be used by screen readers.
  useEffect(() => {
    if (setPopoverText) {
      if (detailsRef.current) {
        setPopoverText(getSeriesDetailsText(detailsRef.current));
      }
      return () => {
        setPopoverText('');
      };
    }
  }, [details, setPopoverText]);

  const isExpanded = (seriesTitle: string) => !!expandedSeries && expandedSeries.has(seriesTitle);

  return (
<<<<<<< HEAD
    <div {...baseProps} className={className} ref={detailsRef}>
=======
    <div {...baseProps} className={className} ref={ref}>
>>>>>>> d53f8134
      <ul className={styles.list}>
        {details.map(({ key, value, markerType, color, isDimmed, subItems, expandableId }, index) => (
          <li
            key={index}
            className={clsx({
              [styles.dimmed]: isDimmed,
              [styles['list-item']]: true,
              [styles['with-sub-items']]: subItems?.length,
              [styles.expandable]: !!expandableId,
            })}
          >
            {subItems?.length && !!expandableId ? (
              <ExpandableSeries
                itemKey={key}
                value={value}
                markerType={markerType}
                color={color}
                subItems={subItems}
                expanded={isExpanded(expandableId)}
                setExpandedState={state => setExpandedState && setExpandedState(expandableId, state)}
              />
            ) : (
              <NonExpandableSeries
                itemKey={key}
                value={value}
                markerType={markerType}
                color={color}
                subItems={subItems}
              />
            )}
          </li>
        ))}
      </ul>
    </div>
  );
}

function SubItems({
  items,
  expandable,
  expanded,
}: {
  items: ReadonlyArray<ChartDetailPair>;
  expandable?: boolean;
  expanded?: boolean;
}) {
  return (
    <ul className={clsx(styles['sub-items'], expandable && styles.expandable)}>
      {items.map(({ key, value }, index) => (
        <li
          key={index}
          className={clsx(
            styles['inner-list-item'],
            styles['key-value-pair'],
            (expanded || !expandable) && styles.announced
          )}
        >
          <span className={styles.key}>{key}</span>
          <span className={styles.value}>{value}</span>
        </li>
      ))}
    </ul>
  );
}

function ExpandableSeries({
  itemKey,
  value,
  subItems,
  markerType,
  color,
  expanded,
  setExpandedState,
}: ListItemProps &
  Required<Pick<ListItemProps, 'subItems'>> & {
    expanded: boolean;
    setExpandedState: (state: boolean) => void;
  }) {
  return (
    <div className={styles['expandable-section']}>
      {markerType && color && <ChartSeriesMarker type={markerType} color={color} />}
      <div className={styles['full-width']}>
        <InternalExpandableSection
          variant="compact"
          headerText={itemKey}
          headerActions={<span className={clsx(styles.value, styles.expandable)}>{value}</span>}
          expanded={expanded}
          onChange={({ detail }) => setExpandedState(detail.expanded)}
        >
          <SubItems items={subItems} expandable={true} expanded={expanded} />
        </InternalExpandableSection>
      </div>
    </div>
  );
}

function NonExpandableSeries({ itemKey, value, subItems, markerType, color }: ListItemProps) {
  return (
    <>
      <div className={clsx(styles['key-value-pair'], styles.announced)}>
        <div className={styles.key}>
          {markerType && color && <ChartSeriesMarker type={markerType} color={color} />}
          <span>{itemKey}</span>
        </div>
        <span className={styles.value}>{value}</span>
      </div>
      {subItems && <SubItems items={subItems} />}
    </>
  );
}<|MERGE_RESOLUTION|>--- conflicted
+++ resolved
@@ -1,10 +1,6 @@
 // Copyright Amazon.com, Inc. or its affiliates. All Rights Reserved.
 // SPDX-License-Identifier: Apache-2.0
-<<<<<<< HEAD
-import React, { memo, ReactNode, useEffect, useRef } from 'react';
-=======
-import React, { forwardRef, memo } from 'react';
->>>>>>> d53f8134
+import React, { forwardRef, memo, ReactNode, useEffect, useRef } from 'react';
 import clsx from 'clsx';
 
 import { BaseComponentProps, getBaseProps } from '../../base-component';
@@ -12,6 +8,7 @@
 import styles from './styles.css.js';
 import InternalExpandableSection from '../../../expandable-section/internal';
 import getSeriesDetailsText from './series-details-text';
+import { useMergeRefs } from '../../hooks/use-merge-refs';
 
 interface ChartDetailPair {
   key: ReactNode;
@@ -44,20 +41,14 @@
 
 export default memo(forwardRef(ChartSeriesDetails));
 
-<<<<<<< HEAD
-function ChartSeriesDetails({
-  details,
-  expandedSeries,
-  setPopoverText,
-  setExpandedState,
-  ...restProps
-}: ChartSeriesDetailsProps) {
-=======
-function ChartSeriesDetails({ details, ...restProps }: ChartSeriesDetailsProps, ref: React.Ref<HTMLDivElement>) {
->>>>>>> d53f8134
+function ChartSeriesDetails(
+  { details, expandedSeries, setPopoverText, setExpandedState, ...restProps }: ChartSeriesDetailsProps,
+  ref: React.Ref<HTMLDivElement>
+) {
   const baseProps = getBaseProps(restProps);
   const className = clsx(baseProps.className, styles.root);
   const detailsRef = useRef<HTMLDivElement | null>(null);
+  const mergedRef = useMergeRefs(ref, detailsRef);
 
   // Once the component has rendered, pass its content in plain text
   // so that it can be used by screen readers.
@@ -75,11 +66,7 @@
   const isExpanded = (seriesTitle: string) => !!expandedSeries && expandedSeries.has(seriesTitle);
 
   return (
-<<<<<<< HEAD
-    <div {...baseProps} className={className} ref={detailsRef}>
-=======
-    <div {...baseProps} className={className} ref={ref}>
->>>>>>> d53f8134
+    <div {...baseProps} className={className} ref={mergedRef}>
       <ul className={styles.list}>
         {details.map(({ key, value, markerType, color, isDimmed, subItems, expandableId }, index) => (
           <li
