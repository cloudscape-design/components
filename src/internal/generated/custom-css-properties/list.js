// Copyright Amazon.com, Inc. or its affiliates. All Rights Reserved.
// SPDX-License-Identifier: Apache-2.0

/*
 * This file is only needed to generate the proper js ans scss files at build step generateCustomCssPropertiesMap
 */

const customCssPropertiesList = [
  // AppLayout Custom Properties
  'activeDrawerWidth',
  'breadcrumbsGap',
  'contentGapLeft',
  'contentGapRight',
  'contentHeight',
  'defaultMaxContentWidth',
  'defaultMinContentWidth',
  'footerHeight',
  'headerGap',
  'headerHeight',
  'layoutWidth',
  'mainGap',
  'mainOffsetLeft',
  'mainTemplateRows',
  'maxContentWidth',
  'minContentWidth',
<<<<<<< HEAD
  'notificationsGap',
=======
  'mobileBarHeight',
>>>>>>> dc72af22
  'notificationsHeight',
  'offsetTop',
  'offsetTopWithNotifications',
  'overlapHeight',
  'navigationWidth',
  'splitPanelReportedHeaderSize',
  'splitPanelReportedSize',
  'splitPanelHeight',
  'splitPanelMinWidth',
  'splitPanelMaxWidth',
  'toolsMaxWidth',
  'toolsWidth',
  'toolsAnimationStartingOpacity',
  // Annotation Context Custom Properties
  'contentScrollMargin',
  // Flashbar Custom Properties
  'flashbarStackDepth',
  'flashbarStackIndex',
  'flashbarStickyBottomMargin',
  'stackedNotificationsBottomMargin',
  'stackedNotificationsDefaultBottomMargin',
];
module.exports = customCssPropertiesList;<|MERGE_RESOLUTION|>--- conflicted
+++ resolved
@@ -23,11 +23,8 @@
   'mainTemplateRows',
   'maxContentWidth',
   'minContentWidth',
-<<<<<<< HEAD
+  'mobileBarHeight',
   'notificationsGap',
-=======
-  'mobileBarHeight',
->>>>>>> dc72af22
   'notificationsHeight',
   'offsetTop',
   'offsetTopWithNotifications',
