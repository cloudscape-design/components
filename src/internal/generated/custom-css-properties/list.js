// Copyright Amazon.com, Inc. or its affiliates. All Rights Reserved.
// SPDX-License-Identifier: Apache-2.0

/*
 * This file is only needed to generate the proper js ans scss files at build step generateCustomCssPropertiesMap
 */

const customCssPropertiesList = [
  // App layout
  'offsetTop',
  'offsetTopWithNotifications',
  'contentGapLeft',
  'contentGapRight',
  'contentHeight',
  'defaultMaxContentWidth',
  'defaultMinContentWidth',
  'footerHeight',
  'headerHeight',
  'layoutWidth',
  'mainOffsetLeft',
  'maxContentWidth',
  'minContentWidth',
  'notificationsHeight',
  'overlapHeight',
  'navigationWidth',
  'splitPanelReportedHeaderSize',
  'splitPanelReportedSize',
  'splitPanelMinWidth',
  'splitPanelMaxWidth',
  'toolsMaxWidth',
  'toolsWidth',
  'toolsAnimationStartingOpacity',
  'contentScrollMargin',
<<<<<<< HEAD

  // Grid
  'gridGutterGap',
  'gridColumnSpan',
=======
  'flashbarStackDepth',
  'flashbarStackIndex',
>>>>>>> 431047bc
];
module.exports = customCssPropertiesList;<|MERGE_RESOLUTION|>--- conflicted
+++ resolved
@@ -31,14 +31,9 @@
   'toolsWidth',
   'toolsAnimationStartingOpacity',
   'contentScrollMargin',
-<<<<<<< HEAD
-
-  // Grid
+  'flashbarStackDepth',
+  'flashbarStackIndex',
   'gridGutterGap',
   'gridColumnSpan',
-=======
-  'flashbarStackDepth',
-  'flashbarStackIndex',
->>>>>>> 431047bc
 ];
 module.exports = customCssPropertiesList;