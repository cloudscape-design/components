--- conflicted
+++ resolved
@@ -1,6 +1,6 @@
 // Copyright Amazon.com, Inc. or its affiliates. All Rights Reserved.
 // SPDX-License-Identifier: Apache-2.0
-import React, { useRef } from 'react';
+import React, { useEffect, useRef } from 'react';
 import clsx from 'clsx';
 import styles from './styles.css.js';
 import { ButtonDropdownProps, InternalButtonDropdownProps } from './interfaces';
@@ -93,8 +93,6 @@
     };
 
     const canBeOpened = !loading && !disabled;
-<<<<<<< HEAD
-    const wasOpen = usePrevious(isOpen);
 
     useEffect(() => {
       if (isOpen) {
@@ -104,14 +102,6 @@
         onOpen();
       }
     }, [isOpen, onOpen]);
-
-    useEffect(() => {
-      if (!isOpen && dropdownRef.current && wasOpen) {
-        dropdownRef.current.focus();
-      }
-    }, [isOpen, wasOpen]);
-=======
->>>>>>> 780e0ed9
 
     const triggerVariant = variant === 'navigation' ? undefined : variant;
     const iconProps: Partial<ButtonProps & { __iconClass?: string }> =
