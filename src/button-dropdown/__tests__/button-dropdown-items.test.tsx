// Copyright Amazon.com, Inc. or its affiliates. All Rights Reserved.
// SPDX-License-Identifier: Apache-2.0
import React from 'react';
import { render } from '@testing-library/react';

import { ComponentWrapper, ElementWrapper } from '@cloudscape-design/test-utils-core/dom';

import ButtonDropdown, { ButtonDropdownProps } from '../../../lib/components/button-dropdown';
import { InternalButtonDropdownProps } from '../../../lib/components/button-dropdown/interfaces';
import createWrapper from '../../../lib/components/test-utils/dom';
import { isItemGroup, isLinkItem } from '../utils/utils';

import categoryStyles from '../../../lib/components/button-dropdown/category-elements/styles.css.js';
import categoryItemStyles from '../../../lib/components/button-dropdown/category-elements/styles.css.js';
import itemStyles from '../../../lib/components/button-dropdown/item-element/styles.css.js';
import iconStyles from '../../../lib/components/icon/styles.css.js';
import optionsListStyles from '../../../lib/components/internal/components/options-list/styles.css.js';

const renderButtonDropdown = (props: ButtonDropdownProps) => {
  const renderResult = render(<ButtonDropdown {...props} />);
  return createWrapper(renderResult.container).findButtonDropdown()!;
};

const checkRenderedGroup = (
  renderedItem: ElementWrapper,
  group: ButtonDropdownProps.ItemGroup,
  parentIsDisabled: boolean
) => {
  const element = renderedItem.getElement();

  checkRenderedItems(renderedItem, group.items, group.disabled, true);

  if (group.text) {
    const header = renderedItem.find(`.${categoryStyles.header}`);
    expect(header).not.toBe(null);
    expect(header!.getElement()).toHaveTextContent(group.text);
  }

  if (parentIsDisabled || group.disabled) {
    expect(element).toHaveClass(`${categoryStyles.disabled}`);
    if (group.disabled) {
      expect(element.querySelector(`.${categoryItemStyles['items-list-container']}`)).toHaveAttribute(
        'aria-disabled',
        'true'
      );
    }
  }

  if (group.iconName || group.iconSvg || group.iconUrl) {
    expect(renderedItem.findIcon()).toBeTruthy();
  }
};

const checkElementItem = (
  renderedItem: ElementWrapper,
  item: ButtonDropdownProps.Item | ButtonDropdownProps.CheckboxItem,
  parentIsDisabled = false
) => {
  const element = renderedItem.getElement();
  expect(element).toHaveTextContent(item.text);

  const disabled = parentIsDisabled || item.disabled;

  if (isLinkItem(item) && item.href) {
    const anchor = renderedItem.find('a')!.getElement();
    if (disabled) {
      expect(anchor).not.toHaveAttribute('href');
    } else {
      expect(anchor).toHaveAttribute('href', item.href);
    }
  }

  if (item.lang) {
    expect(element.children[0]).toHaveAttribute('lang', item.lang);
  } else {
    expect(element.children[0]).not.toHaveAttribute('lang');
  }

  if (disabled) {
    expect(element).toHaveClass(`${itemStyles.disabled}`);
    expect(element.children[0]).toHaveAttribute('aria-disabled', 'true');
  }

  if (item.iconName || item.iconSvg || item.iconUrl) {
    expect(renderedItem.findIcon()).toBeTruthy();
  }
};

const checkRenderedItems = (
  wrapper: ComponentWrapper | ElementWrapper,
  items: ButtonDropdownProps.Items,
  parentIsDisabled = false,
  isChildGroup = false
) => {
  const renderedItems = isChildGroup
    ? wrapper.findAll(`:scope > ul > li`)
    : wrapper.findAll(`.${optionsListStyles['options-list']} > li`);

  expect(renderedItems.length).toBe(items.length);

  renderedItems.forEach((renderedItem: ElementWrapper, index: number) => {
    const item = items[index];

    if (isItemGroup(item)) {
      checkRenderedGroup(renderedItem, item, parentIsDisabled);
    } else {
      checkElementItem(renderedItem, item, parentIsDisabled);
    }
  });
};

const items: ButtonDropdownProps.Items = [
  { id: 'i1', text: 'item1', description: 'Item 1 description' },
  {
    items: [
      { id: 'i2', text: 'item2' },
      { id: 'i3', text: 'item3' },
    ],
  },
  { id: 'i4', text: 'item4' },
];

[{ expandToViewport: false }, { expandToViewport: true }].forEach(props => {
  describe(`ButtonDropdown Items ${props.expandToViewport ? 'with portal' : 'without portal'}`, () => {
    test('should render a dropdown if the property is set', () => {
      const wrapper = renderButtonDropdown({ ...props, items });
      wrapper.openDropdown();
      expect(wrapper.findOpenDropdown()).not.toBe(null);
      expect(wrapper.findItemById('i1')).not.toBe(null);
    });

    test('should have a data-description attribute when a description is set', () => {
      const wrapper = renderButtonDropdown({ ...props, items });
      wrapper.openDropdown();
      expect(wrapper.findItemById('i1')!.getElement()).toHaveAttribute('data-description', 'Item 1 description');
      expect(wrapper.findItemById('i2')!.getElement()).not.toHaveAttribute('data-description');
    });

    test('should render dropdown items', () => {
      const simpleItems = [
        { id: 'i1', text: 'item1' },
        { id: 'i2', text: 'item2' },
      ];
      const wrapper = renderButtonDropdown({ ...props, items: simpleItems });

      wrapper.openDropdown();
      checkRenderedItems(wrapper.findOpenDropdown()!, simpleItems);
    });

    test('should render disabled dropdown items', () => {
      const itemsWithDisabled = [
        { id: 'i1', text: 'item1' },
        { id: 'i2', disabled: true, text: 'item2' },
      ];
      const wrapper = renderButtonDropdown({ ...props, items: itemsWithDisabled });
      wrapper.openDropdown();
      checkRenderedItems(wrapper.findOpenDropdown()!, itemsWithDisabled);
    });

    test('should render categories', () => {
      const category = [
        {
          id: 'category',
          text: 'category',
          items: [
            { id: 'i1', text: 'item1' },
            { id: 'i2', disabled: true, text: 'item2' },
          ],
        },
      ];
      const wrapper = renderButtonDropdown({ ...props, items: category });
      wrapper.openDropdown();
      checkRenderedItems(wrapper.findOpenDropdown()!, category);
    });

    test('should render disabled categories', () => {
      const disabledCategory = [
        {
          text: 'category',
          disabled: true,
          items: [
            { id: 'i1', text: 'item1' },
            { id: 'i2', disabled: true, text: 'item2' },
          ],
        },
      ];
      const wrapper = renderButtonDropdown({ ...props, items: disabledCategory });
      wrapper.openDropdown();
      checkRenderedItems(wrapper.findOpenDropdown()!, disabledCategory);
    });

    test('should render lang on items', () => {
      const items = [
        {
          id: 'i0',
          text: 'Deutsch',
          lang: 'de',
        },
        {
          text: 'category',
          disabled: true,
          items: [
            { id: 'i1', disabled: true, text: 'English', lang: 'en' },
            { id: 'i2', text: 'item2' },
          ],
        },
      ];
      const wrapper = renderButtonDropdown({ ...props, items });
      wrapper.openDropdown();
      checkRenderedItems(wrapper.findOpenDropdown()!, items);
    });

    test('should render mixed list of items and categories', () => {
      const mixItems = [
        {
          id: 'category1',
          text: 'category1',
          items: [
            { id: 'i1', text: 'item1' },
            { id: 'i2', text: 'item2' },
          ],
        },
        {
          id: 'i3',
          text: 'item3',
        },
        {
          id: 'i4',
          disabled: true,
          text: 'item4',
        },
        {
          id: 'category2',
          text: 'category2',
          disabled: true,
          items: [
            { id: 'i5', text: 'item5' },
            { id: 'i6', text: 'item6' },
          ],
        },
      ];

      const wrapper = renderButtonDropdown({ ...props, items: mixItems });
      wrapper.openDropdown();
      checkRenderedItems(wrapper.findOpenDropdown()!, mixItems);
    });

    test('treats nested categories as first level category', () => {
      const withNestedCategories = [
        {
          id: 'id1',
          text: 'category1',
          items: [
            {
              id: 'id2',
              text: 'category2',
              items: [
                { id: 'i2', text: 'item2' },
                { id: 'i3', text: 'item3' },
              ],
            },
            { id: 'i1', text: 'item1' },
          ],
        },
      ];
      const wrapper = renderButtonDropdown({ ...props, items: withNestedCategories });
      wrapper.openDropdown();
      checkRenderedItems(wrapper.findOpenDropdown()!, withNestedCategories);
    });

    test('gets expandable category by id', () => {
      const groupedCategories = [
        {
          id: 'category1',
          text: 'category1',
          items: [
            { id: 'i1', text: 'item1' },
            { id: 'i2', text: 'item2' },
          ],
        },
        {
          id: 'i3',
          text: 'item3',
        },
      ];
      const wrapper = renderButtonDropdown({ ...props, expandableGroups: true, items: groupedCategories });
      wrapper.openDropdown();
      expect(wrapper.findExpandableCategoryById('category1')!.getElement()).toHaveTextContent('category1');
    });

    it('should not render empty category header', () => {
      const categoryWithoutHeader = [
        {
          items: [
            { id: 'i1', text: 'item1' },
            { id: 'i2', text: 'item2' },
          ],
        },
        {
          disabled: true,
          items: [
            { id: 'i5', text: 'item5' },
            { id: 'i6', text: 'item6' },
          ],
        },
      ];
      const wrapper = renderButtonDropdown({ ...props, items: categoryWithoutHeader });

      wrapper.openDropdown();
      expect(wrapper.findOpenDropdown()!.find(`.${categoryStyles.header}`)).toBe(null);
    });

    it('should render links', () => {
      const simpleItems = [
        {
          id: 'i1',
          text: 'item1',
          href: 'https://amazon.com',
          external: true,
          externalIconAriaLabel: '(opens new tab)',
        },
        { id: 'i2', text: 'item2' },
      ];
      const wrapper = renderButtonDropdown({ ...props, items: simpleItems });

      wrapper.openDropdown();
      checkRenderedItems(wrapper.findOpenDropdown()!, simpleItems);

      const anchor = wrapper.findItemById('i1')!.find('a')!.getElement();
      expect(anchor).toHaveAttribute('target', '_blank');
      expect(anchor).toHaveAttribute('rel', 'noopener noreferrer');
      expect(anchor).toHaveAttribute('href', simpleItems[0].href);
    });

    it('external links have correct attributes', () => {
      const simpleItems = [
        {
          id: 'i1',
          text: 'item1',
          href: 'https://amazon.com',
          external: true,
          externalIconAriaLabel: '(opens new tab)',
        },
        {
          id: 'i2',
          text: 'item2',
          href: 'https://amazon.com',
        },
        {
          id: 'i3',
          text: 'item3',
          href: 'https://amazon.com',
          disabled: true,
          external: true,
          externalIconAriaLabel: '(opens new tab)',
        },
      ];
      const wrapper = renderButtonDropdown({ ...props, items: simpleItems });

      wrapper.openDropdown();

      const anchor = wrapper.findItemById('i1')!.find('a')!;
      expect(anchor.getElement()).toHaveAttribute('target', '_blank');
      expect(anchor.getElement()).toHaveAttribute('rel', 'noopener noreferrer');
      expect(anchor.getElement()).toHaveAttribute('href', simpleItems[0].href);

      const icon = anchor.find('[role="img"]')!;
      expect(icon.getElement()).toHaveAttribute('aria-label', simpleItems[0].externalIconAriaLabel);
    });

    it('items without a link cannot be external', () => {
      const simpleItems = [{ id: 'i1', text: 'item1', external: true }];
      const wrapper = renderButtonDropdown({ ...props, items: simpleItems });

      wrapper.openDropdown();
      expect(wrapper.findItemById('i1')!.findIcon()).toBeFalsy();
    });

    describe('should render icons', () => {
      const url = 'data:image/png;base64,aaaa';
      const svg = (
        <svg className="test-svg" focusable="false">
          <circle className="test-svg-inner" cx="8" cy="8" r="7" />
        </svg>
      );

      const iconItems: Array<ButtonDropdownProps.Item> = [
        { id: 'i1', text: 'item1', iconName: 'settings' },
        { id: 'i2', text: 'item2', iconUrl: url, iconAlt: 'iconAlt' },
        { id: 'i3', text: 'item3', iconSvg: svg },
      ];

      it('with regular options', () => {
        const wrapper = renderButtonDropdown({ ...props, items: iconItems });

        wrapper.openDropdown();
        checkRenderedItems(wrapper.findOpenDropdown()!, iconItems);
      });

      it('with link options', () => {
        const iconLinkItems = iconItems.map(item => ({
          ...item,
          href: 'https://amazon.com',
        }));
        iconLinkItems[0] = {
          ...iconLinkItems[0],
          external: true,
          externalIconAriaLabel: '(opens new tab)',
        };
        const wrapper = renderButtonDropdown({ ...props, items: iconLinkItems });

        wrapper.openDropdown();
        checkRenderedItems(wrapper.findOpenDropdown()!, iconLinkItems);
      });

      it('with appropriate alt text', () => {
        const wrapper = renderButtonDropdown({ ...props, items: iconItems });

        wrapper.openDropdown();
        expect(wrapper.findItemById('i2')!.find('img')!.getElement()).toHaveAttribute('alt', 'iconAlt');
      });

      it('on left and right side for external links', () => {
        const items = [
          {
            id: 'i1',
            text: 'item1',
            iconSvg: svg,
            href: 'https://amazon.com',
            external: true,
            externalIconAriaLabel: '(opens new tab)',
          },
        ];
        const wrapper = renderButtonDropdown({ ...props, items: items });

        wrapper.openDropdown();
        expect(wrapper.findItemById('i1')!.findAllIcons()).toHaveLength(2);
      });

      test.each([true, false])('in category headers when expandableGroups is %s', expandableGroups => {
        const svg = (
          <svg className="test-svg" focusable="false">
            <circle className="test-svg-inner" cx="8" cy="8" r="7" />
          </svg>
        );
        const groupedCategories: ButtonDropdownProps.ItemOrGroup[] = [
          {
            id: 'category1',
            text: 'category1',
            iconName: 'folder',
            items: [{ id: 'i1', text: 'item1' }],
          },
          {
            id: 'category2',
            text: 'category2',
            iconUrl: 'data:image/png;base64,aaaa',
            items: [{ id: 'i2', text: 'item2' }],
          },
          {
            id: 'category3',
            text: 'category3',
            iconSvg: svg,
            items: [{ id: 'i3', text: 'item3' }],
          },
        ];
        const wrapper = renderButtonDropdown({ ...props, expandableGroups, items: groupedCategories });
        wrapper.openDropdown();

        if (expandableGroups) {
          expect(wrapper.findExpandableCategoryById('category1')!.findIcon()).toBeTruthy();
          expect(wrapper.findExpandableCategoryById('category2')!.findIcon()).toBeTruthy();
          expect(wrapper.findExpandableCategoryById('category3')!.findIcon()).toBeTruthy();
        } else {
          expect(wrapper.findOpenDropdown()!.findAllIcons()).toHaveLength(3);
        }
      });
    });
  });
});

describe('Internal ButtonDropdown badge property', () => {
  it('should render badge when defined', () => {
    const items: InternalButtonDropdownProps['items'] = [
      { id: 'i1', text: 'item1', iconName: 'settings', badge: true },
    ];
    const wrapper = renderButtonDropdown({ variant: 'icon', items: items });

    wrapper.openDropdown();
    expect(wrapper.findByClassName(iconStyles.badge)?.getElement()).toBeInTheDocument();
  });

  it('should render badge on trigger when item has badge', () => {
    const items: InternalButtonDropdownProps['items'] = [
      { id: 'i1', text: 'item1', iconName: 'settings', badge: true },
    ];
    const wrapper = renderButtonDropdown({ variant: 'icon', items: items });

    wrapper.openDropdown();
    expect(wrapper.findAllByClassName(iconStyles.badge)?.map(item => item.getElement())).toHaveLength(2);
  });
<<<<<<< HEAD

  it('should render secondaryText and labelTag', () => {
    const items = [{ id: 'i1', text: 'Option 1', secondaryText: 'Description', labelTag: 'Ctrl+D' }];
    const wrapper = renderButtonDropdown({ items });
    wrapper.openDropdown();

    const item = wrapper.findItemById('i1')!;
    expect(item.getElement()).toHaveTextContent('Option 1');
    expect(wrapper.findSecondaryText()?.getElement()).toHaveTextContent('Description');
    expect(wrapper.findLabelTag()?.getElement()).toHaveTextContent('Ctrl+D');
  });

  it('should return null when secondaryText and labelTag are not present', () => {
    const items = [{ id: 'i1', text: 'Option 1' }];
    const wrapper = renderButtonDropdown({ items });
    wrapper.openDropdown();

    expect(wrapper.findSecondaryText()).toBeNull();
    expect(wrapper.findLabelTag()).toBeNull();
  });
=======
>>>>>>> 59b27e43
});

describe('ButtonDropdown download property', () => {
  const testProps = { expandToViewport: false };

  it('should render download attribute with boolean true value', () => {
    const items: ButtonDropdownProps.Items = [
      {
        id: 'download-item',
        text: 'Download file',
        href: 'https://example.com/file.pdf',
        download: true,
      },
    ];
    const wrapper = renderButtonDropdown({ ...testProps, items });
    wrapper.openDropdown();

    const anchor = wrapper.findItemById('download-item')!.find('a')!.getElement();
    expect(anchor).toHaveAttribute('download', '');
    expect(anchor).toHaveAttribute('href', 'https://example.com/file.pdf');
  });

  it('should render download attribute with string value', () => {
    const items: ButtonDropdownProps.Items = [
      {
        id: 'download-item',
        text: 'Download file',
        href: 'https://example.com/file.pdf',
        download: 'custom-filename.pdf',
      },
    ];
    const wrapper = renderButtonDropdown({ ...testProps, items });
    wrapper.openDropdown();

    const anchor = wrapper.findItemById('download-item')!.find('a')!.getElement();
    expect(anchor).toHaveAttribute('download', 'custom-filename.pdf');
    expect(anchor).toHaveAttribute('href', 'https://example.com/file.pdf');
  });

  it('should not render download attribute when download is false', () => {
    const items: ButtonDropdownProps.Items = [
      {
        id: 'no-download-item',
        text: 'Regular link',
        href: 'https://example.com/page',
        download: false,
      },
    ];
    const wrapper = renderButtonDropdown({ ...testProps, items });
    wrapper.openDropdown();

    const anchor = wrapper.findItemById('no-download-item')!.find('a')!.getElement();
    expect(anchor).not.toHaveAttribute('download');
    expect(anchor).toHaveAttribute('href', 'https://example.com/page');
  });

  it('should not render download attribute when download is not specified', () => {
    const items: ButtonDropdownProps.Items = [
      {
        id: 'regular-item',
        text: 'Regular link',
        href: 'https://example.com/page',
      },
    ];
    const wrapper = renderButtonDropdown({ ...testProps, items });
    wrapper.openDropdown();

    const anchor = wrapper.findItemById('regular-item')!.find('a')!.getElement();
    expect(anchor).not.toHaveAttribute('download');
    expect(anchor).toHaveAttribute('href', 'https://example.com/page');
  });

  it('should not render download attribute when href is not provided', () => {
    const items: ButtonDropdownProps.Items = [
      {
        id: 'no-href-item',
        text: 'Button item',
        download: true,
      },
    ];
    const wrapper = renderButtonDropdown({ ...testProps, items });
    wrapper.openDropdown();

    const item = wrapper.findItemById('no-href-item')!;
    expect(item.find('a')).toBe(null);
    expect(item.getElement()).toHaveTextContent('Button item');
  });

  it('should not render download attribute when item is disabled', () => {
    const items: ButtonDropdownProps.Items = [
      {
        id: 'disabled-download-item',
        text: 'Disabled download',
        href: 'https://example.com/file.pdf',
        download: 'filename.pdf',
        disabled: true,
      },
    ];
    const wrapper = renderButtonDropdown({ ...testProps, items });
    wrapper.openDropdown();

    const anchor = wrapper.findItemById('disabled-download-item')!.find('a')!.getElement();
    expect(anchor).not.toHaveAttribute('download');
    expect(anchor).not.toHaveAttribute('href');
  });

  it('should not render download attribute when parent category is disabled', () => {
    const items: ButtonDropdownProps.Items = [
      {
        text: 'Disabled category',
        disabled: true,
        items: [
          {
            id: 'category-download-item',
            text: 'Download in disabled category',
            href: 'https://example.com/file.pdf',
            download: true,
          },
        ],
      },
    ];
    const wrapper = renderButtonDropdown({ ...testProps, items });
    wrapper.openDropdown();

    const anchor = wrapper.findItemById('category-download-item')!.find('a')!.getElement();
    expect(anchor).not.toHaveAttribute('download');
    expect(anchor).not.toHaveAttribute('href');
  });

  it('should render download attribute with external link', () => {
    const items: ButtonDropdownProps.Items = [
      {
        id: 'external-download-item',
        text: 'Download external file',
        href: 'https://external.com/file.pdf',
        download: 'external-file.pdf',
        external: true,
        externalIconAriaLabel: '(opens new tab)',
      },
    ];
    const wrapper = renderButtonDropdown({ ...testProps, items });
    wrapper.openDropdown();

    const anchor = wrapper.findItemById('external-download-item')!.find('a')!.getElement();
    expect(anchor).toHaveAttribute('download', 'external-file.pdf');
    expect(anchor).toHaveAttribute('href', 'https://external.com/file.pdf');
    expect(anchor).toHaveAttribute('target', '_blank');
    expect(anchor).toHaveAttribute('rel', 'noopener noreferrer');
  });

  it('should render download attribute in nested category items', () => {
    const items: ButtonDropdownProps.Items = [
      {
        text: 'Downloads',
        items: [
          {
            id: 'nested-download-item',
            text: 'Download nested file',
            href: 'https://example.com/nested-file.pdf',
            download: 'nested-filename.pdf',
          },
          {
            id: 'nested-regular-item',
            text: 'Regular nested link',
            href: 'https://example.com/page',
          },
        ],
      },
    ];
    const wrapper = renderButtonDropdown({ ...testProps, items });
    wrapper.openDropdown();

    const downloadAnchor = wrapper.findItemById('nested-download-item')!.find('a')!.getElement();
    expect(downloadAnchor).toHaveAttribute('download', 'nested-filename.pdf');
    expect(downloadAnchor).toHaveAttribute('href', 'https://example.com/nested-file.pdf');

    const regularAnchor = wrapper.findItemById('nested-regular-item')!.find('a')!.getElement();
    expect(regularAnchor).not.toHaveAttribute('download');
    expect(regularAnchor).toHaveAttribute('href', 'https://example.com/page');
  });

  it('should handle mixed items with and without download', () => {
    const items: ButtonDropdownProps.Items = [
      {
        id: 'download-boolean',
        text: 'Download with boolean',
        href: 'https://example.com/file1.pdf',
        download: true,
      },
      {
        id: 'download-string',
        text: 'Download with string',
        href: 'https://example.com/file2.pdf',
        download: 'custom-name.pdf',
      },
      {
        id: 'regular-link',
        text: 'Regular link',
        href: 'https://example.com/page',
      },
      {
        id: 'button-item',
        text: 'Button item',
      },
    ];
    const wrapper = renderButtonDropdown({ ...testProps, items });
    wrapper.openDropdown();

    // Check download with boolean
    const booleanAnchor = wrapper.findItemById('download-boolean')!.find('a')!.getElement();
    expect(booleanAnchor).toHaveAttribute('download', '');

    // Check download with string
    const stringAnchor = wrapper.findItemById('download-string')!.find('a')!.getElement();
    expect(stringAnchor).toHaveAttribute('download', 'custom-name.pdf');

    // Check regular link
    const regularAnchor = wrapper.findItemById('regular-link')!.find('a')!.getElement();
    expect(regularAnchor).not.toHaveAttribute('download');

    // Check button item (no anchor)
    const buttonItem = wrapper.findItemById('button-item')!;
    expect(buttonItem.find('a')).toBe(null);
  });
});<|MERGE_RESOLUTION|>--- conflicted
+++ resolved
@@ -498,7 +498,6 @@
     wrapper.openDropdown();
     expect(wrapper.findAllByClassName(iconStyles.badge)?.map(item => item.getElement())).toHaveLength(2);
   });
-<<<<<<< HEAD
 
   it('should render secondaryText and labelTag', () => {
     const items = [{ id: 'i1', text: 'Option 1', secondaryText: 'Description', labelTag: 'Ctrl+D' }];
@@ -519,8 +518,6 @@
     expect(wrapper.findSecondaryText()).toBeNull();
     expect(wrapper.findLabelTag()).toBeNull();
   });
-=======
->>>>>>> 59b27e43
 });
 
 describe('ButtonDropdown download property', () => {
@@ -745,4 +742,228 @@
     const buttonItem = wrapper.findItemById('button-item')!;
     expect(buttonItem.find('a')).toBe(null);
   });
+});
+
+describe('ButtonDropdown download property', () => {
+  const testProps = { expandToViewport: false };
+
+  it('should render download attribute with boolean true value', () => {
+    const items: ButtonDropdownProps.Items = [
+      {
+        id: 'download-item',
+        text: 'Download file',
+        href: 'https://example.com/file.pdf',
+        download: true,
+      },
+    ];
+    const wrapper = renderButtonDropdown({ ...testProps, items });
+    wrapper.openDropdown();
+
+    const anchor = wrapper.findItemById('download-item')!.find('a')!.getElement();
+    expect(anchor).toHaveAttribute('download', '');
+    expect(anchor).toHaveAttribute('href', 'https://example.com/file.pdf');
+  });
+
+  it('should render download attribute with string value', () => {
+    const items: ButtonDropdownProps.Items = [
+      {
+        id: 'download-item',
+        text: 'Download file',
+        href: 'https://example.com/file.pdf',
+        download: 'custom-filename.pdf',
+      },
+    ];
+    const wrapper = renderButtonDropdown({ ...testProps, items });
+    wrapper.openDropdown();
+
+    const anchor = wrapper.findItemById('download-item')!.find('a')!.getElement();
+    expect(anchor).toHaveAttribute('download', 'custom-filename.pdf');
+    expect(anchor).toHaveAttribute('href', 'https://example.com/file.pdf');
+  });
+
+  it('should not render download attribute when download is false', () => {
+    const items: ButtonDropdownProps.Items = [
+      {
+        id: 'no-download-item',
+        text: 'Regular link',
+        href: 'https://example.com/page',
+        download: false,
+      },
+    ];
+    const wrapper = renderButtonDropdown({ ...testProps, items });
+    wrapper.openDropdown();
+
+    const anchor = wrapper.findItemById('no-download-item')!.find('a')!.getElement();
+    expect(anchor).not.toHaveAttribute('download');
+    expect(anchor).toHaveAttribute('href', 'https://example.com/page');
+  });
+
+  it('should not render download attribute when download is not specified', () => {
+    const items: ButtonDropdownProps.Items = [
+      {
+        id: 'regular-item',
+        text: 'Regular link',
+        href: 'https://example.com/page',
+      },
+    ];
+    const wrapper = renderButtonDropdown({ ...testProps, items });
+    wrapper.openDropdown();
+
+    const anchor = wrapper.findItemById('regular-item')!.find('a')!.getElement();
+    expect(anchor).not.toHaveAttribute('download');
+    expect(anchor).toHaveAttribute('href', 'https://example.com/page');
+  });
+
+  it('should not render download attribute when href is not provided', () => {
+    const items: ButtonDropdownProps.Items = [
+      {
+        id: 'no-href-item',
+        text: 'Button item',
+        download: true,
+      },
+    ];
+    const wrapper = renderButtonDropdown({ ...testProps, items });
+    wrapper.openDropdown();
+
+    const item = wrapper.findItemById('no-href-item')!;
+    expect(item.find('a')).toBe(null);
+    expect(item.getElement()).toHaveTextContent('Button item');
+  });
+
+  it('should not render download attribute when item is disabled', () => {
+    const items: ButtonDropdownProps.Items = [
+      {
+        id: 'disabled-download-item',
+        text: 'Disabled download',
+        href: 'https://example.com/file.pdf',
+        download: 'filename.pdf',
+        disabled: true,
+      },
+    ];
+    const wrapper = renderButtonDropdown({ ...testProps, items });
+    wrapper.openDropdown();
+
+    const anchor = wrapper.findItemById('disabled-download-item')!.find('a')!.getElement();
+    expect(anchor).not.toHaveAttribute('download');
+    expect(anchor).not.toHaveAttribute('href');
+  });
+
+  it('should not render download attribute when parent category is disabled', () => {
+    const items: ButtonDropdownProps.Items = [
+      {
+        text: 'Disabled category',
+        disabled: true,
+        items: [
+          {
+            id: 'category-download-item',
+            text: 'Download in disabled category',
+            href: 'https://example.com/file.pdf',
+            download: true,
+          },
+        ],
+      },
+    ];
+    const wrapper = renderButtonDropdown({ ...testProps, items });
+    wrapper.openDropdown();
+
+    const anchor = wrapper.findItemById('category-download-item')!.find('a')!.getElement();
+    expect(anchor).not.toHaveAttribute('download');
+    expect(anchor).not.toHaveAttribute('href');
+  });
+
+  it('should render download attribute with external link', () => {
+    const items: ButtonDropdownProps.Items = [
+      {
+        id: 'external-download-item',
+        text: 'Download external file',
+        href: 'https://external.com/file.pdf',
+        download: 'external-file.pdf',
+        external: true,
+        externalIconAriaLabel: '(opens new tab)',
+      },
+    ];
+    const wrapper = renderButtonDropdown({ ...testProps, items });
+    wrapper.openDropdown();
+
+    const anchor = wrapper.findItemById('external-download-item')!.find('a')!.getElement();
+    expect(anchor).toHaveAttribute('download', 'external-file.pdf');
+    expect(anchor).toHaveAttribute('href', 'https://external.com/file.pdf');
+    expect(anchor).toHaveAttribute('target', '_blank');
+    expect(anchor).toHaveAttribute('rel', 'noopener noreferrer');
+  });
+
+  it('should render download attribute in nested category items', () => {
+    const items: ButtonDropdownProps.Items = [
+      {
+        text: 'Downloads',
+        items: [
+          {
+            id: 'nested-download-item',
+            text: 'Download nested file',
+            href: 'https://example.com/nested-file.pdf',
+            download: 'nested-filename.pdf',
+          },
+          {
+            id: 'nested-regular-item',
+            text: 'Regular nested link',
+            href: 'https://example.com/page',
+          },
+        ],
+      },
+    ];
+    const wrapper = renderButtonDropdown({ ...testProps, items });
+    wrapper.openDropdown();
+
+    const downloadAnchor = wrapper.findItemById('nested-download-item')!.find('a')!.getElement();
+    expect(downloadAnchor).toHaveAttribute('download', 'nested-filename.pdf');
+    expect(downloadAnchor).toHaveAttribute('href', 'https://example.com/nested-file.pdf');
+
+    const regularAnchor = wrapper.findItemById('nested-regular-item')!.find('a')!.getElement();
+    expect(regularAnchor).not.toHaveAttribute('download');
+    expect(regularAnchor).toHaveAttribute('href', 'https://example.com/page');
+  });
+
+  it('should handle mixed items with and without download', () => {
+    const items: ButtonDropdownProps.Items = [
+      {
+        id: 'download-boolean',
+        text: 'Download with boolean',
+        href: 'https://example.com/file1.pdf',
+        download: true,
+      },
+      {
+        id: 'download-string',
+        text: 'Download with string',
+        href: 'https://example.com/file2.pdf',
+        download: 'custom-name.pdf',
+      },
+      {
+        id: 'regular-link',
+        text: 'Regular link',
+        href: 'https://example.com/page',
+      },
+      {
+        id: 'button-item',
+        text: 'Button item',
+      },
+    ];
+    const wrapper = renderButtonDropdown({ ...testProps, items });
+    wrapper.openDropdown();
+
+    // Check download with boolean
+    const booleanAnchor = wrapper.findItemById('download-boolean')!.find('a')!.getElement();
+    expect(booleanAnchor).toHaveAttribute('download', '');
+
+    // Check download with string
+    const stringAnchor = wrapper.findItemById('download-string')!.find('a')!.getElement();
+    expect(stringAnchor).toHaveAttribute('download', 'custom-name.pdf');
+
+    // Check regular link
+    const regularAnchor = wrapper.findItemById('regular-link')!.find('a')!.getElement();
+    expect(regularAnchor).not.toHaveAttribute('download');
+
+    // Check button item (no anchor)
+    const buttonItem = wrapper.findItemById('button-item')!;
+    expect(buttonItem.find('a')).toBe(null);
+  });
 });