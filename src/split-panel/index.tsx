// Copyright Amazon.com, Inc. or its affiliates. All Rights Reserved.
// SPDX-License-Identifier: Apache-2.0
import React, { useState, useEffect, useLayoutEffect, useRef } from 'react';
import clsx from 'clsx';

import { InternalButton } from '../button/internal';
import { getBaseProps, BaseComponentProps } from '../internal/base-component';
import { useSplitPanelContext } from '../internal/context/split-panel-context';
import useFocusVisible from '../internal/hooks/focus-visible';
import { applyDisplayName } from '../internal/utils/apply-display-name';

import { SplitPanelProps, SizeControlProps } from './interfaces';
import ResizeHandler from './icons/resize-handler';
import PreferencesModal from './preferences-modal';
import { useMouseEvents } from './utils/use-mouse-events';
import { useKeyboardEvents } from './utils/use-keyboard-events';

import styles from './styles.css.js';
import useBaseComponent from '../internal/hooks/use-base-component';
import { useMergeRefs } from '../internal/hooks/use-merge-refs';
import { AppLayoutContext } from '../internal/context/app-layout-context';
import { getLimitedValue } from './utils/size-utils';
import { Transition, TransitionStatus } from '../internal/components/transition';
import { ButtonProps } from '../button/interfaces';
import { useEffectOnUpdate } from '../internal/hooks/use-effect-on-update';

export { SplitPanelProps };

const MIN_HEIGHT = 160;
const MIN_WIDTH = 280;
interface TransitionContentProps {
  baseProps: BaseComponentProps;
  isOpen?: boolean;
  splitPanelRef?: React.Ref<any>;
  bottomOffset: number;
  cappedSize: number;
  isRefresh: boolean;
  onToggle: () => void;
  i18nStrings: SplitPanelProps.I18nStrings;
  relativeSize: number;
  onKeyDown: (event: React.KeyboardEvent<Element>) => void;
  onSliderMouseDown: () => void;
  focusVisible: { 'data-awsui-focus-visible': true } | { 'data-awsui-focus-visible'?: undefined };
  paneHeader: JSX.Element;
  wrappedChildren: JSX.Element;
}

interface TransitionContentSideProps extends TransitionContentProps {
  topOffset: number;
  toggleRef: React.RefObject<ButtonProps.Ref>;
}

const TransitionContentSide = ({
  baseProps,
  isOpen,
  splitPanelRef,
  topOffset,
  bottomOffset,
  cappedSize,
  isRefresh,
  onToggle,
  i18nStrings,
  relativeSize,
  onKeyDown,
  onSliderMouseDown,
  focusVisible,
  toggleRef,
  paneHeader,
  wrappedChildren,
}: TransitionContentSideProps) => {
  return (
    <div
      {...baseProps}
      className={clsx(baseProps.className, styles.drawer, styles.root, styles['position-side'], {
        [styles['drawer-closed']]: !isOpen,
      })}
      style={{
        width: isOpen ? cappedSize : undefined,
        maxWidth: isRefresh ? '100%' : undefined,
      }}
      ref={splitPanelRef}
    >
      <aside
        className={clsx(styles['drawer-content-side'], {
          [styles.refresh]: isRefresh,
        })}
        style={{
<<<<<<< HEAD
          bottom: bottomOffset,
          top: topOffset,
=======
          top: topOffset,
          bottom: bottomOffset,
>>>>>>> a796e7e2
        }}
        onClick={() => !isOpen && onToggle()}
      >
        {isOpen ? (
          <div className={styles['slider-wrapper-side']}>
            <div
              role="slider"
              tabIndex={0}
              aria-label={i18nStrings.resizeHandleAriaLabel}
              aria-valuemax={100}
              aria-valuemin={0}
              aria-valuenow={relativeSize}
              className={clsx(styles.slider, styles['slider-side'])}
              onKeyDown={onKeyDown}
              onMouseDown={onSliderMouseDown}
              {...focusVisible}
            >
              <ResizeHandler className={clsx(styles['slider-icon'], styles['slider-icon-side'])} />
            </div>
          </div>
        ) : (
          <InternalButton
            className={clsx(styles['open-button'], styles['open-button-side'])}
            iconName="angle-left"
            variant="icon"
            formAction="none"
            ariaLabel={i18nStrings.openButtonAriaLabel}
            ariaExpanded={isOpen}
            ref={isRefresh ? null : toggleRef}
          />
        )}
        <div className={styles['content-side']} aria-hidden={!isOpen}>
          <div className={clsx(styles['pane-header-wrapper-side'])}>{paneHeader}</div>
          <hr className={styles['header-divider']} />
          <div className={clsx(styles['pane-content-wrapper-side'])}>{wrappedChildren}</div>
        </div>
      </aside>
    </div>
  );
};

interface TransitionContentBottomProps extends TransitionContentProps {
  isMobile: boolean;
  disableContentPaddings?: boolean;
  state: TransitionStatus;
  leftOffset: number;
  rightOffset: number;
  transitioningElementRef: React.Ref<any>;
  centeredMaxWidthClasses: string;
  splitPanelHeaderRef?: React.Ref<any>;
  appLayoutMaxWidth: React.CSSProperties | undefined;
}

const TransitionContentBottom = ({
  baseProps,
  isOpen,
  splitPanelRef,
  bottomOffset,
  cappedSize,
  isRefresh,
  onToggle,
  i18nStrings,
  relativeSize,
  onKeyDown,
  onSliderMouseDown,
  focusVisible,
  paneHeader,
  wrappedChildren,
  isMobile,
  disableContentPaddings,
  state,
  leftOffset,
  rightOffset,
  transitioningElementRef,
  centeredMaxWidthClasses,
  splitPanelHeaderRef,
  appLayoutMaxWidth,
}: TransitionContentBottomProps) => {
  const transitionContentBottomRef = useMergeRefs(splitPanelRef || null, transitioningElementRef);
  return (
    <div
      {...baseProps}
      className={clsx(baseProps.className, styles.root, styles.drawer, styles['position-bottom'], {
        [styles['drawer-closed']]: !isOpen,
        [styles['drawer-mobile']]: isMobile,
        [styles['drawer-disable-content-paddings']]: disableContentPaddings,
        [styles.animating]: isRefresh && (state === 'entering' || state === 'exiting'),
        [styles.refresh]: isRefresh,
      })}
      onClick={() => !isOpen && onToggle()}
      style={{
        bottom: bottomOffset,
        left: leftOffset,
        right: rightOffset,
        height: isOpen ? cappedSize : undefined,
      }}
      ref={transitionContentBottomRef}
    >
      {isOpen && (
        <div className={styles['slider-wrapper-bottom']}>
          <div
            role="slider"
            tabIndex={0}
            aria-label={i18nStrings.resizeHandleAriaLabel}
            aria-valuemax={100}
            aria-valuemin={0}
            aria-valuenow={relativeSize}
            className={clsx(styles.slider, styles['slider-bottom'])}
            onKeyDown={onKeyDown}
            onMouseDown={onSliderMouseDown}
            {...focusVisible}
          >
            <ResizeHandler className={clsx(styles['slider-icon'], styles['slider-icon-bottom'])} />
          </div>
        </div>
      )}
      <div className={styles['drawer-content-bottom']}>
        <div className={clsx(styles['pane-header-wrapper-bottom'], centeredMaxWidthClasses)} ref={splitPanelHeaderRef}>
          {paneHeader}
        </div>
        <div className={clsx(styles['content-bottom'], centeredMaxWidthClasses)} aria-hidden={!isOpen}>
          <div className={clsx({ [styles['content-bottom-max-width']]: isRefresh })} style={appLayoutMaxWidth}>
            {wrappedChildren}
          </div>
        </div>
      </div>
    </div>
  );
};

export default function SplitPanel({
  header,
  children,
  hidePreferencesButton = false,
  i18nStrings,
  ...restProps
}: SplitPanelProps) {
  const { __internalRootRef } = useBaseComponent('SplitPanel');
  const {
    size,
    getMaxWidth,
    getMaxHeight,
    position,
    topOffset,
    bottomOffset,
    leftOffset,
    rightOffset,
    disableContentPaddings,
    contentWidthStyles,
    contentWrapperPaddings,
    isCopy,
    isOpen,
    isMobile,
    isRefresh,
    isForcedPosition,
    splitPanelRef,
    splitPanelHeaderRef,
    lastInteraction,
    onPreferencesChange,
    onResize,
    onToggle,
    reportSize,
    setOpenButtonAriaLabel,
  } = useSplitPanelContext();
  const baseProps = getBaseProps(restProps);
  const focusVisible = useFocusVisible();
  const [isPreferencesOpen, setPreferencesOpen] = useState<boolean>(false);
  const [relativeSize, setRelativeSize] = useState(0);
  const [maxSize, setMaxSize] = useState(size);
  const minSize = position === 'bottom' ? MIN_HEIGHT : MIN_WIDTH;
  const cappedSize = getLimitedValue(minSize, size, maxSize);
  const appLayoutMaxWidth = isRefresh && position === 'bottom' ? contentWidthStyles : undefined;

  useEffect(() => {
    setOpenButtonAriaLabel?.(i18nStrings.openButtonAriaLabel);
  }, [setOpenButtonAriaLabel, i18nStrings.openButtonAriaLabel]);

  useEffect(() => {
    // effects are called inside out in the components tree
    // wait one frame to allow app-layout to complete its calculations
    const handle = requestAnimationFrame(() => {
      const maxSize = position === 'bottom' ? getMaxHeight() : getMaxWidth();
      setRelativeSize((size / maxSize) * 100);
      setMaxSize(maxSize);
    });
    return () => cancelAnimationFrame(handle);
  }, [size, position, getMaxHeight, getMaxWidth]);

  useEffect(() => {
    reportSize(cappedSize);
  }, [reportSize, cappedSize]);

  useEffect(() => {
    const handler = () => setMaxSize(position === 'bottom' ? getMaxHeight() : getMaxWidth());
    window.addEventListener('resize', handler);
    return () => window.removeEventListener('resize', handler);
  }, [position, getMaxWidth, getMaxHeight]);

  const setSidePanelWidth = (width: number) => {
    const maxWidth = getMaxWidth();
    const size = getLimitedValue(MIN_WIDTH, width, maxWidth);

    if (isOpen && maxWidth >= MIN_WIDTH) {
      onResize({ size });
    }
  };

  const setBottomPanelHeight = (height: number) => {
    const maxHeight = getMaxHeight();
    const size = getLimitedValue(MIN_HEIGHT, height, maxHeight);

    if (isOpen && maxHeight >= MIN_HEIGHT) {
      onResize({ size });
    }
  };

  const splitPanelRefObject = useRef(null);
  const sizeControlProps: SizeControlProps = {
    position,
    splitPanelRef: splitPanelRefObject,
    setSidePanelWidth,
    setBottomPanelHeight,
  };
  const onSliderMouseDown = useMouseEvents(sizeControlProps);
  const onKeyDown = useKeyboardEvents(sizeControlProps);

  const toggleRef = useRef<ButtonProps.Ref>(null);
  const closeRef = useRef<ButtonProps.Ref>(null);
  const preferencesRef = useRef<ButtonProps.Ref>(null);

  useEffectOnUpdate(() => {
    switch (lastInteraction?.type) {
      case 'open':
        return closeRef.current?.focus();
      case 'close':
        return toggleRef.current?.focus();
      case 'position':
        return preferencesRef.current?.focus();
      default:
        return;
    }
  }, [lastInteraction]);

  const wrappedChildren = (
    <AppLayoutContext.Provider
      value={{
        stickyOffsetTop: topOffset,
        stickyOffsetBottom: bottomOffset,
      }}
    >
      {children}
    </AppLayoutContext.Provider>
  );

  const paneHeader = (
    <div className={styles.header} style={appLayoutMaxWidth}>
      <h2 className={styles['header-text']}>{header}</h2>
      <div className={styles['header-actions']}>
        {!hidePreferencesButton && isOpen && (
          <>
            <InternalButton
              className={styles['preferences-button']}
              iconName="settings"
              variant="icon"
              onClick={() => setPreferencesOpen(true)}
              formAction="none"
              ariaLabel={i18nStrings.preferencesTitle}
              ref={preferencesRef}
            />
            <span className={styles.divider} />
          </>
        )}

        {isOpen ? (
          <InternalButton
            className={styles['close-button']}
            iconName={isRefresh && position === 'side' ? 'angle-right' : isRefresh ? 'angle-down' : 'close'}
            variant="icon"
            onClick={onToggle}
            formAction="none"
            ariaLabel={i18nStrings.closeButtonAriaLabel}
            ref={closeRef}
            ariaExpanded={isOpen}
          />
        ) : position === 'side' ? null : (
          <InternalButton
            className={styles['open-button']}
            iconName="angle-up"
            variant="icon"
            formAction="none"
            ariaLabel={i18nStrings.openButtonAriaLabel}
            ref={toggleRef}
            ariaExpanded={isOpen}
          />
        )}
      </div>
    </div>
  );

  /*
    This effect forces the browser to recalculate the layout
    whenever the split panel might have moved.

    This is needed as a workaround for a bug in Safari, which does
    not automatically calculate the new position of the split panel
    _content_ when the split panel moves.
  */
  useLayoutEffect(() => {
    const root = __internalRootRef.current;

    if (root) {
      const property = 'transform';
      const temporaryValue = 'translateZ(0)';

      const valueBefore = root.style[property];
      root.style[property] = temporaryValue;

      // This line forces the browser to recalculate the layout
      void root.offsetHeight;

      root.style[property] = valueBefore;
    }
  }, [rightOffset, __internalRootRef]);

  const mergedRef = useMergeRefs(splitPanelRef, splitPanelRefObject, __internalRootRef);

  /**
   * The AppLayout factor moved the circular buttons out of the
   * SplitPanel and into the Tools component. This conditional
   * is still needed for the early return to prevent execution
   * of the following code.
   */
  if (isRefresh && (!isOpen || isCopy) && position === 'side') {
    return <></>;
  }

  const centeredMaxWidthClasses = clsx({
    [styles['pane-bottom-center-align']]: isRefresh,
    [styles['pane-bottom-content-nav-padding']]: contentWrapperPaddings?.closedNav,
    [styles['pane-bottom-content-tools-padding']]: contentWrapperPaddings?.closedTools,
  });

  return (
    <Transition in={isOpen ?? false}>
      {(state, transitioningElementRef) => (
        <>
          {position === 'side' && (
            <TransitionContentSide
              baseProps={baseProps}
              isOpen={isOpen}
              splitPanelRef={mergedRef}
              topOffset={topOffset}
              bottomOffset={bottomOffset}
              cappedSize={cappedSize}
              isRefresh={isRefresh}
              onToggle={onToggle}
              i18nStrings={i18nStrings}
              relativeSize={relativeSize}
              onKeyDown={onKeyDown}
              onSliderMouseDown={onSliderMouseDown}
              focusVisible={focusVisible}
              toggleRef={toggleRef}
              paneHeader={paneHeader}
              wrappedChildren={wrappedChildren}
            ></TransitionContentSide>
          )}

          {position === 'bottom' && (
            <TransitionContentBottom
              baseProps={baseProps}
              isOpen={isOpen}
              splitPanelRef={mergedRef}
              bottomOffset={bottomOffset}
              cappedSize={cappedSize}
              isRefresh={isRefresh}
              onToggle={onToggle}
              i18nStrings={i18nStrings}
              relativeSize={relativeSize}
              onKeyDown={onKeyDown}
              onSliderMouseDown={onSliderMouseDown}
              focusVisible={focusVisible}
              paneHeader={paneHeader}
              wrappedChildren={wrappedChildren}
              isMobile={isMobile}
              disableContentPaddings={disableContentPaddings}
              state={state}
              leftOffset={leftOffset}
              rightOffset={rightOffset}
              transitioningElementRef={transitioningElementRef}
              centeredMaxWidthClasses={centeredMaxWidthClasses}
              splitPanelHeaderRef={splitPanelHeaderRef}
              appLayoutMaxWidth={appLayoutMaxWidth}
            ></TransitionContentBottom>
          )}
          {isPreferencesOpen && (
            <PreferencesModal
              visible={true}
              preferences={{ position }}
              disabledSidePosition={position === 'bottom' && isForcedPosition}
              isRefresh={isRefresh}
              i18nStrings={{
                header: i18nStrings.preferencesTitle,
                confirm: i18nStrings.preferencesConfirm,
                cancel: i18nStrings.preferencesCancel,
                positionLabel: i18nStrings.preferencesPositionLabel,
                positionDescription: i18nStrings.preferencesPositionDescription,
                positionBottom: i18nStrings.preferencesPositionBottom,
                positionSide: i18nStrings.preferencesPositionSide,
              }}
              onConfirm={preferences => {
                onPreferencesChange({ ...preferences });
                setPreferencesOpen(false);
              }}
              onDismiss={() => {
                setPreferencesOpen(false);
              }}
            />
          )}
        </>
      )}
    </Transition>
  );
}

applyDisplayName(SplitPanel, 'SplitPanel');<|MERGE_RESOLUTION|>--- conflicted
+++ resolved
@@ -85,13 +85,8 @@
           [styles.refresh]: isRefresh,
         })}
         style={{
-<<<<<<< HEAD
-          bottom: bottomOffset,
-          top: topOffset,
-=======
           top: topOffset,
           bottom: bottomOffset,
->>>>>>> a796e7e2
         }}
         onClick={() => !isOpen && onToggle()}
       >
