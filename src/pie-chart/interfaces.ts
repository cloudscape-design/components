// Copyright Amazon.com, Inc. or its affiliates. All Rights Reserved.
// SPDX-License-Identifier: Apache-2.0
import { ReactNode } from 'react';
import { BaseComponentProps } from '../internal/base-component';
import { NonCancelableEventHandler } from '../internal/events';
import { PopoverProps } from '../popover/interfaces';

export interface SeriesInfo {
  label: string;
  color: string;
  index: number;
  markerType: 'line' | 'rectangle';
}

<<<<<<< HEAD
interface ChartDetailPair {
  key: string;
  value: string | number;
=======
export interface ChartDetailPair {
  key: ReactNode;
  value: ReactNode;
>>>>>>> d53f8134
}

export interface PieChartProps<T extends PieChartProps.Datum = PieChartProps.Datum> extends BaseComponentProps {
  /**
   * An array that represents the source of data for the displayed segments.
   * Each element can have the following properties:
   *
   * * `title` (string) - A human-readable title for this data point.
   * * `value` (number) - Numeric value that determines the segment size.
   *                        A segment with a value of zero (0) or lower (negative number) won't have a segment.
   * * `color`: (string) - (Optional) Color value for this segment that takes priority over the automatically assigned color.
   *                        Can be any valid CSS color identifier.
   *
   * As long as your data object implements the properties above, you can also define additional properties
   * that are relevant to your data visualization.
   * The full data object will be passed down to events and properties like `detailPopoverContent`.
   */
  data: ReadonlyArray<T>;

  /**
   * Specifies the size of the pie or donut chart.
   * When used with `fitHeight`, this property defines the minimum size of the chart area.
   */
  size?: 'small' | 'medium' | 'large';

  /**
   * Visual variant of the pie chart. Currently supports the default `pie` variant and the `donut` variant.
   * The donut variant provides a slot in the center of the chart that can contain additional information.
   * For more information, see `innerContent`.
   */
  variant?: 'pie' | 'donut';

  /**
   * A function that determines the details that are displayed in the popover when hovering over a segment.
   * The function is called with the data of the target segment and is expected to return an array of detail pairs.
   * By default, each segment displays two detail pairs: count and percentage.
   *
   * Each pair has the following properties:
   * * `key` (ReactNode) - Name of the detail or metric.
   * * `value` (ReactNode) - The value of this detail for the target segment.
   */
  detailPopoverContent?: PieChartProps.DetailPopoverContentFunction<T>;

  /**
   * Additional content that is displayed at the bottom of the detail popover.
   */
  detailPopoverFooter?: PieChartProps.DetailPopoverFooter<T>;

  /**
   * A function that determines the description of a segment that is displayed on the chart, unless `hideDescriptions` is set to `true`.
   * This is an optional description that explains the segment and is displayed underneath the label.
   * The function is called with the data object of each segment and is expected to return the description as a string.
   */
  segmentDescription?: PieChartProps.SegmentDescriptionFunction<T>;

  /**
   * Determines the maximum width of the popover.
   */
  detailPopoverSize?: PopoverProps.Size;

  /**
   * Hides legend beneath the chart when set to `true`.
   * We highly recommend that you leave this unspecified or set to `false`.
   */
  hideLegend?: boolean;

  /**
   * Hides label titles next to the chart segments when set to `true`.
   * We highly recommend that you leave this unspecified or set to `false`.
   */
  hideTitles?: boolean;

  /**
   * Hides the label descriptions next to the chart segments when set to `true`.
   */
  hideDescriptions?: boolean;

  /**
   * Hides the default filtering dropdown when set to `true`.
   * You can still display additional filters with the `additionalFilters` slot.
   */
  hideFilter?: boolean;

  /**
   * Additional metric number that's displayed in the center of the chart if `variant` is set to `donut`.
   */
  innerMetricValue?: string;

  /**
   * Additional description that's displayed in the center of the chart below `innerMetricValue` if `variant` is set to `donut`.
   * This is usually the unit of the `innerMetricValue`.
   */
  innerMetricDescription?: string;

  /**
   * Title for the legend.
   */
  legendTitle?: string;

  /**
   * Additional filters that you can add above the chart component.
   * Make sure you update the `data` property when any of your custom filters change the data that's displayed.
   */
  additionalFilters?: React.ReactNode;

  /**
   * Specifies the currently highlighted data segment. Highlighting is typically the result of
   * a user hovering over or selecting a segment in the chart or the legend.
   * A value of `null` means no segment is being highlighted.
   *
   * - If you don't set this property, segments are highlighted automatically when a user hovers over or selects one of the triggers (that is, uncontrolled behavior).
   * - If you explicitly set this property, you must set an `onHighlightChange` listener to update this property when a segment should be highlighted (that is, controlled behavior).
   */
  highlightedSegment?: T | null;

  /**
   * An array of data segment objects that determines which data segments are currently visible (that is, not filtered out).
   *
   * - If you don't set this property, segments are filtered automatically when using the default filtering of the component (that is, uncontrolled behavior).
   * - If you explicitly set this property, you must set an `onFilterChange` listener to update this property when the list of filtered segments changes (that is, controlled behavior).
   */
  visibleSegments?: ReadonlyArray<T>;

  /**
   * Specifies the current status of loading data.
   * * `loading` - Indicates that data fetching is in progress.
   * * `finished` - Indicates that data has loaded successfully.
   * * `error` - Indicates that an error occurred during fetch. You should provide an option to enable the user to recover.
   **/
  statusType?: 'loading' | 'finished' | 'error';

  /**
   * Content that's displayed when the data passed to the component is empty.
   */
  empty?: React.ReactNode;

  /**
   * Content that's displayed when there is no data to display because it doesn't match the specified filter.
   */
  noMatch?: React.ReactNode;

  /**
   * Text that's displayed when the chart is loading (that is, when `statusType` is set to `loading`).
   * @i18n
   */
  loadingText?: string;

  /**
   * Text that's displayed when the chart is in error state (that is, when `statusType` is set to `error`).
   * @i18n
   */
  errorText?: string;

  /**
   * Text for the recovery button that's displayed next to the error text.
   * @i18n
   **/
  recoveryText?: string;

  /**
   * Called when the user clicks the recovery button that appears when there is an error state.
   * Use this to enable the user to retry a failed request or provide another option for the user
   * to recover from the error.
   */
  onRecoveryClick?: NonCancelableEventHandler;

  /**
   * Called when the highlighted segmented changes because of a user interaction.
   */
  onHighlightChange?: NonCancelableEventHandler<PieChartProps.HighlightChangeDetail<T>>;

  /**
   * Called when the values of the internal filter component changes.
   * This isn't called for any custom filter components you've defined in `additionalFilters`.
   */
  onFilterChange?: NonCancelableEventHandler<PieChartProps.FilterChangeDetail<T>>;

  /**
   * ARIA label that's assigned to the chart. It should match the visible label on the page
   * (for example, in the container header). Use either `ariaLabel` or `ariaLabelledby` (you can't use both).
   */
  ariaLabel?: string;

  /**
   * Sets `aria-labelledby` on the chart. If there is a visible label for the chart on the page
   * (for example, in the container header), set this property to the ID of that header element.
   * Use either `ariaLabel` or `ariaLabelledby` (you can't use both).
   */
  ariaLabelledby?: string;

  /**
   * A description of the chart that assistive technologies can use (through `aria-describedby` and `<title>`).
   * Provide a concise summary of the data visualized in the chart.
   */
  ariaDescription?: string;

  /**
   * An object that contains all of the localized strings required by the component.
   * @i18n
   */
  i18nStrings?: PieChartProps.I18nStrings;

  /**
   * Enable this property to make the chart fit into the available height of the parent container.
   */
  fitHeight?: boolean;
}

export namespace PieChartProps {
  export interface Datum {
    title: string;
    value: number;
    color?: string;
  }

  export type PieChartData = ReadonlyArray<Datum>;

  export interface DetailPopoverContentFunction<T = Datum> {
    (segment: T, visibleDataSum: number): ReadonlyArray<ChartDetailPair>;
  }

  export interface DetailPopoverFooter<T> {
    (segment: T): React.ReactNode;
  }

  export interface SegmentDescriptionFunction<T = Datum> {
    (segment: T, visibleDataSum: number): string;
  }

  export interface HighlightChangeDetail<T> {
    highlightedSegment: T | null;
  }

  export interface FilterChangeDetail<T> {
    visibleSegments: ReadonlyArray<T>;
  }

  export interface I18nStrings {
    /** Name of the "Value" key that is displayed in the details popover by default */
    detailsValue?: string;

    /** Name of the "Percentage" key that is displayed in the details popover by default */
    detailsPercentage?: string;

    /** Visible label of the default filter */
    filterLabel?: string;

    /** Placeholder text of the default filter */
    filterPlaceholder?: string;

    /** ARIA label for the default filter which is appended to any option that is selected */
    filterSelectedAriaLabel?: string;

    /** ARIA label that is associated with the legend in case there is no visible `legendTitle` defined */
    legendAriaLabel?: string;

    /** ARIA label for details popover dismiss button */
    detailPopoverDismissAriaLabel?: string;

    /** Name of the ARIA role description of the chart, e.g. "pie chart" */
    chartAriaRoleDescription?: string;

    /** Name of the ARIA role description of each segment, e.g. "segment" */
    segmentAriaRoleDescription?: string;
  }
}<|MERGE_RESOLUTION|>--- conflicted
+++ resolved
@@ -12,15 +12,9 @@
   markerType: 'line' | 'rectangle';
 }
 
-<<<<<<< HEAD
-interface ChartDetailPair {
-  key: string;
-  value: string | number;
-=======
 export interface ChartDetailPair {
   key: ReactNode;
   value: ReactNode;
->>>>>>> d53f8134
 }
 
 export interface PieChartProps<T extends PieChartProps.Datum = PieChartProps.Datum> extends BaseComponentProps {
