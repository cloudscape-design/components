--- conflicted
+++ resolved
@@ -46,10 +46,6 @@
 }: PieChartProps<T>) {
   const { __internalRootRef = null } = useBaseComponent('PieChart');
   const baseProps = getBaseProps(props);
-<<<<<<< HEAD
-  const isEmpty = !externalData || externalData.length === 0;
-=======
->>>>>>> 8e2a25ea
   const containerRef = useRef<HTMLDivElement>(null);
   const [containerWidth, measureRef] = useContainerWidth();
 
@@ -157,80 +153,15 @@
   const hasLabels = !(hideTitles && hideDescriptions);
 
   return (
-<<<<<<< HEAD
-    <div
-      {...baseProps}
-      className={clsx(baseProps.className, styles.root, fitHeight && styles['root--fit-height'])}
-      ref={mergedRef}
-      onBlur={onBlur}
-    >
-      <div className={clsx(styles.wrapper, fitHeight && styles['wrapper--fit-height'])}>
-        {statusType === 'finished' && !isEmpty && (additionalFilters || !hideFilter) && (
-          <InternalBox className={styles['filter-container']} margin={{ bottom: 'l' }}>
-            <InternalSpaceBetween
-              size="l"
-              direction="horizontal"
-              className={clsx({
-                [styles['has-default-filter']]: !hideFilter,
-              })}
-            >
-              {!hideFilter && (
-                <Filter
-                  series={filterItems}
-                  onChange={filterChange}
-                  selectedSeries={visibleSegments}
-                  i18nStrings={i18nStrings}
-                />
-              )}
-              {additionalFilters}
-            </InternalSpaceBetween>
-          </InternalBox>
-        )}
-
-        <InternalPieChart
-          {...props}
-          fitHeight={fitHeight}
-          variant={variant}
-          size={size}
-          data={externalData}
-          visibleData={visibleData}
-          width={containerWidth}
-          statusType={statusType}
-          hideTitles={hideTitles}
-          hideDescriptions={hideDescriptions}
-          hideLegend={hideLegend}
-          hideFilter={hideFilter}
-          additionalFilters={additionalFilters}
-          i18nStrings={i18nStrings}
-          onHighlightChange={onHighlightChange}
-          highlightedSegment={highlightedSegment}
-          legendSegment={legendSegment}
-          pinnedSegment={pinnedSegment}
-          setPinnedSegment={setPinnedSegment}
-          detailPopoverSize={detailPopoverSize}
-        />
-
-        {!hideLegend && !isEmpty && statusType === 'finished' && (
-          <InternalBox margin={{ top: 'm' }}>
-            <Legend<T>
-              series={legendItems}
-              highlightedSeries={legendSegment}
-              legendTitle={legendTitle}
-              ariaLabel={i18nStrings?.legendAriaLabel}
-              onHighlightChange={onHighlightChange}
-              plotContainerRef={containerRef}
-            />
-          </InternalBox>
-        )}
-      </div>
-    </div>
-=======
     <ChartWrapper
       ref={mergedRef}
+      fitHeight={!!fitHeight}
       {...baseProps}
       className={clsx(baseProps.className, styles.root)}
+      // TODO: default dimensions size here!
       contentClassName={clsx(styles.content, styles[`content--${size}`], {
         [styles['content--without-labels']]: !hasLabels,
+        [styles['content--fit-height']]: fitHeight,
       })}
       defaultFilter={
         showFilters && !hideFilter ? (
@@ -297,7 +228,6 @@
       }
       onBlur={onBlur}
     />
->>>>>>> 8e2a25ea
   );
 };
 
