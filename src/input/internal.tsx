// Copyright Amazon.com, Inc. or its affiliates. All Rights Reserved.
// SPDX-License-Identifier: Apache-2.0
import React, { MouseEventHandler, Ref, useRef } from 'react';
import clsx from 'clsx';
import { useMergeRefs } from '../internal/hooks/use-merge-refs';
import { IconProps } from '../icon/interfaces';
import InternalIcon from '../icon/internal';
import styles from './styles.css.js';
import {
  fireNonCancelableEvent,
  fireKeyboardEvent,
  NonCancelableEventHandler,
  getBlurEventRelatedTarget,
} from '../internal/events';
import { InputProps, BaseInputProps, InputAutoCorrect, BaseChangeDetail } from './interfaces';
import { BaseComponentProps, getBaseProps } from '../internal/base-component';
import { useSearchProps, convertAutoComplete } from './utils';
import { useDebounceCallback } from '../internal/hooks/use-debounce-callback';
import { FormFieldValidationControlProps } from '../internal/context/form-field-context';
import { InternalBaseComponentProps } from '../internal/hooks/use-base-component';

export interface InternalInputProps
  extends BaseComponentProps,
    BaseInputProps,
<<<<<<< HEAD
    Omit<InputProps, 'type'>,
=======
    InputAutoCorrect,
    InputProps,
>>>>>>> 0767b0ca
    FormFieldValidationControlProps,
    InternalBaseComponentProps {
  type?: InputProps['type'] | 'visualSearch';
  __leftIcon?: IconProps['name'];
  __leftIconVariant?: IconProps['variant'];
  __onLeftIconClick?: () => void;

  __rightIcon?: IconProps['name'];
  __rightIconVariant?: IconProps['variant'];
  __onRightIconClick?: () => void;

  __nativeAttributes?: Record<string, any>;
  __noBorderRadius?: boolean;

  __onDelayedInput?: NonCancelableEventHandler<BaseChangeDetail>;
  __onBlurWithDetail?: NonCancelableEventHandler<{ relatedTarget: Node | null }>;
}

const iconClassName = (position: string, hasHandler: boolean) =>
  clsx(styles['input-icon'], styles[`input-icon-${position}`], { [styles['input-icon-hoverable']]: hasHandler });
const preventMouseDown: MouseEventHandler = e => e.preventDefault();

function InternalInput(
  {
    type = 'text',
    step,
    inputMode,
    autoComplete = true,
    ariaLabel,
    ariaLabelledby,
    ariaDescribedby,
    name,
    value,
    controlId,
    placeholder,
    autoFocus,
    disabled,
    readOnly,
    disableBrowserAutocorrect,
    __noBorderRadius,

    __leftIcon,
    __leftIconVariant = 'subtle',
    __onLeftIconClick,

    invalid,
    ariaRequired,

    __rightIcon,
    __rightIconVariant = 'normal',
    __onRightIconClick,

    onKeyDown,
    onKeyUp,
    onChange,
    __onDelayedInput,
    __onBlurWithDetail,
    onBlur,
    onFocus,
    __nativeAttributes,
    __internalRootRef,
    ...rest
  }: InternalInputProps,
  ref: Ref<HTMLInputElement>
) {
  const baseProps = getBaseProps(rest);
  const fireDelayedInput = useDebounceCallback((value: string) => fireNonCancelableEvent(__onDelayedInput, { value }));

  const handleChange = (value: string) => {
    fireDelayedInput(value);
    fireNonCancelableEvent(onChange, { value });
  };

  const inputRef = useRef<HTMLInputElement>(null);
  const searchProps = useSearchProps(type, disabled, readOnly, value, inputRef, handleChange);
  __leftIcon = __leftIcon ?? searchProps.__leftIcon;
  __rightIcon = __rightIcon ?? searchProps.__rightIcon;
  __onRightIconClick = __onRightIconClick ?? searchProps.__onRightIconClick;

  const attributes: React.InputHTMLAttributes<HTMLInputElement> = {
    'aria-label': ariaLabel,
    'aria-labelledby': ariaLabelledby,
    'aria-describedby': ariaDescribedby,
    name,
    placeholder,
    autoFocus,
    id: controlId,
    className: clsx(
      styles.input,
      type && styles[`input-type-${type}`],
      __rightIcon && styles['input-has-icon-right'],
      __leftIcon && styles['input-has-icon-left'],
      __noBorderRadius && styles['input-has-no-border-radius'],
      {
        [styles['input-readonly']]: readOnly,
        [styles['input-invalid']]: invalid,
      }
    ),
    autoComplete: convertAutoComplete(autoComplete),
    disabled,
    readOnly,
    type,
    step,
    inputMode,
    onKeyDown: onKeyDown && (event => fireKeyboardEvent(onKeyDown, event)),
    onKeyUp: onKeyUp && (event => fireKeyboardEvent(onKeyUp, event)),
    // We set a default value on the component in order to force it into the controlled mode.
    value: value ?? '',
    onChange: onChange && (event => handleChange(event.target.value)),
    onBlur: e => {
      onBlur && fireNonCancelableEvent(onBlur);
      __onBlurWithDetail &&
        fireNonCancelableEvent(__onBlurWithDetail, { relatedTarget: getBlurEventRelatedTarget(e.nativeEvent) });
    },
    onFocus: onFocus && (() => fireNonCancelableEvent(onFocus)),
    ...__nativeAttributes,
  };

  if (type === 'number') {
    // Chrome and Safari have a weird built-in behavior of letting focused
    // number inputs be controlled by scrolling on them. However, they don't
    // lock the browser's scroll, so it's very easy to accidentally increment
    // the input while scrolling down the page.
    attributes.onWheel = event => event.currentTarget.blur();
  }

  if (disableBrowserAutocorrect) {
    attributes.autoCorrect = 'off';
    attributes.autoCapitalize = 'off';
  }

  // ensure aria properties are string literal "true"
  if (ariaRequired) {
    attributes['aria-required'] = 'true';
  }
  if (invalid) {
    attributes['aria-invalid'] = 'true';
  }

  const mergedRef = useMergeRefs(ref, inputRef);

  // type = "visualSearch" renders a type="text' input
  if (attributes.type === 'visualSearch') {
    attributes.type = 'text';
  }

  return (
    <div {...baseProps} className={clsx(baseProps.className, styles['input-container'])} ref={__internalRootRef}>
      {__leftIcon && (
        <span onClick={__onLeftIconClick} className={iconClassName('left', !!__onLeftIconClick)}>
          <InternalIcon name={__leftIcon} variant={disabled ? 'disabled' : __leftIconVariant} />
        </span>
      )}
      <input ref={mergedRef} {...attributes} spellCheck={false} />
      {__rightIcon && (
        <span
          onClick={__onRightIconClick}
          onMouseDown={preventMouseDown}
          className={iconClassName('right', !!__onRightIconClick)}
        >
          <InternalIcon name={__rightIcon} variant={disabled ? 'disabled' : __rightIconVariant} />
        </span>
      )}
    </div>
  );
}

export default React.forwardRef(InternalInput);<|MERGE_RESOLUTION|>--- conflicted
+++ resolved
@@ -22,12 +22,8 @@
 export interface InternalInputProps
   extends BaseComponentProps,
     BaseInputProps,
-<<<<<<< HEAD
     Omit<InputProps, 'type'>,
-=======
     InputAutoCorrect,
-    InputProps,
->>>>>>> 0767b0ca
     FormFieldValidationControlProps,
     InternalBaseComponentProps {
   type?: InputProps['type'] | 'visualSearch';
