--- conflicted
+++ resolved
@@ -12,12 +12,9 @@
 import { useMobile } from '../internal/hooks/use-mobile';
 import { useVisualRefresh } from '../internal/hooks/use-visual-mode';
 import styles from './styles.css.js';
-<<<<<<< HEAD
 import { useContainerBreakpoints } from '../internal/hooks/container-queries';
 import { Breakpoint, matchBreakpointMapping } from '../internal/breakpoints';
-=======
 import { useFunnelSubStep } from '../internal/analytics/hooks/use-funnel';
->>>>>>> ea889f96
 
 export interface InternalContainerProps extends Omit<ContainerProps, 'variant'>, InternalBaseComponentProps {
   __stickyHeader?: boolean;
@@ -80,7 +77,6 @@
   const hasDynamicHeight = isRefresh && variant === 'full-page';
   const overlapElement = useDynamicOverlap({ disabled: !hasDynamicHeight || !__darkHeader });
 
-<<<<<<< HEAD
   const getBreakpointsForMedia = (media: any) => {
     const breakpointKeys = new Set<Breakpoint>();
 
@@ -99,10 +95,7 @@
   };
 
   const [breakpoint, breakpointRef] = useContainerBreakpoints(getBreakpointsForMedia(media));
-  const mergedRef = useMergeRefs(rootRef, __internalRootRef, breakpointRef);
-=======
-  const mergedRef = useMergeRefs(rootRef, subStepRef, __internalRootRef);
->>>>>>> ea889f96
+  const mergedRef = useMergeRefs(rootRef, subStepRef, __internalRootRef, breakpointRef);
   const headerMergedRef = useMergeRefs(headerRef, overlapElement, __headerRef);
   const headerIdProp = __headerId ? { id: __headerId } : {};
 
