// Copyright Amazon.com, Inc. or its affiliates. All Rights Reserved.
// SPDX-License-Identifier: Apache-2.0
import React, { forwardRef, useEffect, useRef, useState } from 'react';
import clsx from 'clsx';

import { useContainerQuery } from '@cloudscape-design/component-toolkit';
import { getAnalyticsMetadataAttribute } from '@cloudscape-design/component-toolkit/internal/analytics-metadata';

import { ButtonProps } from '../button/interfaces';
import { InternalButton } from '../button/internal';
import { useInternalI18n } from '../i18n/context';
import { getAllFocusables } from '../internal/components/focus-lock/utils';
import Tooltip from '../internal/components/tooltip';
import {
  SingleTabStopNavigationAPI,
  SingleTabStopNavigationProvider,
  useSingleTabStopNavigation,
} from '../internal/context/single-tab-stop-navigation-context';
import { hasModifierKeys, isPlainLeftClick } from '../internal/events';
import useHiddenDescription from '../internal/hooks/use-hidden-description';
import { useMergeRefs } from '../internal/hooks/use-merge-refs';
import { useVisualRefresh } from '../internal/hooks/use-visual-mode';
import { KeyCode } from '../internal/keycode';
import { circleIndex } from '../internal/utils/circle-index';
import handleKey from '../internal/utils/handle-key';
import {
  GeneratedAnalyticsMetadataTabsComponent,
  GeneratedAnalyticsMetadataTabsDismiss,
  GeneratedAnalyticsMetadataTabsSelect,
} from './analytics-metadata/interfaces';
import { TabsProps } from './interfaces';
import {
  hasHorizontalOverflow,
  hasInlineEndOverflow,
  hasInlineStartOverflow,
  onPaginationClick,
  scrollIntoView,
} from './scroll-utils';

import analyticsSelectors from './analytics-metadata/styles.css.js';
import styles from './styles.css.js';
import testUtilStyles from './test-classes/styles.css.js';

const tabSelector = `.${styles['tabs-tab-link']}`;
const focusedTabSelector = `[role="tab"].${styles['tabs-tab-focused']}`;
const focusableTabSelector = `.${styles['tabs-tab-focusable']}`;

function dismissButton({
  dismissLabel,
  dismissDisabled,
  onDismiss,
  tabId,
}: {
  dismissLabel?: string;
  dismissDisabled?: boolean;
  onDismiss: ButtonProps['onClick'];
  tabId: string;
}) {
  return (
    <InternalButton
      onClick={onDismiss}
      variant="icon"
      iconName="close"
      formAction="none"
      ariaLabel={dismissLabel}
      disabled={dismissDisabled}
      className={clsx(testUtilStyles['tab-dismiss-button'], analyticsSelectors['tab-dismiss-button'])}
      data-testid={`awsui-tab-dismiss-button-${tabId}`}
    />
  );
}

export interface TabHeaderBarProps {
  onChange: (changeDetail: TabsProps.ChangeDetail) => void;
  activeTabId: TabsProps['activeTabId'];
  tabs: TabsProps['tabs'];
  variant: TabsProps['variant'];
  idNamespace: string;
  ariaLabel?: string;
  ariaLabelledby?: string;
  i18nStrings?: TabsProps.I18nStrings;
}

export function TabHeaderBar({
  onChange,
  activeTabId,
  tabs,
  variant,
  idNamespace,
  ariaLabel,
  ariaLabelledby,
  i18nStrings,
}: TabHeaderBarProps) {
  const headerBarRef = useRef<HTMLUListElement>(null);
  const activeTabHeaderRef = useRef<null | HTMLElement>(null);
  const inlineStartOverflowButton = useRef<HTMLElement>(null);
  const i18n = useInternalI18n('tabs');

  const isVisualRefresh = useVisualRefresh();

  const containerObjectRef = useRef<HTMLDivElement>(null);
  const [widthChange, containerMeasureRef] = useContainerQuery<number>(rect => rect.contentBoxWidth);
  const containerRef = useMergeRefs(containerObjectRef, containerMeasureRef);
  const tabRefs = useRef<Map<string, HTMLElement>>(new Map());
  const [horizontalOverflow, setHorizontalOverflow] = useState(false);
  const [inlineStartOverflow, setInlineStartOverflow] = useState(false);
  const [inlineEndOverflow, setInlineEndOverflow] = useState(false);
  const [focusedTabId, setFocusedTabId] = useState(activeTabId);
  const [previousActiveTabId, setPreviousActiveTabId] = useState<string | undefined>(activeTabId);
  const hasActionOrDismissible = tabs.some(tab => tab.action || tab.dismissible);
  const tabActionAttributes = hasActionOrDismissible
    ? {
        role: 'application',
        'aria-roledescription': i18n(
          'i18nStrings.tabsWithActionsAriaRoleDescription',
          i18nStrings?.tabsWithActionsAriaRoleDescription
        ),
      }
    : {
        role: 'tablist',
      };

  useEffect(() => {
    if (headerBarRef.current) {
      setHorizontalOverflow(hasHorizontalOverflow(headerBarRef.current, inlineStartOverflowButton));
      setInlineStartOverflow(hasInlineStartOverflow(headerBarRef.current));
      setInlineEndOverflow(hasInlineEndOverflow(headerBarRef.current));
    }
  }, [widthChange, tabs]);

  const scrollIntoViewIfPossible = (smooth: boolean) => {
    if (!activeTabId) {
      return;
    }
    const activeTabRef = tabRefs.current.get(activeTabId);
    if (activeTabRef && headerBarRef.current) {
      scrollIntoView(activeTabRef, headerBarRef.current, smooth);
    }
  };

  useEffect(() => {
    // Delay scrollIntoView as the position is depending on parent elements
    // (effects are called inside-out in the component tree).
    // Wait one frame to allow parents to complete it's calculation.
    requestAnimationFrame(() => {
      scrollIntoViewIfPossible(false);
    });
    // Non-smooth scrolling should not be called upon activeId change
    // eslint-disable-next-line react-hooks/exhaustive-deps
  }, [horizontalOverflow, widthChange, tabs.length]);

  useEffect(() => {
    scrollIntoViewIfPossible(true);
    // Smooth scrolling should only be called upon activeId change
    // eslint-disable-next-line react-hooks/exhaustive-deps
  }, [activeTabId]);

  useEffect(() => {
    /*
     When the selected tab changes and we are currently already focused on a tab,
     move the focus to the newly selected tab.
    */
    if (headerBarRef.current?.contains(document.activeElement)) {
      if (document.activeElement !== activeTabHeaderRef.current) {
        activeTabHeaderRef.current?.focus({ preventScroll: true });
      }
    }
  }, [activeTabId]);

  const onScroll = () => {
    if (headerBarRef.current) {
      setInlineStartOverflow(hasInlineStartOverflow(headerBarRef.current));
      setInlineEndOverflow(hasInlineEndOverflow(headerBarRef.current));
    }
  };

  const classes = clsx({
    [styles['tabs-header']]: true,
    [styles['tabs-header-with-divider']]: variant === 'default' || isVisualRefresh,
  });

  const leftButtonClasses = clsx({
    [styles['pagination-button']]: true,
    [styles['pagination-button-left']]: true,
    [styles['pagination-button-left-scrollable']]: inlineStartOverflow,
  });

  const rightButtonClasses = clsx({
    [styles['pagination-button']]: true,
    [styles['pagination-button-right']]: true,
    [styles['pagination-button-right-scrollable']]: inlineEndOverflow,
  });

  const navigationAPI = useRef<SingleTabStopNavigationAPI>(null);

  function getNextFocusTarget(): null | HTMLElement {
    if (!containerObjectRef.current) {
      return null;
    }
    const tabElements: HTMLButtonElement[] = Array.from(containerObjectRef.current.querySelectorAll(tabSelector));
    return tabElements.find(tab => tab.matches(focusedTabSelector)) ?? tabElements.find(tab => !tab.disabled) ?? null;
  }

  function onUnregisterActive(focusableElement: HTMLElement) {
    const isFocusableActionOrDismissible = !focusableElement.classList.contains(styles['tabs-tab-link']);
    if (!isFocusableActionOrDismissible) {
      const nextFocusTarget = navigationAPI.current?.getFocusTarget();
      const tabLinkButton = nextFocusTarget?.querySelector(`.${styles['tabs-tab-link']}`) as HTMLElement;
      tabLinkButton?.focus();
    }
  }

  useEffect(() => {
    navigationAPI.current?.updateFocusTarget();
  });
  function onFocus() {
    navigationAPI.current?.updateFocusTarget();
  }
  function onBlur() {
    navigationAPI.current?.updateFocusTarget();
  }

  function onKeyDown(event: React.KeyboardEvent) {
    const focusTarget = document.activeElement;
    const specialKeys = [KeyCode.right, KeyCode.left, KeyCode.end, KeyCode.home, KeyCode.pageUp, KeyCode.pageDown];
    const isActionOpen = document.querySelector(`.${styles['tabs-tab-action']} [aria-expanded="true"]`);
    const isDismissOrActionFocused = !focusTarget?.classList.contains(styles['tabs-tab-link']);

    if (isActionOpen) {
      return;
    }
    if (event.key === 'Tab' && !event.shiftKey && isDismissOrActionFocused) {
      event.preventDefault();
      const panelId = `${idNamespace}-${activeTabId}-panel`;
      const panel = document.getElementById(panelId);
      panel?.focus();
    }
    if (hasModifierKeys(event) || specialKeys.indexOf(event.keyCode) === -1) {
      return;
    }
    if (!containerObjectRef.current || !focusTarget) {
      return;
    }
    event.preventDefault();

    const focusables = getFocusablesFrom(containerObjectRef.current);
    const activeIndex = document.activeElement instanceof HTMLElement ? focusables.indexOf(document.activeElement) : -1;
    handleKey(event as any, {
      onHome: () => focusElement(focusables[0]),
      onEnd: () => focusElement(focusables[focusables.length - 1]),
      onInlineStart: () => focusElement(focusables[circleIndex(activeIndex - 1, [0, focusables.length - 1])]),
      onInlineEnd: () => focusElement(focusables[circleIndex(activeIndex + 1, [0, focusables.length - 1])]),
      onPageDown: () => inlineEndOverflow && onPaginationClick(headerBarRef, 'forward'),
      onPageUp: () => inlineStartOverflow && onPaginationClick(headerBarRef, 'backward'),
    });
  }
  function focusElement(element: HTMLElement) {
    element.focus();
    // If focusable element is a tab - fire the onChange for it.
    const tabsById = tabs.reduce((map, tab) => map.set(tab.id, tab), new Map<string, TabsProps.Tab>());
    for (const [tabId, focusTargetTabTriggerElement] of tabRefs.current.entries()) {
      const focusTargetTabLabelElement = focusTargetTabTriggerElement?.querySelector(`.${styles['tabs-tab-link']}`);
      if (tabId !== activeTabId && focusTargetTabLabelElement === element) {
        setPreviousActiveTabId(tabId);
        setFocusedTabId(tabId);

        if (!tabsById.get(tabId)?.disabled) {
          onChange({ activeTabId: tabId, activeTabHref: tabsById.get(tabId)?.href });
        }
        break;
      }
    }
  }
  // List all non-disabled and registered focusables: those are eligible for keyboard navigation.
  function getFocusablesFrom(target: HTMLElement) {
    function isElementRegistered(element: HTMLElement) {
      return navigationAPI.current?.isRegistered(element) ?? false;
    }
    function isElementFocusable(element: HTMLElement) {
      if (element instanceof HTMLButtonElement) {
        return !element.disabled || element.closest(focusableTabSelector);
      }

      return element.matches(focusableTabSelector);
    }
    return getAllFocusables(target).filter(el => isElementRegistered(el) && isElementFocusable(el));
  }

  const TabList = hasActionOrDismissible ? 'div' : 'ul';

  return (
    //converted span to div as list should not be a child of span for HTML validation
    <div className={classes} ref={containerRef}>
      {horizontalOverflow && (
        <span ref={inlineStartOverflowButton} className={leftButtonClasses}>
          <InternalButton
            formAction="none"
            variant="icon"
            iconName="angle-left"
            disabled={!inlineStartOverflow}
            __focusable={true}
            onClick={() => onPaginationClick(headerBarRef, 'backward')}
            ariaLabel={i18n('i18nStrings.scrollLeftAriaLabel', i18nStrings?.scrollLeftAriaLabel)}
          />
        </span>
      )}
      <SingleTabStopNavigationProvider
        ref={navigationAPI}
        navigationActive={true}
        getNextFocusTarget={getNextFocusTarget}
        onUnregisterActive={onUnregisterActive}
      >
        <TabList
          {...tabActionAttributes}
          className={clsx(styles['tabs-header-list'], analyticsSelectors['tabs-header-list'])}
          aria-label={ariaLabel}
          aria-labelledby={ariaLabelledby}
          ref={headerBarRef as never}
          onScroll={onScroll}
          onKeyDown={onKeyDown}
          onFocus={onFocus}
          onBlur={onBlur}
        >
          {tabs.map(renderTabHeader)}
        </TabList>
      </SingleTabStopNavigationProvider>
      {horizontalOverflow && (
        <span className={rightButtonClasses}>
          <InternalButton
            formAction="none"
            variant="icon"
            iconName="angle-right"
            disabled={!inlineEndOverflow}
            __focusable={true}
            onClick={() => onPaginationClick(headerBarRef, 'forward')}
            ariaLabel={i18n('i18nStrings.scrollRightAriaLabel', i18nStrings?.scrollRightAriaLabel)}
          />
        </span>
      )}
    </div>
  );

  function renderTabHeader(tab: TabsProps.Tab, index: number) {
    const { dismissible, dismissLabel, dismissDisabled, action, onDismiss } = tab;
    const isActive = activeTabId === tab.id && !tab.disabled;

    const clickTab = (event: React.MouseEvent) => {
      if (tab.disabled) {
        event.preventDefault();
        return;
      }

      // if the primary mouse button is clicked with a modifier key, the browser will handle opening a new tab
      const specialKey = !isPlainLeftClick(event);
      if (specialKey && tab.href) {
        return;
      }

      event.preventDefault();
      // for browsers that do not focus buttons on button click
      if (!tab.href) {
        const clickedTabRef = tabRefs.current.get(tab.id) as undefined | HTMLButtonElement;
        if (clickedTabRef) {
          if (clickedTabRef && clickedTabRef !== document.activeElement) {
            clickedTabRef.focus({ preventScroll: true });
          }
        }
      }

      if (tab.id === activeTabId) {
        return;
      }

      setFocusedTabId(tab.id);
      setPreviousActiveTabId(tab.id);
      onChange({ activeTabId: tab.id, activeTabHref: tab.href });
    };

    const classes = clsx({
      [styles['tabs-tab-link']]: true,
      [styles.refresh]: isVisualRefresh,
      [styles['tabs-tab-active']]: activeTabId === tab.id && !tab.disabled,
      [styles['tabs-tab-focused']]: focusedTabId === tab.id,
      [styles['tabs-tab-active']]: isActive,
      [analyticsSelectors['active-tab-header']]: isActive,
      [styles['tabs-tab-disabled']]: tab.disabled,
      [styles['tabs-tab-focusable']]: !tab.disabled || (tab.disabled && !!tab.disabledReason),
    });

    const tabHeaderContainerClasses = clsx({
      [styles['tabs-tab-header-container']]: true,
      [styles.refresh]: isVisualRefresh,
      [styles['tabs-tab-active']]: isActive,
      [styles['tabs-tab-disabled']]: tab.disabled,
      [styles['tabs-tab-focusable']]: !tab.disabled || (tab.disabled && !!tab.disabledReason),
    });

    const tabActionClasses = clsx({
      [styles['tabs-tab-action']]: true,
      [styles['tabs-tab-active']]: isActive,
    });

    const commonProps: (JSX.IntrinsicElements['a'] | JSX.IntrinsicElements['button']) & { 'data-testid': string } = {
      className: classes,
      'aria-controls': `${idNamespace}-${tab.id}-panel`,
      'data-testid': tab.id,
      id: getTabElementId({ namespace: idNamespace, tabId: tab.id }),
      onClick: clickTab,
    };

    const tabHeaderContainerAriaProps = hasActionOrDismissible
      ? {
          role: 'group',
          'aria-labelledby': commonProps.id,
        }
      : {};

    if (!hasActionOrDismissible) {
      commonProps['aria-selected'] = activeTabId === tab.id;
      commonProps.role = 'tab';
    } else {
      commonProps['aria-expanded'] = activeTabId === tab.id;
    }

    if (tab.disabled) {
      commonProps['aria-disabled'] = 'true';
    }

    const setElement = (tabElement: null | HTMLElement) => {
      if (tab.id === activeTabId) {
        activeTabHeaderRef.current = tabElement;
      }
      tabRefs.current.set(tab.id, tabElement as HTMLElement);
    };

    const handleDismiss: ButtonProps['onClick'] = event => {
      if (!containerObjectRef.current || !onDismiss) {
        return;
      }
      const tabElements = getFocusablesFrom(containerObjectRef.current).filter(el =>
        el.classList.contains(styles['tabs-tab-link'])
      );
      const activeTabIndex = tabElements.findIndex(el => el.dataset.testid === tab.id);
      tabElements.splice(activeTabIndex, 1);
      let nextActive: HTMLElement | undefined;
      if (previousActiveTabId && previousActiveTabId !== tab.id) {
        nextActive = tabElements.find(el => el.dataset.testid === previousActiveTabId);
      } else {
        nextActive = tabElements[Math.min(tabElements.length - 1, activeTabIndex)];
      }
      if (nextActive && nextActive.dataset.testid) {
        onChange({ activeTabId: nextActive.dataset.testid });
        nextActive.focus();
      }
      onDismiss(event);
    };

    const TabItem = hasActionOrDismissible ? 'div' : 'li';

    const analyticsDismissMetadata: GeneratedAnalyticsMetadataTabsDismiss = {
      action: 'dismiss',
      detail: {
        id: tab.id,
        label: `.${analyticsSelectors['tab-dismiss-button']}`,
        position: `${index + 1}`,
      },
    };

    const analyticsComponentMetadataInnerContext: Partial<GeneratedAnalyticsMetadataTabsComponent> = {
      innerContext: {
        tabId: tab.id,
        tabLabel: `.${analyticsSelectors['tab-label']}`,
        tabPosition: `${index + 1}`,
      },
    };

    return (
      <TabItem
        ref={(element: any) => tabRefs.current.set(tab.id, element as HTMLElement)}
        className={styles['tabs-tab']}
        role="presentation"
        key={tab.id}
      >
        <div
          className={tabHeaderContainerClasses}
          {...tabHeaderContainerAriaProps}
          {...getAnalyticsMetadataAttribute({ component: analyticsComponentMetadataInnerContext })}
        >
          <TabTrigger ref={setElement} tab={tab} elementProps={commonProps} activeTabId={activeTabId} index={index} />
          {action && <span className={tabActionClasses}>{action}</span>}
          {dismissible && (
            <span className={styles['tabs-tab-dismiss']} {...getAnalyticsMetadataAttribute(analyticsDismissMetadata)}>
              {dismissButton({ dismissLabel, dismissDisabled, onDismiss: handleDismiss, tabId: tab.id })}
            </span>
          )}
        </div>
      </TabItem>
    );
  }
}

interface TabTriggerProps {
  tab: TabsProps.Tab;
  elementProps: React.HTMLAttributes<HTMLAnchorElement | HTMLButtonElement>;
  activeTabId?: string;
  index: number;
}
const TabTrigger = forwardRef(
  ({ tab, elementProps, activeTabId, index }: TabTriggerProps, ref: React.Ref<HTMLElement>) => {
    const refObject = useRef<HTMLElement>(null);
    const tabLabelRefObject = useRef<HTMLElement>(null);
    const mergedRef = useMergeRefs(refObject, ref);
    const { tabIndex } = useSingleTabStopNavigation(refObject);
    const isDisabledWithReason = tab.disabled && !!tab.disabledReason;
    const [showTooltip, setShowTooltip] = useState(false);
    const { targetProps, descriptionEl } = useHiddenDescription(tab.disabledReason);
    const children = (
      <>
<<<<<<< HEAD
        <span className={styles['tabs-tab-label']} ref={tabLabelRefObject}>
          {/* The label is wrapped with span so that whitespaces inside don't get trimmed. */}
          <span>{tab.label}</span>
=======
        <span className={clsx(styles['tabs-tab-label'], analyticsSelectors['tab-label'])} ref={tabLabelRefObject}>
          {tab.label}
>>>>>>> bce2ba06
        </span>
        {isDisabledWithReason && (
          <>
            {descriptionEl}
            {showTooltip && (
              <Tooltip
                className={styles['disabled-reason-tooltip']}
                trackRef={tabLabelRefObject}
                value={tab.disabledReason!}
              />
            )}
          </>
        )}
      </>
    );

    const handlers = {
      onFocus: () => setShowTooltip(true),
      onBlur: () => setShowTooltip(false),
      onMouseEnter: () => setShowTooltip(true),
      onMouseLeave: () => setShowTooltip(false),
    };

    const analyticsSelectMetadata: GeneratedAnalyticsMetadataTabsSelect = {
      action: 'select',
      detail: {
        id: tab.id,
        label: `.${analyticsSelectors['tab-label']}`,
        position: `${index + 1}`,
        originTabId: activeTabId || '',
      },
    };

    const commonProps = {
      ...elementProps,
      ...(isDisabledWithReason ? targetProps : {}),
      ...(isDisabledWithReason ? handlers : {}),
      ref: mergedRef,
      tabIndex: tabIndex,
      ...(tab.disabled || tab.id === activeTabId ? {} : getAnalyticsMetadataAttribute(analyticsSelectMetadata)),
    };

    return tab.href ? (
      <a {...commonProps} href={tab.href}>
        {children}
      </a>
    ) : (
      <button {...commonProps} type="button" disabled={tab.disabled && !isDisabledWithReason}>
        {children}
      </button>
    );
  }
);

export function getTabElementId({ namespace, tabId }: { namespace: string; tabId: string }) {
  return namespace + '-' + tabId;
}<|MERGE_RESOLUTION|>--- conflicted
+++ resolved
@@ -516,14 +516,9 @@
     const { targetProps, descriptionEl } = useHiddenDescription(tab.disabledReason);
     const children = (
       <>
-<<<<<<< HEAD
-        <span className={styles['tabs-tab-label']} ref={tabLabelRefObject}>
+        <span className={clsx(styles['tabs-tab-label'], analyticsSelectors['tab-label'])} ref={tabLabelRefObject}>
           {/* The label is wrapped with span so that whitespaces inside don't get trimmed. */}
           <span>{tab.label}</span>
-=======
-        <span className={clsx(styles['tabs-tab-label'], analyticsSelectors['tab-label'])} ref={tabLabelRefObject}>
-          {tab.label}
->>>>>>> bce2ba06
         </span>
         {isDisabledWithReason && (
           <>
