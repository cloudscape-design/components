--- conflicted
+++ resolved
@@ -13,6 +13,8 @@
   PropertyFilterToken,
   // PropertyFilterProperty,
   PropertyFilterOption,
+  PropertyFilterProperty,
+  PropertyFilterOperatorExtended,
 } from '@cloudscape-design/collection-hooks';
 
 export interface PropertyFilterProps extends BaseComponentProps, ExpandToViewport {
@@ -155,15 +157,12 @@
   export type Token = PropertyFilterToken;
   export type JoinOperation = PropertyFilterOperation;
   export type ComparisonOperator = PropertyFilterOperator;
-<<<<<<< HEAD
-  // export type FilteringProperty = PropertyFilterProperty;
-=======
->>>>>>> a3194a14
   export type FilteringOption = PropertyFilterOption;
   export interface FilteringProperty extends PropertyFilterProperty {
     groupValuesLabel: string;
     propertyLabel: string;
     group?: string;
+    operators?: readonly (PropertyFilterOperator | ExtendedOperator<any>)[];
   }
 
   export interface Query {
@@ -173,7 +172,7 @@
 
   export interface LoadItemsDetail {
     filteringProperty?: FilteringProperty;
-    filteringOperator?: ComparisonOperator;
+    filteringOperator?: PropertyFilterOperator;
     filteringText: string;
     firstPage: boolean;
     samePage: boolean;
@@ -219,32 +218,22 @@
     enteredTextLabel: AutosuggestProps.EnteredTextLabel;
   }
 
-  export interface ExtendedOperator<TokenValue> {
-    value: ComparisonOperator;
+  export interface ExtendedOperator<TokenValue> extends PropertyFilterOperatorExtended<TokenValue> {
+    value: PropertyFilterOperator;
     form?: CustomOperatorForm<TokenValue>;
     format?: CustomOperatorFormat<TokenValue>;
-    match?: 'date' | CustomOperatorMatch<TokenValue>;
   }
 
   export type CustomOperatorForm<TokenValue> = React.FC<{
     value: null | TokenValue;
     onChange: (value: null | TokenValue) => void;
     filter: string;
-    operator: ComparisonOperator;
+    operator: PropertyFilterOperator;
   }>;
 
   export type CustomOperatorFormat<TokenValue> = (value: TokenValue) => string;
 
   export type CustomOperatorMatch<TokenValue> = (tokenValue: TokenValue, itemValue: any) => boolean;
-
-  export interface FilteringProperty {
-    key: string;
-    groupValuesLabel: string;
-    propertyLabel: string;
-    operators?: readonly (ComparisonOperator | ExtendedOperator<any>)[];
-    defaultOperator?: ComparisonOperator;
-    group?: string;
-  }
 
   export interface GroupText {
     properties: string;
