// Copyright Amazon.com, Inc. or its affiliates. All Rights Reserved.
// SPDX-License-Identifier: Apache-2.0

import {
  ComparisonOperator,
  ExtendedOperatorForm,
  GroupText,
  I18nStrings,
  InternalFilteringOption,
  InternalFilteringProperty,
  JoinOperation,
  ParsedText,
  Query,
  Token,
} from './interfaces';
import { fireNonCancelableEvent, NonCancelableEventHandler } from '../internal/events';
import { AutosuggestProps } from '../autosuggest/interfaces';
import {
<<<<<<< HEAD
  getOperatorValueFormatter,
=======
>>>>>>> b3b5b491
  getPropertyByKey,
  matchFilteringProperty,
  matchOperator,
  matchOperatorPrefix,
  trimFirstSpace,
  trimStart,
} from './utils';
import { AutosuggestInputRef } from '../internal/components/autosuggest-input';

export const getQueryActions = (
  query: Query,
  onChange: NonCancelableEventHandler<Query>,
  inputRef: React.RefObject<AutosuggestInputRef>
) => {
  const { tokens, operation } = query;
  const fireOnChange = (tokens: readonly Token[], operation: JoinOperation) =>
    fireNonCancelableEvent(onChange, { tokens, operation });
  const setToken = (index: number, newToken: Token) => {
    const newTokens = [...tokens];
    if (newTokens && index < newTokens.length) {
      newTokens[index] = newToken;
    }
    fireOnChange(newTokens, operation);
  };
  const removeToken = (index: number) => {
    const newTokens = tokens.filter((_, i) => i !== index);
    fireOnChange(newTokens, operation);
    inputRef.current?.focus({ preventDropdown: true });
  };
  const removeAllTokens = () => {
    fireOnChange([], operation);
    inputRef.current?.focus({ preventDropdown: true });
  };
  const addToken = (newToken: Token) => {
    const newTokens = [...tokens];
    newTokens.push(newToken);
    fireOnChange(newTokens, operation);
  };
  const setOperation = (newOperation: JoinOperation) => {
    fireOnChange(tokens, newOperation);
  };
  return {
    setToken,
    removeToken,
    removeAllTokens,
    addToken,
    setOperation,
  };
};

export const getAllowedOperators = (property: InternalFilteringProperty): ComparisonOperator[] => {
  const { operators = [], defaultOperator } = property;
  const operatorOrder = ['=', '!=', ':', '!:', '>=', '<=', '<', '>'] as const;
<<<<<<< HEAD
  const operatorSet = new Set([defaultOperator ?? '=', ...operators]);
=======
  const operatorSet = new Set([defaultOperator, ...operators]);
>>>>>>> b3b5b491
  return operatorOrder.filter(op => operatorSet.has(op));
};

/*
 * parses the value of the filtering input to figure out the current step of entering the token:
 * - "property": means that a filter on a particular column is being added, with operator already finalized
 * - "operator": means that a filter on a particular column is being added, with operator not yet finalized
 * - "free-text": means that a "free text" token is being added
 */
export const parseText = (
  filteringText: string,
  filteringProperties: readonly InternalFilteringProperty[] = [],
  disableFreeTextFiltering: boolean
): ParsedText => {
  const negatedGlobalQuery = /^(!:|!)(.*)/.exec(filteringText);
  if (!disableFreeTextFiltering && negatedGlobalQuery) {
    return {
      step: 'free-text',
      operator: '!:',
      value: negatedGlobalQuery[2],
    };
  }

  const property = matchFilteringProperty(filteringProperties, filteringText);
  if (!property) {
    return {
      step: 'free-text',
      value: filteringText,
    };
  }

  const allowedOps = getAllowedOperators(property);

<<<<<<< HEAD
  const textWithoutProperty = filteringText.substring(property.definition.propertyLabel.length);
=======
  const textWithoutProperty = filteringText.substring(property.propertyLabel.length);
>>>>>>> b3b5b491
  const operator = matchOperator(allowedOps, trimStart(textWithoutProperty));
  if (operator) {
    const operatorLastIndex = textWithoutProperty.indexOf(operator) + operator.length;
    const textWithoutPropertyAndOperator = textWithoutProperty.slice(operatorLastIndex);
    // We need to remove the first leading space in case the user presses space
    // after the operator, for example: Owner: admin, will result in value of ` admin`
    // and we need to remove the first space, if the user added any more spaces only the
    // first one will be removed.
    const value = trimFirstSpace(textWithoutPropertyAndOperator);
    return { step: 'property', property, operator, value };
  }

  const operatorPrefix = matchOperatorPrefix(allowedOps, trimStart(textWithoutProperty));
  if (operatorPrefix !== null) {
    return { step: 'operator', property, operatorPrefix };
  }

  return {
    step: 'free-text',
    value: filteringText,
  };
};

export const getPropertyOptions = (
  filteringProperty: InternalFilteringProperty,
  filteringOptions: readonly InternalFilteringOption[]
) => {
  return filteringOptions.filter(option => option.propertyKey === filteringProperty.propertyKey);
};

interface OptionGroup<T> {
  label: string;
  options: T[];
}

export const getAllValueSuggestions = (
  filteringOptions: readonly InternalFilteringOption[],
  filteringProperties: readonly InternalFilteringProperty[],
  operator: ComparisonOperator | undefined = '=',
  i18nStrings: I18nStrings,
  customGroupsText: readonly GroupText[]
) => {
  const defaultGroup: OptionGroup<AutosuggestProps.Option> = {
    label: i18nStrings.groupValuesText ?? '',
    options: [],
  };
  const customGroups: { [K in string]: OptionGroup<AutosuggestProps.Option> } = {};
  filteringOptions.forEach(filteringOption => {
    const property = getPropertyByKey(filteringProperties, filteringOption.propertyKey);
    // given option refers to a non-existent filtering property
    if (!property) {
      return;
    }
    // this option's filtering property does not support current operator
    if (getAllowedOperators(property).indexOf(operator) === -1) {
      return;
    }
<<<<<<< HEAD
    if (property.definition.group && !customGroups[property.definition.group]) {
      const label = customGroupsText.reduce<string>(
        (acc, customGroup) => (customGroup.group === property.definition.group ? customGroup.values : acc),
        ''
      );
      customGroups[property.definition.group] = {
=======
    if (property.propertyGroup && !customGroups[property.propertyGroup]) {
      const label = customGroupsText.reduce<string>(
        (acc, customGroup) => (customGroup.group === property.propertyGroup ? customGroup.values : acc),
        ''
      );
      customGroups[property.propertyGroup] = {
>>>>>>> b3b5b491
        label,
        options: [],
      };
    }
<<<<<<< HEAD
    const propertyGroup = property.definition.group ? customGroups[property.definition.group] : defaultGroup;
    propertyGroup.options.push({
      value: property.definition.propertyLabel + ' ' + (operator || '=') + ' ' + filteringOption.value,
      label: filteringOption.label,
      __labelPrefix: property.definition.propertyLabel + ' ' + (operator || '='),
=======
    const propertyGroup = property.propertyGroup ? customGroups[property.propertyGroup] : defaultGroup;
    propertyGroup.options.push({
      value: property.propertyLabel + ' ' + (operator || '=') + ' ' + filteringOption.value,
      label: filteringOption.label,
      __labelPrefix: property.propertyLabel + ' ' + (operator || '='),
>>>>>>> b3b5b491
    });
  });
  return [defaultGroup, ...Object.keys(customGroups).map(group => customGroups[group])];
};

export function createPropertiesCompatibilityMap(
  filteringProperties: readonly InternalFilteringProperty[]
): (propertyA: string, propertyB: string) => boolean {
  const lookup: {
    [propertyKey: string]: { operator: string; form: ExtendedOperatorForm<any> | null }[];
  } = {};

  for (const property of filteringProperties) {
<<<<<<< HEAD
    lookup[property.key] = (property.operators || [])
      .map(operator => ({ operator, form: property.definition.operators?.[operator]?.renderForm }))
=======
    lookup[property.propertyKey] = (property.operators || [])
      .map(operator => ({ operator, form: property.getValueFormRenderer(operator) }))
>>>>>>> b3b5b491
      .sort((a, b) => a.operator.localeCompare(b.operator));
  }

  return (propertyA: string, propertyB: string) => {
    if (lookup[propertyA].length !== lookup[propertyB].length) {
      return false;
    }
    for (let i = 0; i < lookup[propertyA].length; i++) {
      if (lookup[propertyA][i].operator !== lookup[propertyB][i].operator) {
        return false;
      }
      if (lookup[propertyA][i].form !== lookup[propertyB][i].form) {
        return false;
      }
    }
    return true;
  };
}

const filteringPropertyToAutosuggestOption = (filteringProperty: InternalFilteringProperty) => ({
<<<<<<< HEAD
  value: filteringProperty.definition.propertyLabel,
  label: filteringProperty.definition.propertyLabel,
=======
  value: filteringProperty.propertyLabel,
  label: filteringProperty.propertyLabel,
>>>>>>> b3b5b491
  keepOpenOnSelect: true,
});

export function getPropertySuggestions<T>(
  filteringProperties: readonly InternalFilteringProperty[],
  customGroupsText: readonly GroupText[],
  i18nStrings: I18nStrings,
  filteringPropertyToOption: (filteringProperty: InternalFilteringProperty) => T
) {
  const defaultGroup: OptionGroup<T> = {
    label: i18nStrings.groupPropertiesText ?? '',
    options: [],
  };
  const customGroups: { [K in string]: OptionGroup<T> } = {};

  filteringProperties.forEach(filteringProperty => {
<<<<<<< HEAD
    const {
      definition: { group },
    } = filteringProperty;
=======
    const { propertyGroup } = filteringProperty;
>>>>>>> b3b5b491
    let optionsGroup = defaultGroup;
    if (propertyGroup) {
      if (!customGroups[propertyGroup]) {
        const label = customGroupsText.reduce<string>(
          (acc, customGroup) => (customGroup.group === propertyGroup ? customGroup.properties : acc),
          ''
        );
        customGroups[propertyGroup] = { options: [], label };
      }
      optionsGroup = customGroups[propertyGroup];
    }
    optionsGroup.options.push(filteringPropertyToOption(filteringProperty));
  });
  const defaultGroupArray = defaultGroup.options.length ? [defaultGroup] : [];
  const customGroupsArray = Object.keys(customGroups).map(groupKey => customGroups[groupKey]);
  return [...defaultGroupArray, ...customGroupsArray];
}

export const getAutosuggestOptions = (
  parsedText: ParsedText,
  filteringOptions: readonly InternalFilteringOption[],
  filteringProperties: readonly InternalFilteringProperty[],
  customGroupsText: readonly GroupText[],
  i18nStrings: I18nStrings
) => {
  switch (parsedText.step) {
    case 'property': {
      const {
        definition: { propertyLabel, groupValuesLabel },
      } = parsedText.property;
      const options = getPropertyOptions(parsedText.property, filteringOptions);
      return {
        filterText: parsedText.value,
        options: [
          {
            options: options.map(({ label, value }) => ({
              value: propertyLabel + ' ' + parsedText.operator + ' ' + value,
              label: label,
              __labelPrefix: propertyLabel + ' ' + parsedText.operator,
            })),
            label: groupValuesLabel,
          },
        ],
      };
    }
    case 'operator': {
      return {
        filterText: parsedText.property.definition.propertyLabel + ' ' + parsedText.operatorPrefix,
        options: [
          ...getPropertySuggestions(
            filteringProperties,
            customGroupsText,
            i18nStrings,
            filteringPropertyToAutosuggestOption
          ),
          {
            options: getAllowedOperators(parsedText.property).map(value => ({
              value: parsedText.property.definition.propertyLabel + ' ' + value + ' ',
              label: parsedText.property.definition.propertyLabel + ' ' + value,
              description: operatorToDescription(value, i18nStrings),
              keepOpenOnSelect: true,
            })),
            label: i18nStrings.operatorsText,
          },
        ],
      };
    }
    case 'free-text': {
      const needsValueSuggestions = !!parsedText.value;
      const needsPropertySuggestions = !(parsedText.step === 'free-text' && parsedText.operator === '!:');
      return {
        filterText: parsedText.value,
        options: [
          ...(needsPropertySuggestions
            ? getPropertySuggestions(
                filteringProperties,
                customGroupsText,
                i18nStrings,
                filteringPropertyToAutosuggestOption
              )
            : []),
          ...(needsValueSuggestions
            ? getAllValueSuggestions(
                filteringOptions,
                filteringProperties,
                parsedText.operator,
                i18nStrings,
                customGroupsText
              )
            : []),
        ],
      };
    }
  }
};

export const operatorToDescription = (operator: ComparisonOperator, i18nStrings: I18nStrings) => {
  const mapping: { [K in ComparisonOperator]: string | undefined } = {
    ['<']: i18nStrings.operatorLessText,
    ['<=']: i18nStrings.operatorLessOrEqualText,
    ['>']: i18nStrings.operatorGreaterText,
    ['>=']: i18nStrings.operatorGreaterOrEqualText,
    [':']: i18nStrings.operatorContainsText,
    ['!:']: i18nStrings.operatorDoesNotContainText,
    ['=']: i18nStrings.operatorEqualsText,
    ['!=']: i18nStrings.operatorDoesNotEqualText,
  };
  return mapping[operator];
<<<<<<< HEAD
};

export function getFormattedToken(filteringProperties: readonly InternalFilteringProperty[], token: Token) {
  const valueFormatter =
    token.propertyKey && getOperatorValueFormatter(filteringProperties, token.propertyKey, token.operator);
  const property = token.propertyKey && getPropertyByKey(filteringProperties, token.propertyKey);
  const propertyLabel = property && property.definition.propertyLabel;
  const tokenValue = valueFormatter ? valueFormatter(token.value) : token.value;
  const label = `${propertyLabel ?? ''} ${token.operator} ${tokenValue}`;
  return { property: propertyLabel, operator: token.operator, value: tokenValue, label };
}
=======
};
>>>>>>> b3b5b491
<|MERGE_RESOLUTION|>--- conflicted
+++ resolved
@@ -16,10 +16,6 @@
 import { fireNonCancelableEvent, NonCancelableEventHandler } from '../internal/events';
 import { AutosuggestProps } from '../autosuggest/interfaces';
 import {
-<<<<<<< HEAD
-  getOperatorValueFormatter,
-=======
->>>>>>> b3b5b491
   getPropertyByKey,
   matchFilteringProperty,
   matchOperator,
@@ -73,11 +69,7 @@
 export const getAllowedOperators = (property: InternalFilteringProperty): ComparisonOperator[] => {
   const { operators = [], defaultOperator } = property;
   const operatorOrder = ['=', '!=', ':', '!:', '>=', '<=', '<', '>'] as const;
-<<<<<<< HEAD
-  const operatorSet = new Set([defaultOperator ?? '=', ...operators]);
-=======
   const operatorSet = new Set([defaultOperator, ...operators]);
->>>>>>> b3b5b491
   return operatorOrder.filter(op => operatorSet.has(op));
 };
 
@@ -111,11 +103,7 @@
 
   const allowedOps = getAllowedOperators(property);
 
-<<<<<<< HEAD
-  const textWithoutProperty = filteringText.substring(property.definition.propertyLabel.length);
-=======
   const textWithoutProperty = filteringText.substring(property.propertyLabel.length);
->>>>>>> b3b5b491
   const operator = matchOperator(allowedOps, trimStart(textWithoutProperty));
   if (operator) {
     const operatorLastIndex = textWithoutProperty.indexOf(operator) + operator.length;
@@ -173,38 +161,21 @@
     if (getAllowedOperators(property).indexOf(operator) === -1) {
       return;
     }
-<<<<<<< HEAD
-    if (property.definition.group && !customGroups[property.definition.group]) {
-      const label = customGroupsText.reduce<string>(
-        (acc, customGroup) => (customGroup.group === property.definition.group ? customGroup.values : acc),
-        ''
-      );
-      customGroups[property.definition.group] = {
-=======
     if (property.propertyGroup && !customGroups[property.propertyGroup]) {
       const label = customGroupsText.reduce<string>(
         (acc, customGroup) => (customGroup.group === property.propertyGroup ? customGroup.values : acc),
         ''
       );
       customGroups[property.propertyGroup] = {
->>>>>>> b3b5b491
         label,
         options: [],
       };
     }
-<<<<<<< HEAD
-    const propertyGroup = property.definition.group ? customGroups[property.definition.group] : defaultGroup;
-    propertyGroup.options.push({
-      value: property.definition.propertyLabel + ' ' + (operator || '=') + ' ' + filteringOption.value,
-      label: filteringOption.label,
-      __labelPrefix: property.definition.propertyLabel + ' ' + (operator || '='),
-=======
     const propertyGroup = property.propertyGroup ? customGroups[property.propertyGroup] : defaultGroup;
     propertyGroup.options.push({
       value: property.propertyLabel + ' ' + (operator || '=') + ' ' + filteringOption.value,
       label: filteringOption.label,
       __labelPrefix: property.propertyLabel + ' ' + (operator || '='),
->>>>>>> b3b5b491
     });
   });
   return [defaultGroup, ...Object.keys(customGroups).map(group => customGroups[group])];
@@ -218,13 +189,8 @@
   } = {};
 
   for (const property of filteringProperties) {
-<<<<<<< HEAD
-    lookup[property.key] = (property.operators || [])
-      .map(operator => ({ operator, form: property.definition.operators?.[operator]?.renderForm }))
-=======
     lookup[property.propertyKey] = (property.operators || [])
       .map(operator => ({ operator, form: property.getValueFormRenderer(operator) }))
->>>>>>> b3b5b491
       .sort((a, b) => a.operator.localeCompare(b.operator));
   }
 
@@ -245,13 +211,8 @@
 }
 
 const filteringPropertyToAutosuggestOption = (filteringProperty: InternalFilteringProperty) => ({
-<<<<<<< HEAD
-  value: filteringProperty.definition.propertyLabel,
-  label: filteringProperty.definition.propertyLabel,
-=======
   value: filteringProperty.propertyLabel,
   label: filteringProperty.propertyLabel,
->>>>>>> b3b5b491
   keepOpenOnSelect: true,
 });
 
@@ -268,13 +229,7 @@
   const customGroups: { [K in string]: OptionGroup<T> } = {};
 
   filteringProperties.forEach(filteringProperty => {
-<<<<<<< HEAD
-    const {
-      definition: { group },
-    } = filteringProperty;
-=======
     const { propertyGroup } = filteringProperty;
->>>>>>> b3b5b491
     let optionsGroup = defaultGroup;
     if (propertyGroup) {
       if (!customGroups[propertyGroup]) {
@@ -383,18 +338,4 @@
     ['!=']: i18nStrings.operatorDoesNotEqualText,
   };
   return mapping[operator];
-<<<<<<< HEAD
-};
-
-export function getFormattedToken(filteringProperties: readonly InternalFilteringProperty[], token: Token) {
-  const valueFormatter =
-    token.propertyKey && getOperatorValueFormatter(filteringProperties, token.propertyKey, token.operator);
-  const property = token.propertyKey && getPropertyByKey(filteringProperties, token.propertyKey);
-  const propertyLabel = property && property.definition.propertyLabel;
-  const tokenValue = valueFormatter ? valueFormatter(token.value) : token.value;
-  const label = `${propertyLabel ?? ''} ${token.operator} ${tokenValue}`;
-  return { property: propertyLabel, operator: token.operator, value: tokenValue, label };
-}
-=======
-};
->>>>>>> b3b5b491
+};