--- conflicted
+++ resolved
@@ -28,11 +28,7 @@
 import { DropdownStatusProps } from '../internal/components/dropdown-status/interfaces';
 import InternalButton from '../button/internal';
 import InternalFormField from '../form-field/internal';
-<<<<<<< HEAD
-import { getOperatorForm, getPropertyByKey, matchTokenValue } from './utils';
-=======
 import { getPropertyByKey, matchTokenValue } from './utils';
->>>>>>> b3b5b491
 
 const freeTextOperators: ComparisonOperator[] = [':', '!:'];
 
@@ -64,15 +60,9 @@
     filteringProperties,
     customGroupsText,
     i18nStrings,
-<<<<<<< HEAD
-    ({ definition, key }) => ({
-      value: key,
-      label: definition.propertyLabel,
-=======
     ({ propertyKey, propertyLabel }) => ({
       value: propertyKey,
       label: propertyLabel,
->>>>>>> b3b5b491
       dontCloseOnSelect: true,
     })
   );
@@ -180,21 +170,13 @@
   const valueOptions = property
     ? getPropertyOptions(property, filteringOptions).map(({ label, value }) => ({ label, value }))
     : [];
-<<<<<<< HEAD
-  const valueAutosuggestHandlers = useLoadItems(onLoadItems, '', property);
-=======
   const valueAutosuggestHandlers = useLoadItems(onLoadItems, '', property?.externalProperty);
->>>>>>> b3b5b491
   const asyncValueAutosuggestProps = propertyKey
     ? { ...valueAutosuggestHandlers, ...asyncProps }
     : { empty: asyncProps.empty };
   const [matchedOption] = valueOptions.filter(option => option.value === value);
 
-<<<<<<< HEAD
-  const OperatorForm = propertyKey && operator && getOperatorForm(filteringProperties, propertyKey, operator);
-=======
   const OperatorForm = propertyKey && operator && property?.getValueFormRenderer(operator);
->>>>>>> b3b5b491
 
   return OperatorForm ? (
     <OperatorForm value={value} onChange={onChangeValue} operator={operator} />
@@ -251,11 +233,7 @@
   const propertyKey = temporaryToken.propertyKey;
   const onChangePropertyKey = (newPropertyKey: undefined | string) => {
     const filteringProperty = filteringProperties.reduce<InternalFilteringProperty | undefined>(
-<<<<<<< HEAD
-      (acc, property) => (property.key === newPropertyKey ? property : acc),
-=======
       (acc, property) => (property.propertyKey === newPropertyKey ? property : acc),
->>>>>>> b3b5b491
       undefined
     );
     const allowedOperators = filteringProperty ? getAllowedOperators(filteringProperty) : freeTextOperators;
