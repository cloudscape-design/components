// Copyright Amazon.com, Inc. or its affiliates. All Rights Reserved.
// SPDX-License-Identifier: Apache-2.0
import React, { useState, useRef } from 'react';
import clsx from 'clsx';

import { SelectProps } from '../select/interfaces';
import InternalSelect from '../select/internal';
import InternalSpaceBetween from '../space-between/internal';
import InternalAutosuggest from '../autosuggest/internal';
import InternalPopover, { InternalPopoverRef } from '../popover/internal';
import { useUniqueId } from '../internal/hooks/use-unique-id/index';

import {
  ComparisonOperator,
  FilteringOption,
  FilteringProperty,
  GroupText,
  I18nStrings,
  LoadItemsDetail,
  Token,
} from './interfaces';
import styles from './styles.css.js';
import { useLoadItems } from './use-load-items';
import {
  getAllowedOperators,
  getPropertyOptions,
  getPropertyByKey,
  operatorToDescription,
  getPropertySuggestions,
} from './controller';
<<<<<<< HEAD
import TokenEditorForm from './token-editor-form';
=======
import { NonCancelableEventHandler } from '../internal/events';
import { DropdownStatusProps } from '../internal/components/dropdown-status/interfaces';
>>>>>>> 84ad67ef

const freeTextOperators: ComparisonOperator[] = [':', '!:'];

interface TokenEditorProps {
  asyncProperties?: boolean;
  asyncProps: DropdownStatusProps;
  customGroupsText: readonly GroupText[];
  disabled?: boolean;
  disableFreeTextFiltering?: boolean;
  expandToViewport?: boolean;
  filteringOptions: readonly FilteringOption[];
  filteringProperties: readonly FilteringProperty[];
  i18nStrings: I18nStrings;
  onLoadItems?: NonCancelableEventHandler<LoadItemsDetail>;
  setToken: (newToken: Token) => void;
  token: Token;
  triggerComponent?: React.ReactNode;
}

interface PropertyInputProps {
  asyncProps: null | DropdownStatusProps;
  customGroupsText: readonly GroupText[];
  disableFreeTextFiltering?: boolean;
  filteringProperties: readonly FilteringProperty[];
  i18nStrings: I18nStrings;
  onChangePropertyKey: (propertyKey: undefined | string) => void;
  onLoadItems?: NonCancelableEventHandler<LoadItemsDetail>;
  propertyKey: undefined | string;
}

function PropertyInput({
  propertyKey,
  onChangePropertyKey,
  asyncProps,
  filteringProperties,
  onLoadItems,
  customGroupsText,
  i18nStrings,
  disableFreeTextFiltering,
}: PropertyInputProps) {
  const property = propertyKey !== undefined ? getPropertyByKey(filteringProperties, propertyKey) : undefined;
  const propertySelectHandlers = useLoadItems(onLoadItems);
  const asyncPropertySelectProps = asyncProps ? { ...asyncProps, ...propertySelectHandlers } : {};
  const propertyOptions: (SelectProps.Option | SelectProps.OptionGroup)[] = getPropertySuggestions(
    filteringProperties,
    customGroupsText,
    i18nStrings,
    ({ propertyLabel, key }) => ({
      value: key,
      label: propertyLabel,
      dontCloseOnSelect: true,
    })
  );
  const allPropertiesOption = {
    label: i18nStrings.allPropertiesLabel,
    value: undefined,
  };
  if (!disableFreeTextFiltering) {
    propertyOptions.unshift(allPropertiesOption);
  }
  const controlId = useUniqueId('property');

  return (
    <div className={clsx(styles['token-editor-line'], styles['property-selector'])} key={i18nStrings.propertyText}>
      <label className={styles['token-editor-label']} htmlFor={controlId}>
        {i18nStrings.propertyText}
      </label>
      <div className={styles['token-editor-field']}>
        <InternalSelect
          controlId={controlId}
          options={propertyOptions}
          selectedOption={
            property
              ? {
                  value: propertyKey ?? undefined,
                  label: property.propertyLabel,
                }
              : allPropertiesOption
          }
          onChange={e => onChangePropertyKey(e.detail.selectedOption.value)}
          {...asyncPropertySelectProps}
        />
      </div>
    </div>
  );
}

interface OperatorInputProps {
  filteringProperties: readonly FilteringProperty[];
  i18nStrings: I18nStrings;
  onChangeOperator: (operator: ComparisonOperator) => void;
  operator: undefined | ComparisonOperator;
  propertyKey: undefined | string;
}

function OperatorInput({
  propertyKey,
  operator,
  onChangeOperator,
  filteringProperties,
  i18nStrings,
}: OperatorInputProps) {
  const property = propertyKey !== undefined ? getPropertyByKey(filteringProperties, propertyKey) : undefined;
  const freeTextOperators: ComparisonOperator[] = [':', '!:'];
  const operatorOptions = (property ? getAllowedOperators(property) : freeTextOperators).map(operator => ({
    value: operator,
    label: operator,
    description: operatorToDescription(operator, i18nStrings),
  }));
  const contorlId = useUniqueId('operator');

  return (
    <div className={clsx(styles['token-editor-line'], styles['operator-selector'])} key={i18nStrings.operatorText}>
      <label className={styles['token-editor-label']} htmlFor={contorlId}>
        {i18nStrings.operatorText}
      </label>
      <div className={styles['token-editor-field']}>
        <InternalSelect
          controlId={contorlId}
          options={operatorOptions}
          triggerVariant="option"
          selectedOption={
            operator
              ? {
                  value: operator,
                  label: operator,
                  description: operatorToDescription(operator, i18nStrings),
                }
              : null
          }
          onChange={e => onChangeOperator(e.detail.selectedOption.value as ComparisonOperator)}
        />
      </div>
    </div>
  );
}

interface ValueInputProps {
  asyncProps: DropdownStatusProps;
  filteringOptions: readonly FilteringOption[];
  filteringProperties: readonly FilteringProperty[];
  i18nStrings: I18nStrings;
  onChangeValue: (value: string) => void;
  onLoadItems?: NonCancelableEventHandler<LoadItemsDetail>;
  operator: undefined | ComparisonOperator;
  propertyKey: undefined | string;
  value: undefined | string;
}

function ValueInput({
  propertyKey,
  operator: selectedOperator,
  value,
  onChangeValue,
  asyncProps,
  filteringProperties,
  filteringOptions,
  onLoadItems,
  i18nStrings,
}: ValueInputProps) {
  const property = propertyKey !== undefined ? getPropertyByKey(filteringProperties, propertyKey) : undefined;
  const valueOptions = property ? getPropertyOptions(property, filteringOptions).map(({ value }) => ({ value })) : [];
  const valueAutosuggestHandlers = useLoadItems(onLoadItems, '', property);
  const asyncValueAutosuggesProps = propertyKey
    ? { ...valueAutosuggestHandlers, ...asyncProps }
    : { empty: asyncProps.empty };
  const controlId = useUniqueId('value');

  let customInput: undefined | React.ReactNode = undefined;
  if (propertyKey) {
    for (const prop of filteringProperties) {
      if (prop.key === propertyKey) {
        for (const operator of prop.operators || []) {
          if (typeof operator === 'object' && operator.operator === selectedOperator) {
            if (operator.form) {
              const Form = operator.form;
              customInput = <Form value={value} onChange={onChangeValue} operator={operator.operator} filter="" />;
            }
          }
        }
      }
    }
  }

  return (
    <div
      className={clsx({
        [styles['token-editor-line']]: true,
        [styles['token-editor-line-custom']]: !!customInput,
        [styles['value-selector']]: true,
      })}
      key={i18nStrings.valueText}
    >
      <label className={styles['token-editor-label']} htmlFor={controlId}>
        {i18nStrings.valueText}
      </label>
      <div
        className={clsx({
          [styles['token-editor-field']]: true,
          [styles['token-editor-field-custom']]: !!customInput,
        })}
      >
        {customInput || (
          <InternalAutosuggest
            controlId={controlId}
            enteredTextLabel={i18nStrings.enteredTextLabel}
            value={value ?? ''}
            onChange={e => onChangeValue(e.detail.value)}
            disabled={!selectedOperator}
            options={valueOptions}
            {...asyncValueAutosuggesProps}
            virtualScroll={true}
          />
        )}
      </div>
    </div>
  );
}

export const TokenEditor = ({
  asyncProperties,
  asyncProps,
  customGroupsText,
  disableFreeTextFiltering,
  expandToViewport,
  filteringOptions,
  filteringProperties,
  i18nStrings,
  onLoadItems,
  setToken,
  token,
  triggerComponent,
}: TokenEditorProps) => {
  const [temporaryToken, setTemporaryToken] = useState<Token>(token);
  const popoverRef = useRef<InternalPopoverRef>(null);
  const closePopover = () => {
    popoverRef.current && popoverRef.current.dismissPopover();
  };

  const propertyKey = temporaryToken.propertyKey;
  const onChangePropertyKey = (newPropertyKey: undefined | string) => {
    const filteringProperty = filteringProperties.reduce<FilteringProperty | undefined>(
      (acc, property) => (property.key === newPropertyKey ? property : acc),
      undefined
    );
    const allowedOperators = filteringProperty ? getAllowedOperators(filteringProperty) : freeTextOperators;
    const operator =
      temporaryToken.operator && allowedOperators.indexOf(temporaryToken.operator) !== -1
        ? temporaryToken.operator
        : allowedOperators[0];
    setTemporaryToken({ ...temporaryToken, propertyKey: newPropertyKey, operator });
  };

  const operator = temporaryToken.operator;
  const onChangeOperator = (newOperator: ComparisonOperator) => {
    setTemporaryToken({ ...temporaryToken, operator: newOperator });
  };

  const value = temporaryToken.value;
  const onChangeValue = (newValue: string) => {
    setTemporaryToken({ ...temporaryToken, value: newValue });
  };

  return (
    <InternalPopover
      ref={popoverRef}
      className={styles['token-label']}
      triggerType="text"
      header={i18nStrings.editTokenHeader}
      size="large"
      position="right"
      dismissAriaLabel={i18nStrings.dismissAriaLabel}
      __onOpen={() => setTemporaryToken(token)}
      renderWithPortal={expandToViewport}
      content={
        <TokenEditorForm
          onClose={closePopover}
          onSubmit={() => {
            setToken(temporaryToken as PropertyFilterProps.Token);
            closePopover();
          }}
          i18nStrings={i18nStrings}
        >
          <InternalSpaceBetween size="l">
            <PropertyInput
              propertyKey={propertyKey}
              onChangePropertyKey={onChangePropertyKey}
              asyncProps={asyncProperties ? asyncProps : null}
              filteringProperties={filteringProperties}
              onLoadItems={onLoadItems}
              customGroupsText={customGroupsText}
              i18nStrings={i18nStrings}
              disableFreeTextFiltering={disableFreeTextFiltering}
            />

            <OperatorInput
              propertyKey={propertyKey}
              operator={operator}
              onChangeOperator={onChangeOperator}
              filteringProperties={filteringProperties}
              i18nStrings={i18nStrings}
            />

            <ValueInput
              propertyKey={propertyKey}
              operator={operator}
              value={value}
              onChangeValue={onChangeValue}
              asyncProps={asyncProps}
              filteringProperties={filteringProperties}
              filteringOptions={filteringOptions}
              onLoadItems={onLoadItems}
              i18nStrings={i18nStrings}
            />
          </InternalSpaceBetween>
<<<<<<< HEAD
        </TokenEditorForm>
=======

          <div className={styles['token-editor-actions']}>
            <InternalButton variant="link" className={styles['token-editor-cancel']} onClick={closePopover}>
              {i18nStrings.cancelActionText}
            </InternalButton>
            <InternalButton
              className={styles['token-editor-submit']}
              onClick={() => {
                setToken(temporaryToken as Token);
                closePopover();
              }}
            >
              {i18nStrings.applyActionText}
            </InternalButton>
          </div>
        </div>
>>>>>>> 84ad67ef
      }
    >
      {triggerComponent}
    </InternalPopover>
  );
};<|MERGE_RESOLUTION|>--- conflicted
+++ resolved
@@ -28,12 +28,9 @@
   operatorToDescription,
   getPropertySuggestions,
 } from './controller';
-<<<<<<< HEAD
 import TokenEditorForm from './token-editor-form';
-=======
 import { NonCancelableEventHandler } from '../internal/events';
 import { DropdownStatusProps } from '../internal/components/dropdown-status/interfaces';
->>>>>>> 84ad67ef
 
 const freeTextOperators: ComparisonOperator[] = [':', '!:'];
 
@@ -312,7 +309,7 @@
         <TokenEditorForm
           onClose={closePopover}
           onSubmit={() => {
-            setToken(temporaryToken as PropertyFilterProps.Token);
+            setToken(temporaryToken as Token);
             closePopover();
           }}
           i18nStrings={i18nStrings}
@@ -349,26 +346,7 @@
               i18nStrings={i18nStrings}
             />
           </InternalSpaceBetween>
-<<<<<<< HEAD
         </TokenEditorForm>
-=======
-
-          <div className={styles['token-editor-actions']}>
-            <InternalButton variant="link" className={styles['token-editor-cancel']} onClick={closePopover}>
-              {i18nStrings.cancelActionText}
-            </InternalButton>
-            <InternalButton
-              className={styles['token-editor-submit']}
-              onClick={() => {
-                setToken(temporaryToken as Token);
-                closePopover();
-              }}
-            >
-              {i18nStrings.applyActionText}
-            </InternalButton>
-          </div>
-        </div>
->>>>>>> 84ad67ef
       }
     >
       {triggerComponent}
