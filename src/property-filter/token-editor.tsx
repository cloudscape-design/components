--- conflicted
+++ resolved
@@ -255,7 +255,6 @@
     popoverRef.current && popoverRef.current.dismissPopover();
   };
 
-<<<<<<< HEAD
   const groups = temp.map((temporaryToken, index) => {
     const setTemporaryToken = (newToken: InternalToken) => {
       setTemp(prev => {
@@ -264,23 +263,6 @@
         return copy;
       });
     };
-=======
-  const property = temporaryToken.property;
-  const onChangePropertyKey = (newPropertyKey: undefined | string) => {
-    const filteringProperty = filteringProperties.reduce<InternalFilteringProperty | undefined>(
-      (acc, property) => (property.propertyKey === newPropertyKey ? property : acc),
-      undefined
-    );
-    const allowedOperators = filteringProperty ? getAllowedOperators(filteringProperty) : freeTextFiltering.operators;
-    const operator =
-      temporaryToken.operator && allowedOperators.indexOf(temporaryToken.operator) !== -1
-        ? temporaryToken.operator
-        : allowedOperators[0];
-    const matchedProperty = filteringProperties.find(property => property.propertyKey === newPropertyKey) ?? null;
-    setTemporaryToken({ ...temporaryToken, property: matchedProperty, operator, value: null });
-  };
->>>>>>> a8fdb97a
-
     const property = temporaryToken.property;
     const onChangePropertyKey = (newPropertyKey: undefined | string) => {
       const filteringProperty = filteringProperties.reduce<InternalFilteringProperty | undefined>(
@@ -293,7 +275,7 @@
           ? temporaryToken.operator
           : allowedOperators[0];
       const matchedProperty = filteringProperties.find(property => property.propertyKey === newPropertyKey) ?? null;
-      setTemporaryToken({ ...temporaryToken, property: matchedProperty, operator });
+      setTemporaryToken({ ...temporaryToken, property: matchedProperty, operator, value: null });
     };
 
     const operator = temporaryToken.operator;
