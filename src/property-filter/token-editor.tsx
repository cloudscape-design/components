--- conflicted
+++ resolved
@@ -28,9 +28,9 @@
   operatorToDescription,
   getPropertySuggestions,
 } from './controller';
-import TokenEditorForm from './token-editor-form';
 import { NonCancelableEventHandler } from '../internal/events';
 import { DropdownStatusProps } from '../internal/components/dropdown-status/interfaces';
+import InternalButton from '../button/internal';
 
 const freeTextOperators: ComparisonOperator[] = [':', '!:'];
 
@@ -187,22 +187,7 @@
   const asyncValueAutosuggesProps = propertyKey
     ? { ...valueAutosuggestHandlers, ...asyncProps }
     : { empty: asyncProps.empty };
-  return (
-    <InternalAutosuggest
-      controlId={controlId}
-      enteredTextLabel={i18nStrings.enteredTextLabel}
-      value={value ?? ''}
-      onChange={e => onChangeValue(e.detail.value)}
-      disabled={!operator}
-      options={valueOptions}
-      {...asyncValueAutosuggesProps}
-      virtualScroll={true}
-    />
-  );
-}
-
-<<<<<<< HEAD
-  let customInput: undefined | React.ReactNode = undefined;
+
   if (propertyKey) {
     for (const prop of filteringProperties) {
       if (prop.key === propertyKey) {
@@ -210,7 +195,7 @@
           if (typeof operator === 'object' && operator.operator === selectedOperator) {
             if (operator.form) {
               const Form = operator.form;
-              customInput = <Form value={value} onChange={onChangeValue} operator={operator.operator} filter="" />;
+              return <Form value={value} onChange={onChangeValue} operator={operator.operator} filter="" />;
             }
           }
         }
@@ -219,36 +204,19 @@
   }
 
   return (
-    <div
-      className={clsx({
-        [styles['token-editor-line']]: true,
-        [styles['token-editor-line-custom']]: !!customInput,
-        [styles['value-selector']]: true,
-      })}
-      key={i18nStrings.valueText}
-    >
-      <label className={styles['token-editor-label']} htmlFor={controlId}>
-        {i18nStrings.valueText}
-      </label>
-      <div
-        className={clsx({
-          [styles['token-editor-field']]: true,
-          [styles['token-editor-field-custom']]: !!customInput,
-        })}
-      >
-        {customInput || (
-          <InternalAutosuggest
-            controlId={controlId}
-            enteredTextLabel={i18nStrings.enteredTextLabel}
-            value={value ?? ''}
-            onChange={e => onChangeValue(e.detail.value)}
-            disabled={!selectedOperator}
-            options={valueOptions}
-            {...asyncValueAutosuggesProps}
-            virtualScroll={true}
-          />
-        )}
-=======
+    <InternalAutosuggest
+      controlId={controlId}
+      enteredTextLabel={i18nStrings.enteredTextLabel}
+      value={value ?? ''}
+      onChange={e => onChangeValue(e.detail.value)}
+      disabled={!selectedOperator}
+      options={valueOptions}
+      {...asyncValueAutosuggesProps}
+      virtualScroll={true}
+    />
+  );
+}
+
 interface TokenEditorFormProps {
   i18nStrings: I18nStrings;
   onCancel(): void;
@@ -256,7 +224,7 @@
   children: React.ReactNode;
 }
 
-function TokenEditorForm({ i18nStrings, onCancel, onSubmit, children }: TokenEditorFormProps) {
+export function TokenEditorForm({ i18nStrings, onCancel, onSubmit, children }: TokenEditorFormProps) {
   return (
     <div className={styles['token-editor']}>
       {children}
@@ -268,7 +236,6 @@
         <InternalButton className={styles['token-editor-submit']} onClick={onSubmit}>
           {i18nStrings.applyActionText}
         </InternalButton>
->>>>>>> 2909af3f
       </div>
     </div>
   );
@@ -347,20 +314,12 @@
       renderWithPortal={expandToViewport}
       content={
         <TokenEditorForm
-<<<<<<< HEAD
-          onClose={closePopover}
-=======
           i18nStrings={i18nStrings}
           onCancel={closePopover}
->>>>>>> 2909af3f
           onSubmit={() => {
             setToken(temporaryToken as Token);
             closePopover();
           }}
-<<<<<<< HEAD
-          i18nStrings={i18nStrings}
-=======
->>>>>>> 2909af3f
         >
           <InternalSpaceBetween size="l">
             <TokenEditorField label={i18nStrings.propertyText} className={styles['property-selector']}>
