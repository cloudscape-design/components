--- conflicted
+++ resolved
@@ -40,20 +40,12 @@
   children: ({ controlId }: { controlId: string }) => React.ReactNode;
 }
 
-<<<<<<< HEAD
-function TokenEditorField({ label, type, children }: TokenEditorFieldProps) {
-=======
 function TokenEditorField({ type, label, children }: TokenEditorFieldProps) {
->>>>>>> c3b14b5f
   const controlId = useUniqueId();
   return (
     <>
       <label className={clsx(styles['token-editor-label'], styles[`token-editor-label-${type}`])} htmlFor={controlId}>
-<<<<<<< HEAD
-        {label}
-=======
         <span className={styles['token-editor-label-text']}>{label}</span>
->>>>>>> c3b14b5f
       </label>
       <div className={clsx(styles['token-editor-field'], styles[`token-editor-field-${type}`])}>
         {children({ controlId })}
@@ -290,57 +282,6 @@
       content={
         <div className={styles['token-editor']}>
           <div className={styles['token-editor-form']}>
-<<<<<<< HEAD
-            <div className={styles['token-editor-fields']}>
-              <TokenEditorField label={i18nStrings.propertyText} type="property">
-                {({ controlId }) => (
-                  <PropertyInput
-                    controlId={controlId}
-                    propertyKey={propertyKey}
-                    onChangePropertyKey={onChangePropertyKey}
-                    asyncProps={asyncProperties ? asyncProps : null}
-                    filteringProperties={filteringProperties}
-                    onLoadItems={onLoadItems}
-                    customGroupsText={customGroupsText}
-                    i18nStrings={i18nStrings}
-                    disableFreeTextFiltering={disableFreeTextFiltering}
-                  />
-                )}
-              </TokenEditorField>
-
-              <TokenEditorField label={i18nStrings.operatorText} type="operator">
-                {({ controlId }) => (
-                  <OperatorInput
-                    controlId={controlId}
-                    propertyKey={propertyKey}
-                    operator={operator}
-                    onChangeOperator={onChangeOperator}
-                    filteringProperties={filteringProperties}
-                    i18nStrings={i18nStrings}
-                  />
-                )}
-              </TokenEditorField>
-
-              <TokenEditorField label={i18nStrings.valueText} type="value">
-                {({ controlId }) => (
-                  <ValueInput
-                    controlId={controlId}
-                    propertyKey={propertyKey}
-                    operator={operator}
-                    value={value}
-                    onChangeValue={onChangeValue}
-                    asyncProps={asyncProps}
-                    filteringProperties={filteringProperties}
-                    filteringOptions={filteringOptions}
-                    onLoadItems={onLoadItems}
-                    i18nStrings={i18nStrings}
-                  />
-                )}
-              </TokenEditorField>
-            </div>
-          </div>
-
-=======
             <TokenEditorField label={i18nStrings.propertyText} type="property">
               {({ controlId }) => (
                 <PropertyInput
@@ -388,7 +329,6 @@
             </TokenEditorField>
           </div>
 
->>>>>>> c3b14b5f
           <div className={styles['token-editor-actions']}>
             <InternalButton variant="link" className={styles['token-editor-cancel']} onClick={closePopover}>
               {i18nStrings.cancelActionText}
@@ -396,11 +336,7 @@
             <InternalButton
               className={styles['token-editor-submit']}
               onClick={() => {
-<<<<<<< HEAD
-                setToken(temporaryToken as Token);
-=======
                 setToken(temporaryToken);
->>>>>>> c3b14b5f
                 closePopover();
               }}
             >
