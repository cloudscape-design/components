/*
 Copyright Amazon.com, Inc. or its affiliates. All Rights Reserved.
 SPDX-License-Identifier: Apache-2.0
*/

@use '../internal/styles/index' as styles;
@use '../internal/styles/tokens' as awsui;

.root {
  @include styles.styles-reset;
}

.search-field {
  display: flex;
  align-items: center;
  // The xs breakpoint, minus the table tools container padding
  max-width: calc(#{styles.$breakpoint-x-small} - 2 * #{awsui.$space-l});
}

.input-wrapper {
  flex-grow: 1;
}

.add-token {
  border-left: 1px solid awsui.$color-border-divider-default;
  box-sizing: border-box;
  margin-left: awsui.$space-m;
  padding-left: awsui.$space-m;
}

.tokens {
  margin: awsui.$space-xs 0;
}

.token-operator {
  font-weight: bold;
}

.property-editor,
.token-editor {
  user-select: text;
  margin: awsui.$space-xxs;
  &-form {
    margin-bottom: awsui.$space-scaled-l;
  }
  &-field-property {
    /* used in test-utils */
  }
  &-field-operator {
    margin-top: awsui.$space-scaled-l;
  }
  &-field-value {
    margin-top: awsui.$space-scaled-l;
  }
  &-cancel {
    margin-right: awsui.$space-xs;
  }
  &-submit {
    /* used in test-utils */
  }
  &-actions {
    display: flex;
    justify-content: flex-end;
    padding-top: awsui.$space-s;
    border-top: 1px solid #{awsui.$color-border-dropdown-item-default};
  }
}
.token-editor {
  &-actions {
    // The below code cancels horizontal padding of the popover and horizontal margin of the token-editor.
    padding-right: calc(#{awsui.$space-m} + #{awsui.$space-xxs});
    margin-left: calc(-1 * #{awsui.$space-m} + -1 * #{awsui.$space-xxs});
    margin-right: calc(-1 * #{awsui.$space-m} + -1 * #{awsui.$space-xxs});
  }
}
.property-editor {
  padding: awsui.$space-m;
  overflow-y: auto;
}

.custom-content-wrapper {
  display: contents;
}

.custom-control {
  margin-right: awsui.$space-s;
}

.input {
  flex: 1;
}

<<<<<<< HEAD
.results {
  color: awsui.$color-text-form-label;
  display: inline-block;
  box-sizing: border-box;
  white-space: nowrap;
  &-visible {
    padding-left: awsui.$space-s;
  }
}

.separator {
  margin: 0px awsui.$space-scaled-m;
  height: 100%;
  width: awsui.$border-divider-section-width;
  background-color: awsui.$color-border-divider-default;
}

=======
>>>>>>> da1f1eda
.token-trigger {
  @include styles.text-wrapping;
}

.remove-all,
.token-label,
.join-operation {
  /* used in test-utils */
}<|MERGE_RESOLUTION|>--- conflicted
+++ resolved
@@ -90,26 +90,6 @@
   flex: 1;
 }
 
-<<<<<<< HEAD
-.results {
-  color: awsui.$color-text-form-label;
-  display: inline-block;
-  box-sizing: border-box;
-  white-space: nowrap;
-  &-visible {
-    padding-left: awsui.$space-s;
-  }
-}
-
-.separator {
-  margin: 0px awsui.$space-scaled-m;
-  height: 100%;
-  width: awsui.$border-divider-section-width;
-  background-color: awsui.$color-border-divider-default;
-}
-
-=======
->>>>>>> da1f1eda
 .token-trigger {
   @include styles.text-wrapping;
 }
