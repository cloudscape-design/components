--- conflicted
+++ resolved
@@ -44,18 +44,6 @@
   display: flex;
   flex-direction: column;
   justify-content: space-between;
-<<<<<<< HEAD
-  &-fields {
-    display: grid;
-    grid-template-columns: 1fr minmax(200px, auto);
-    grid-column-gap: awsui.$space-xl;
-    grid-row-gap: awsui.$space-scaled-l;
-  }
-  &-label {
-    display: flex;
-    align-items: center;
-    @include styles.text-flex-wrapping;
-=======
   &-form {
     display: grid;
     grid-template-columns: max-content minmax(awsui.$space-xl, 1fr) minmax(200px, min-content);
@@ -68,34 +56,10 @@
     &-text {
       @include styles.text-flex-wrapping;
     }
->>>>>>> c3b14b5f
   }
   &-label-property {
     grid-row: 1;
     grid-column: 1;
-<<<<<<< HEAD
-  }
-  &-label-operator {
-    grid-row: 2;
-    grid-column: 1;
-  }
-  &-label-value {
-    grid-row: 3;
-    grid-column: 1;
-  }
-  &-field-property {
-    grid-row: 1;
-    grid-column: 2;
-  }
-  &-field-operator {
-    grid-row: 2;
-    grid-column: 2;
-  }
-  &-field-value {
-    grid-row: 3;
-    grid-column: 2;
-=======
->>>>>>> c3b14b5f
   }
   &-label-operator {
     grid-row: 2;
