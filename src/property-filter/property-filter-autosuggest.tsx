--- conflicted
+++ resolved
@@ -159,16 +159,11 @@
         expandToViewport={expandToViewport}
         ariaControls={listId}
         ariaActivedescendant={highlightedOptionId}
-<<<<<<< HEAD
-        dropdownExpanded={autosuggestItemsState.items.length > 1}
+        dropdownExpanded={autosuggestItemsState.items.length > 1 || dropdownStatus.content !== null || !!customForm}
         dropdownContentKey={customForm ? 'custom' : 'options'}
         dropdownContent={
-          customForm || (
-=======
-        dropdownExpanded={autosuggestItemsState.items.length > 1 || dropdownStatus.content !== null}
-        dropdownContent={
-          autosuggestItemsState.items.length > 0 ? (
->>>>>>> ef1418fa
+          customForm ||
+          (autosuggestItemsState.items.length > 0 ? (
             <AutosuggestOptionsList
               autosuggestItemsState={autosuggestItemsState}
               autosuggestItemsHandlers={autosuggestItemsHandlers}
@@ -182,11 +177,7 @@
               virtualScroll={virtualScroll}
               listBottom={!dropdownStatus.isSticky ? <DropdownFooter content={dropdownStatus.content} /> : null}
             />
-<<<<<<< HEAD
-          )
-=======
-          ) : null
->>>>>>> ef1418fa
+          ) : null)
         }
         dropdownFooter={
           dropdownStatus.isSticky ? (
