--- conflicted
+++ resolved
@@ -1,11 +1,7 @@
 // Copyright Amazon.com, Inc. or its affiliates. All Rights Reserved.
 // SPDX-License-Identifier: Apache-2.0
 import clsx from 'clsx';
-<<<<<<< HEAD
-import React, { Ref, useCallback, useRef, useImperativeHandle } from 'react';
-=======
-import React, { Ref, useRef } from 'react';
->>>>>>> 75a6fdb6
+import React, { Ref, useRef, useImperativeHandle } from 'react';
 
 import { useInputKeydownHandler } from '../autosuggest/input-controller';
 import { useAutosuggestItems } from '../autosuggest/options-controller';
@@ -37,31 +33,11 @@
   hideEnteredTextOption?: boolean;
 }
 
-<<<<<<< HEAD
 export interface PropertyFilterAutosuggestRef {
   focus(): void;
   focusNoOpen(): void;
 }
 
-const useLoadMoreItems = (onLoadItems: AutosuggestProps['onLoadItems']) => {
-  const lastFilteringText = useRef<string | null>(null);
-  return useCallback(
-    (firstPage: boolean, samePage: boolean, filteringText?: string) => {
-      if (samePage || !firstPage || filteringText === undefined || lastFilteringText.current !== filteringText) {
-        if (filteringText !== undefined) {
-          lastFilteringText.current = filteringText;
-        }
-        if (lastFilteringText.current !== null && onLoadItems) {
-          fireNonCancelableEvent(onLoadItems, { filteringText: lastFilteringText.current, firstPage, samePage });
-        }
-      }
-    },
-    [onLoadItems]
-  );
-};
-
-=======
->>>>>>> 75a6fdb6
 const PropertyFilterAutosuggest = React.forwardRef(
   (props: PropertyFilterAutosuggestProps, ref: Ref<PropertyFilterAutosuggestRef>) => {
     const {
@@ -85,22 +61,8 @@
     } = props;
     const highlightText = filterText === undefined ? value : filterText;
 
-<<<<<<< HEAD
     const preventOpenOnFocusRef = useRef(false);
 
-    const selectOption = (option: AutosuggestItem) => {
-      const value = option.value || '';
-      fireNonCancelableEvent(onChange, { value });
-      const selectedCancelled = fireCancelableEvent(onOptionClick, option);
-      if (!selectedCancelled) {
-        autosuggestDropdownHandlers.closeDropdown();
-      } else {
-        autosuggestItemsHandlers.resetHighlightWithKeyboard();
-      }
-    };
-
-=======
->>>>>>> 75a6fdb6
     const [autosuggestItemsState, autosuggestItemsHandlers] = useAutosuggestItems({
       options: options || [],
       filterValue: value,
