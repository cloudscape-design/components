--- conflicted
+++ resolved
@@ -1,11 +1,7 @@
 // Copyright Amazon.com, Inc. or its affiliates. All Rights Reserved.
 // SPDX-License-Identifier: Apache-2.0
 import clsx from 'clsx';
-<<<<<<< HEAD
-import React, { Ref, useCallback, useRef, useState, useImperativeHandle } from 'react';
-=======
-import React, { Ref, useCallback, useRef } from 'react';
->>>>>>> 0c29113a
+import React, { Ref, useCallback, useRef, useImperativeHandle } from 'react';
 
 import { useKeyboardHandler } from '../autosuggest/controller';
 import { useAutosuggestItems } from '../autosuggest/options-controller';
@@ -83,42 +79,6 @@
     } = props;
     const highlightText = filterText === undefined ? value : filterText;
 
-<<<<<<< HEAD
-    const isKeyboard = useRef(false);
-    const [open, setOpen] = useState(false);
-    const {
-      items,
-      highlightedOption,
-      highlightedIndex,
-      highlightedType,
-      moveHighlight,
-      resetHighlight,
-      setHighlightedIndex,
-    } = useAutosuggestItems({
-      options: options || [],
-      filterValue: value,
-      filterText: highlightText,
-      filteringType,
-      isKeyboard,
-      hideEnteredTextLabel: hideEnteredTextOption,
-    });
-    const openDropdown = () => setOpen(true);
-    const closeDropdown = useCallback(() => {
-      setOpen(false);
-      resetHighlight();
-    }, [resetHighlight]);
-    const handleBlur: React.FocusEventHandler = event => {
-      if (
-        event.currentTarget.contains(event.relatedTarget) ||
-        dropdownFooterRef.current?.contains(event.relatedTarget) ||
-        dropdownContentRef.current?.contains(event.relatedTarget)
-      ) {
-        return;
-      }
-      closeDropdown();
-    };
-=======
->>>>>>> 0c29113a
     const selectOption = (option: AutosuggestItem) => {
       const value = option.value || '';
       fireNonCancelableEvent(onChange, { value });
@@ -133,7 +93,7 @@
     const [autosuggestItemsState, autosuggestItemsHandlers] = useAutosuggestItems({
       options: options || [],
       filterValue: value,
-      filterText: highlightText,
+      filterText: value,
       filteringType,
       hideEnteredTextLabel: hideEnteredTextOption,
       onSelectItem: selectOption,
@@ -168,26 +128,16 @@
     const formFieldContext = useFormFieldContext(rest);
     const baseProps = getBaseProps(rest);
     const inputRef = useRef<HTMLInputElement>(null);
-<<<<<<< HEAD
-    const dropdownContentRef = useRef<HTMLDivElement>(null);
-    const dropdownFooterRef = useRef<HTMLDivElement>(null);
-
-    useImperativeHandle(
-      ref,
-      () => ({
-        focus(...args: Parameters<HTMLElement['focus']>) {
-          inputRef.current?.focus(...args);
-        },
-        select() {},
-        close() {
-          closeDropdown();
-        },
-      }),
-      [inputRef, closeDropdown]
-    );
-=======
-    useForwardFocus(ref, inputRef);
->>>>>>> 0c29113a
+
+    useImperativeHandle(ref, () => ({
+      focus(...args: Parameters<HTMLElement['focus']>) {
+        inputRef.current?.focus(...args);
+      },
+      select() {},
+      close() {
+        autosuggestDropdownHandlers.closeDropdown();
+      },
+    }));
 
     const selfControlId = useUniqueId('input');
     const controlId = formFieldContext.controlId ?? selfControlId;
@@ -222,7 +172,6 @@
     const showRecoveryLink = open && statusType === 'error' && props.recoveryText;
     const dropdownStatus = useDropdownStatus({ ...props, isEmpty, onRecoveryClick: handleRecoveryClick });
 
-<<<<<<< HEAD
     const handleMouseDown = (event: React.MouseEvent) => {
       // prevent currently focused element from losing it
       if (!customContent) {
@@ -230,8 +179,6 @@
       }
     };
 
-=======
->>>>>>> 0c29113a
     return (
       <div
         {...baseProps}
@@ -258,7 +205,7 @@
               controlId={controlId}
             />
           }
-          onMouseDown={autosuggestDropdownHandlers.handleMouseDown}
+          onMouseDown={handleMouseDown}
           open={open}
           dropdownId={dropdownId}
           footer={
@@ -269,21 +216,18 @@
             ) : null
           }
           expandToViewport={expandToViewport}
-<<<<<<< HEAD
-          hasContent={items.length >= 1 || dropdownStatus.content !== null}
+          hasContent={autosuggestItemsState.items.length >= 1 || dropdownStatus.content !== null}
           trapFocus={!!showRecoveryLink || !!customContent}
         >
-          <div ref={dropdownContentRef}>
+          <div ref={autosuggestDropdownRefs.contentRef}>
             {open ? (
               customContent ? (
                 customContent
               ) : (
                 <AutosuggestOptionsList
-                  options={items}
-                  highlightedOption={highlightedOption}
+                  autosuggestItemsState={autosuggestItemsState}
+                  autosuggestItemsHandlers={autosuggestItemsHandlers}
                   selectOption={selectOption}
-                  highlightedIndex={highlightedIndex}
-                  setHighlightedIndex={setHighlightedIndex}
                   highlightedOptionId={highlightedOptionId}
                   highlightText={highlightText}
                   listId={listId}
@@ -293,33 +237,10 @@
                   hasDropdownStatus={dropdownStatus.content !== null}
                   virtualScroll={virtualScroll}
                   listBottom={!dropdownStatus.isSticky ? <DropdownFooter content={dropdownStatus.content} /> : null}
-                  isKeyboard={isKeyboard}
-                  highlightedType={highlightedType}
                 />
               )
             ) : null}
           </div>
-=======
-          hasContent={autosuggestItemsState.items.length >= 1 || dropdownStatus.content !== null}
-          trapFocus={!!showRecoveryLink}
-        >
-          {open && (
-            <AutosuggestOptionsList
-              autosuggestItemsState={autosuggestItemsState}
-              autosuggestItemsHandlers={autosuggestItemsHandlers}
-              selectOption={selectOption}
-              highlightedOptionId={highlightedOptionId}
-              highlightText={highlightText}
-              listId={listId}
-              controlId={controlId}
-              enteredTextLabel={enteredTextLabel}
-              handleLoadMore={handleLoadMore}
-              hasDropdownStatus={dropdownStatus.content !== null}
-              virtualScroll={virtualScroll}
-              listBottom={!dropdownStatus.isSticky ? <DropdownFooter content={dropdownStatus.content} /> : null}
-            />
-          )}
->>>>>>> 0c29113a
         </Dropdown>
       </div>
     );
