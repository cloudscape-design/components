// Copyright Amazon.com, Inc. or its affiliates. All Rights Reserved.
// SPDX-License-Identifier: Apache-2.0
<<<<<<< HEAD
import clsx from 'clsx';
import React, { Ref, useCallback, useRef, useImperativeHandle } from 'react';
=======
>>>>>>> ef3bc060

import React, { Ref, useRef } from 'react';

import { useAutosuggestItems } from '../autosuggest/options-controller';
import { AutosuggestItem, AutosuggestProps } from '../autosuggest/interfaces';

import { useDropdownStatus } from '../internal/components/dropdown-status';
import DropdownFooter from '../internal/components/dropdown-footer';

import { generateUniqueId, useUniqueId } from '../internal/hooks/use-unique-id';
<<<<<<< HEAD
import { fireNonCancelableEvent, CancelableEventHandler } from '../internal/events';
import InternalInput from '../input/internal';
import { InputProps } from '../input/interfaces';
=======
import {
  fireNonCancelableEvent,
  CancelableEventHandler,
  NonCancelableCustomEvent,
  BaseKeyDetail,
} from '../internal/events';
import { BaseChangeDetail } from '../input/interfaces';
>>>>>>> ef3bc060
import styles from '../autosuggest/styles.css.js';
import { fireCancelableEvent } from '../internal/events/index';
import { InternalBaseComponentProps } from '../internal/hooks/use-base-component';
import AutosuggestOptionsList from '../autosuggest/options-list';
import { useAutosuggestLoadMore } from '../autosuggest/load-more-controller';
import { OptionsLoadItemsDetail } from '../internal/components/dropdown/interfaces';
import AutosuggestInput, { AutosuggestInputRef } from '../internal/components/autosuggest-input';
import { useMergeRefs } from '../internal/hooks/use-merge-refs';

const DROPDOWN_WIDTH = 300;

export interface PropertyFilterAutosuggestRef extends InputProps.Ref {
  close: () => void;
}

export interface PropertyFilterAutosuggestProps extends AutosuggestProps, InternalBaseComponentProps {
  customContent?: React.ReactNode;
  filterText?: string;
  onOptionClick?: CancelableEventHandler<AutosuggestProps.Option>;
  hideEnteredTextOption?: boolean;
}

const PropertyFilterAutosuggest = React.forwardRef(
  (props: PropertyFilterAutosuggestProps, ref: Ref<AutosuggestInputRef>) => {
    const {
      value,
      onChange,
      onFocus,
      onBlur,
      onLoadItems,
      options,
      filteringType = 'auto',
      statusType = 'finished',
      placeholder,
      disabled,
      ariaLabel,
      enteredTextLabel,
      onKeyDown,
      virtualScroll,
      expandToViewport,
      customContent,
      filterText,
      onOptionClick,
      hideEnteredTextOption,
      ...rest
    } = props;
    const highlightText = filterText === undefined ? value : filterText;

    const autosuggestInputRef = useRef<AutosuggestInputRef>(null);
    const mergedRef = useMergeRefs(autosuggestInputRef, ref);

    const [autosuggestItemsState, autosuggestItemsHandlers] = useAutosuggestItems({
      options: options || [],
      filterValue: value,
      filterText: value,
      filteringType,
      hideEnteredTextLabel: hideEnteredTextOption,
      onSelectItem: (option: AutosuggestItem) => {
        const value = option.value || '';
        fireNonCancelableEvent(onChange, { value });
        const selectedCancelled = fireCancelableEvent(onOptionClick, option);
        if (!selectedCancelled) {
          autosuggestInputRef.current?.close();
        } else {
          autosuggestItemsHandlers.resetHighlightWithKeyboard();
        }
      },
    });

    const autosuggestLoadMoreHandlers = useAutosuggestLoadMore({
      options,
      statusType,
      onLoadItems: (detail: OptionsLoadItemsDetail) => fireNonCancelableEvent(onLoadItems, detail),
    });

    const handleChange = (event: NonCancelableCustomEvent<BaseChangeDetail>) => {
      autosuggestItemsHandlers.resetHighlightWithKeyboard();
      fireNonCancelableEvent(onChange, event.detail);
    };

<<<<<<< HEAD
    const handleKeyDown = useKeyboardHandler(
      open,
      autosuggestDropdownHandlers.openDropdown,
      autosuggestDropdownHandlers.closeDropdown,
      autosuggestItemsHandlers.interceptKeyDown,
      onKeyDown
    );
    const handleLoadMore = useCallback(() => {
      options && options.length && statusType === 'pending' && fireLoadMore(false, false);
    }, [fireLoadMore, options, statusType]);
    const handleRecoveryClick = useCallback(() => {
      fireLoadMore(false, true);
      inputRef.current?.focus();
    }, [fireLoadMore]);

    const formFieldContext = useFormFieldContext(rest);
    const baseProps = getBaseProps(rest);
    const inputRef = useRef<HTMLInputElement>(null);

    useImperativeHandle(ref, () => ({
      focus(...args: Parameters<HTMLElement['focus']>) {
        inputRef.current?.focus(...args);
      },
      select() {},
      close() {
        autosuggestDropdownHandlers.closeDropdown();
      },
    }));
=======
    const handleDelayedInput = (event: NonCancelableCustomEvent<BaseChangeDetail>) => {
      autosuggestLoadMoreHandlers.fireLoadMoreOnInputChange(event.detail.value);
    };
>>>>>>> ef3bc060

    const handleFocus = () => {
      autosuggestLoadMoreHandlers.fireLoadMoreOnInputFocus();
      fireCancelableEvent(onFocus, null);
    };

    const handleBlur = () => {
      fireCancelableEvent(onBlur, null);
    };

    const handleKeyDown = (e: CustomEvent<BaseKeyDetail>) => {
      fireCancelableEvent(onKeyDown, e.detail);
    };

    const handlePressArrowDown = () => {
      autosuggestItemsHandlers.moveHighlightWithKeyboard(1);
    };

    const handlePressArrowUp = () => {
      autosuggestItemsHandlers.moveHighlightWithKeyboard(-1);
    };

    const handlePressEnter = () => {
      return autosuggestItemsHandlers.selectHighlightedOptionWithKeyboard();
    };

    const handleCloseDropdown = () => {
      autosuggestItemsHandlers.resetHighlightWithKeyboard();
    };

    const handleRecoveryClick = () => {
      autosuggestLoadMoreHandlers.fireLoadMoreOnRecoveryClick();
      autosuggestInputRef.current?.focus();
    };

    const selfControlId = useUniqueId('input');
    const controlId = rest.controlId ?? selfControlId;
    const listId = useUniqueId('list');
    const highlightedOptionId = autosuggestItemsState.highlightedOption ? generateUniqueId() : undefined;

    const isEmpty = !value && !autosuggestItemsState.items.length;
    const dropdownStatus = useDropdownStatus({ ...props, isEmpty, onRecoveryClick: handleRecoveryClick });

    const handleMouseDown = (event: React.MouseEvent) => {
      // prevent currently focused element from losing it
      if (!customContent) {
        event.preventDefault();
      }
    };

    return (
<<<<<<< HEAD
      <div
        {...baseProps}
        className={clsx(styles.root, baseProps.className)}
        onBlur={autosuggestDropdownHandlers.handleBlur}
      >
        <Dropdown
          key={customContent ? 'custom' : 'options'}
          minWidth={DROPDOWN_WIDTH}
          stretchWidth={false}
          trigger={
            <InternalInput
              type="search"
              value={value}
              onChange={handleInputChange}
              __onDelayedInput={event => fireLoadMore(true, false, event.detail.value)}
              onFocus={handleInputFocus}
              onKeyDown={handleKeyDown}
              disabled={disabled}
              ref={inputRef}
              autoComplete={false}
              __nativeAttributes={nativeAttributes}
              {...formFieldContext}
              controlId={controlId}
            />
          }
          onMouseDown={handleMouseDown}
          open={open}
          dropdownId={dropdownId}
          footer={
            dropdownStatus.isSticky ? (
              <div ref={autosuggestDropdownRefs.footerRef} className={styles['dropdown-footer']}>
                <DropdownFooter content={dropdownStatus.content} hasItems={autosuggestItemsState.items.length >= 1} />
              </div>
            ) : null
          }
          expandToViewport={expandToViewport}
          hasContent={autosuggestItemsState.items.length >= 1 || dropdownStatus.content !== null}
          trapFocus={!!showRecoveryLink || !!customContent}
        >
          <div ref={autosuggestDropdownRefs.contentRef}>
            {open ? (
              customContent ? (
                customContent
              ) : (
                <AutosuggestOptionsList
                  autosuggestItemsState={autosuggestItemsState}
                  autosuggestItemsHandlers={autosuggestItemsHandlers}
                  selectOption={selectOption}
                  highlightedOptionId={highlightedOptionId}
                  highlightText={highlightText}
                  listId={listId}
                  controlId={controlId}
                  enteredTextLabel={enteredTextLabel}
                  handleLoadMore={handleLoadMore}
                  hasDropdownStatus={dropdownStatus.content !== null}
                  virtualScroll={virtualScroll}
                  listBottom={!dropdownStatus.isSticky ? <DropdownFooter content={dropdownStatus.content} /> : null}
                />
              )
            ) : null}
          </div>
        </Dropdown>
      </div>
=======
      <AutosuggestInput
        ref={mergedRef}
        className={styles.root}
        value={value}
        onChange={handleChange}
        onFocus={handleFocus}
        onBlur={handleBlur}
        onKeyDown={handleKeyDown}
        controlId={controlId}
        placeholder={placeholder}
        disabled={disabled}
        ariaLabel={ariaLabel}
        expandToViewport={expandToViewport}
        ariaControls={listId}
        ariaActivedescendant={highlightedOptionId}
        dropdownExpanded={autosuggestItemsState.items.length > 1}
        dropdownContent={
          <AutosuggestOptionsList
            autosuggestItemsState={autosuggestItemsState}
            autosuggestItemsHandlers={autosuggestItemsHandlers}
            highlightedOptionId={highlightedOptionId}
            highlightText={highlightText}
            listId={listId}
            controlId={controlId}
            enteredTextLabel={enteredTextLabel}
            handleLoadMore={autosuggestLoadMoreHandlers.fireLoadMoreOnScroll}
            hasDropdownStatus={dropdownStatus.content !== null}
            virtualScroll={virtualScroll}
            listBottom={!dropdownStatus.isSticky ? <DropdownFooter content={dropdownStatus.content} /> : null}
          />
        }
        dropdownFooter={
          dropdownStatus.isSticky ? (
            <DropdownFooter content={dropdownStatus.content} hasItems={autosuggestItemsState.items.length >= 1} />
          ) : null
        }
        dropdownWidth={DROPDOWN_WIDTH}
        onCloseDropdown={handleCloseDropdown}
        onDelayedInput={handleDelayedInput}
        onPressArrowDown={handlePressArrowDown}
        onPressArrowUp={handlePressArrowUp}
        onPressEnter={handlePressEnter}
        {...rest}
      />
>>>>>>> ef3bc060
    );
  }
);

export default PropertyFilterAutosuggest;<|MERGE_RESOLUTION|>--- conflicted
+++ resolved
@@ -1,10 +1,5 @@
 // Copyright Amazon.com, Inc. or its affiliates. All Rights Reserved.
 // SPDX-License-Identifier: Apache-2.0
-<<<<<<< HEAD
-import clsx from 'clsx';
-import React, { Ref, useCallback, useRef, useImperativeHandle } from 'react';
-=======
->>>>>>> ef3bc060
 
 import React, { Ref, useRef } from 'react';
 
@@ -15,11 +10,6 @@
 import DropdownFooter from '../internal/components/dropdown-footer';
 
 import { generateUniqueId, useUniqueId } from '../internal/hooks/use-unique-id';
-<<<<<<< HEAD
-import { fireNonCancelableEvent, CancelableEventHandler } from '../internal/events';
-import InternalInput from '../input/internal';
-import { InputProps } from '../input/interfaces';
-=======
 import {
   fireNonCancelableEvent,
   CancelableEventHandler,
@@ -27,7 +17,6 @@
   BaseKeyDetail,
 } from '../internal/events';
 import { BaseChangeDetail } from '../input/interfaces';
->>>>>>> ef3bc060
 import styles from '../autosuggest/styles.css.js';
 import { fireCancelableEvent } from '../internal/events/index';
 import { InternalBaseComponentProps } from '../internal/hooks/use-base-component';
@@ -38,10 +27,6 @@
 import { useMergeRefs } from '../internal/hooks/use-merge-refs';
 
 const DROPDOWN_WIDTH = 300;
-
-export interface PropertyFilterAutosuggestRef extends InputProps.Ref {
-  close: () => void;
-}
 
 export interface PropertyFilterAutosuggestProps extends AutosuggestProps, InternalBaseComponentProps {
   customContent?: React.ReactNode;
@@ -108,40 +93,9 @@
       fireNonCancelableEvent(onChange, event.detail);
     };
 
-<<<<<<< HEAD
-    const handleKeyDown = useKeyboardHandler(
-      open,
-      autosuggestDropdownHandlers.openDropdown,
-      autosuggestDropdownHandlers.closeDropdown,
-      autosuggestItemsHandlers.interceptKeyDown,
-      onKeyDown
-    );
-    const handleLoadMore = useCallback(() => {
-      options && options.length && statusType === 'pending' && fireLoadMore(false, false);
-    }, [fireLoadMore, options, statusType]);
-    const handleRecoveryClick = useCallback(() => {
-      fireLoadMore(false, true);
-      inputRef.current?.focus();
-    }, [fireLoadMore]);
-
-    const formFieldContext = useFormFieldContext(rest);
-    const baseProps = getBaseProps(rest);
-    const inputRef = useRef<HTMLInputElement>(null);
-
-    useImperativeHandle(ref, () => ({
-      focus(...args: Parameters<HTMLElement['focus']>) {
-        inputRef.current?.focus(...args);
-      },
-      select() {},
-      close() {
-        autosuggestDropdownHandlers.closeDropdown();
-      },
-    }));
-=======
     const handleDelayedInput = (event: NonCancelableCustomEvent<BaseChangeDetail>) => {
       autosuggestLoadMoreHandlers.fireLoadMoreOnInputChange(event.detail.value);
     };
->>>>>>> ef3bc060
 
     const handleFocus = () => {
       autosuggestLoadMoreHandlers.fireLoadMoreOnInputFocus();
@@ -185,79 +139,7 @@
     const isEmpty = !value && !autosuggestItemsState.items.length;
     const dropdownStatus = useDropdownStatus({ ...props, isEmpty, onRecoveryClick: handleRecoveryClick });
 
-    const handleMouseDown = (event: React.MouseEvent) => {
-      // prevent currently focused element from losing it
-      if (!customContent) {
-        event.preventDefault();
-      }
-    };
-
     return (
-<<<<<<< HEAD
-      <div
-        {...baseProps}
-        className={clsx(styles.root, baseProps.className)}
-        onBlur={autosuggestDropdownHandlers.handleBlur}
-      >
-        <Dropdown
-          key={customContent ? 'custom' : 'options'}
-          minWidth={DROPDOWN_WIDTH}
-          stretchWidth={false}
-          trigger={
-            <InternalInput
-              type="search"
-              value={value}
-              onChange={handleInputChange}
-              __onDelayedInput={event => fireLoadMore(true, false, event.detail.value)}
-              onFocus={handleInputFocus}
-              onKeyDown={handleKeyDown}
-              disabled={disabled}
-              ref={inputRef}
-              autoComplete={false}
-              __nativeAttributes={nativeAttributes}
-              {...formFieldContext}
-              controlId={controlId}
-            />
-          }
-          onMouseDown={handleMouseDown}
-          open={open}
-          dropdownId={dropdownId}
-          footer={
-            dropdownStatus.isSticky ? (
-              <div ref={autosuggestDropdownRefs.footerRef} className={styles['dropdown-footer']}>
-                <DropdownFooter content={dropdownStatus.content} hasItems={autosuggestItemsState.items.length >= 1} />
-              </div>
-            ) : null
-          }
-          expandToViewport={expandToViewport}
-          hasContent={autosuggestItemsState.items.length >= 1 || dropdownStatus.content !== null}
-          trapFocus={!!showRecoveryLink || !!customContent}
-        >
-          <div ref={autosuggestDropdownRefs.contentRef}>
-            {open ? (
-              customContent ? (
-                customContent
-              ) : (
-                <AutosuggestOptionsList
-                  autosuggestItemsState={autosuggestItemsState}
-                  autosuggestItemsHandlers={autosuggestItemsHandlers}
-                  selectOption={selectOption}
-                  highlightedOptionId={highlightedOptionId}
-                  highlightText={highlightText}
-                  listId={listId}
-                  controlId={controlId}
-                  enteredTextLabel={enteredTextLabel}
-                  handleLoadMore={handleLoadMore}
-                  hasDropdownStatus={dropdownStatus.content !== null}
-                  virtualScroll={virtualScroll}
-                  listBottom={!dropdownStatus.isSticky ? <DropdownFooter content={dropdownStatus.content} /> : null}
-                />
-              )
-            ) : null}
-          </div>
-        </Dropdown>
-      </div>
-=======
       <AutosuggestInput
         ref={mergedRef}
         className={styles.root}
@@ -275,19 +157,21 @@
         ariaActivedescendant={highlightedOptionId}
         dropdownExpanded={autosuggestItemsState.items.length > 1}
         dropdownContent={
-          <AutosuggestOptionsList
-            autosuggestItemsState={autosuggestItemsState}
-            autosuggestItemsHandlers={autosuggestItemsHandlers}
-            highlightedOptionId={highlightedOptionId}
-            highlightText={highlightText}
-            listId={listId}
-            controlId={controlId}
-            enteredTextLabel={enteredTextLabel}
-            handleLoadMore={autosuggestLoadMoreHandlers.fireLoadMoreOnScroll}
-            hasDropdownStatus={dropdownStatus.content !== null}
-            virtualScroll={virtualScroll}
-            listBottom={!dropdownStatus.isSticky ? <DropdownFooter content={dropdownStatus.content} /> : null}
-          />
+          customContent || (
+            <AutosuggestOptionsList
+              autosuggestItemsState={autosuggestItemsState}
+              autosuggestItemsHandlers={autosuggestItemsHandlers}
+              highlightedOptionId={highlightedOptionId}
+              highlightText={highlightText}
+              listId={listId}
+              controlId={controlId}
+              enteredTextLabel={enteredTextLabel}
+              handleLoadMore={autosuggestLoadMoreHandlers.fireLoadMoreOnScroll}
+              hasDropdownStatus={dropdownStatus.content !== null}
+              virtualScroll={virtualScroll}
+              listBottom={!dropdownStatus.isSticky ? <DropdownFooter content={dropdownStatus.content} /> : null}
+            />
+          )
         }
         dropdownFooter={
           dropdownStatus.isSticky ? (
@@ -302,7 +186,6 @@
         onPressEnter={handlePressEnter}
         {...rest}
       />
->>>>>>> ef3bc060
     );
   }
 );
