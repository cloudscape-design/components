// Copyright Amazon.com, Inc. or its affiliates. All Rights Reserved.
// SPDX-License-Identifier: Apache-2.0
import React from 'react';
import { act, render } from '@testing-library/react';

import { i18nStrings } from './common';

import createWrapper, {
  ElementWrapper,
  PropertyFilterWrapper,
  PopoverWrapper,
} from '../../../lib/components/test-utils/dom';
import PropertyFilter from '../../../lib/components/property-filter';
import { FilteringProperty } from '../../../lib/components/property-filter/interfaces';

import styles from '../../../lib/components/property-filter/styles.selectors.js';
import { KeyCode } from '@cloudscape-design/test-utils-core/dist/utils';
import { FilteringOption, PropertyFilterProps, Ref } from '../../../lib/components/property-filter/interfaces';

const filteringProperties = [
  {
    key: 'string',
    propertyLabel: 'string',
    operators: ['!:', ':', '=', '!='],
    groupValuesLabel: 'String values',
  },
  // property label has the a prefix equal to another property's label
  {
    key: 'other-string',
    propertyLabel: 'string-other',
    operators: ['!:', ':', '=', '!='],
    groupValuesLabel: 'Other string values',
  },
  // operator unspecified
  {
    key: 'default-operator',
    propertyLabel: 'default',
    groupValuesLabel: 'Default values',
  },
  // supports range operators
  {
    key: 'range',
    propertyLabel: 'range',
    operators: ['>', '<', '=', '!=', '>=', '<='],
    groupValuesLabel: 'Range values',
    group: 'group-name',
  },
  // property label is consists of another property with an operator after
  {
    key: 'edge-case',
    propertyLabel: 'string!=',
    operators: ['!:', ':', '=', '!='],
    groupValuesLabel: 'Edge case values',
  },
] as const;

function openEditor(wrapper: PropertyFilterWrapper, index = 0) {
  const tokenWrapper = createWrapper(wrapper.findTokens()![index].getElement());
  const popoverWrapper = tokenWrapper.findPopover()!;
  act(() => popoverWrapper.findTrigger().click());
  const contentWrapper = popoverWrapper.findContent()!;
  return [contentWrapper, popoverWrapper] as const;
}

const filteringOptions: readonly FilteringOption[] = [
  { propertyKey: 'string', value: 'value1' },
  { propertyKey: 'other-string', value: 'value1' },
  { propertyKey: 'string', value: 'value2' },
  { propertyKey: 'range', value: '1' },
  { propertyKey: 'range', value: '2' },
  { propertyKey: 'other-string', value: 'value2' },
  { propertyKey: 'missing-property', value: 'value' },
  { propertyKey: 'default-operator', value: 'value' },
] as const;

const defaultProps: PropertyFilterProps = {
  filteringProperties,
  filteringOptions,
  onChange: () => {},
  query: { tokens: [], operation: 'and' },
  i18nStrings,
  id: 'property-filter',
};

const renderComponent = (props?: Partial<PropertyFilterProps & { ref: React.Ref<Ref> }>) => {
  const { container } = render(
    <div>
      <button id="button" />
      <PropertyFilter {...defaultProps} {...props} />
    </div>
  );
  const pageWrapper = createWrapper(container);
  return {
    container,
    propertyFilterWrapper: pageWrapper.findPropertyFilter()!,
    pageWrapper,
  };
};

function findPropertySelector(wrapper: ElementWrapper) {
  return wrapper.findByClassName(styles['token-editor-field-property'])!.findSelect()!;
}
function findOperatorSelector(wrapper: ElementWrapper) {
  return wrapper.findByClassName(styles['token-editor-field-operator'])!.findSelect()!;
}
function findValueSelector(wrapper: ElementWrapper) {
  return wrapper.findByClassName(styles['token-editor-field-value'])!.findAutosuggest()!;
}
function openTokenEditor(wrapper: PropertyFilterWrapper, index = 0) {
  const tokenWrapper = createWrapper(wrapper.findTokens()![index].getElement());
  const popoverWrapper = tokenWrapper.findPopover()!;
  act(() => popoverWrapper.findTrigger().click());
  const contentWrapper = popoverWrapper.findContent()!;
  return [contentWrapper, popoverWrapper] as const;
}

describe('property filter parts', () => {
  describe('filtering input', () => {
    describe('"use entered" option', () => {
      test('is added, when a token can be created from the current text in the input', () => {
        const { propertyFilterWrapper: wrapper } = renderComponent();
        act(() => wrapper.setInputValue('string'));
        expect(wrapper.findEnteredTextOption()!.getElement()).toHaveTextContent('Use: "string"');
      });
      test('with free text tokens disabled', () => {
        const { propertyFilterWrapper: wrapper } = renderComponent({ disableFreeTextFiltering: true });
        // is not shown, when the current text does not represent a property token
        act(() => wrapper.setInputValue('string'));
        expect(wrapper.findEnteredTextOption()).toBeNull();
        // is shown otherwise
        act(() => wrapper.setInputValue('string:'));
        expect(wrapper.findEnteredTextOption()!.getElement()).toHaveTextContent('Use: "string:"');
      });
      test('causes a token to be created, when selected', () => {
        const handleChange = jest.fn();
        const { propertyFilterWrapper: wrapper } = renderComponent({ onChange: handleChange });
        // free text
        act(() => wrapper.setInputValue('string'));
        act(() => wrapper.findNativeInput().keydown(KeyCode.down));
        act(() => wrapper.findNativeInput().keydown(KeyCode.enter));
        expect(handleChange).toHaveBeenCalledWith(
          expect.objectContaining({ detail: { tokens: [{ value: 'string', operator: ':' }], operation: 'and' } })
        );
        // property
        act(() => wrapper.setInputValue('string   !:123'));
        act(() => wrapper.findNativeInput().keydown(KeyCode.down));
        act(() => wrapper.findNativeInput().keydown(KeyCode.enter));
        expect(handleChange).toHaveBeenLastCalledWith(
          expect.objectContaining({
            detail: { tokens: [{ propertyKey: 'string', value: '123', operator: '!:' }], operation: 'and' },
          })
        );
      });
    });
    test('can be focused using the property filter ref', () => {
      const focusRef: React.Ref<Ref> = { current: null };
      const { propertyFilterWrapper: wrapper } = renderComponent({ ref: focusRef });
      act(() => focusRef.current!.focus());
      expect(wrapper.findNativeInput().getElement()).toHaveFocus();
    });
    test('recieves `placeholder`, `ariaLabel` and `disabled` properties passed to the component', () => {
      const { propertyFilterWrapper: wrapper } = renderComponent({
        disabled: true,
        i18nStrings: { ...i18nStrings, filteringPlaceholder: 'placeholder' },
      });
      expect(wrapper.findNativeInput().getElement()).toHaveAttribute('placeholder', 'placeholder');
      expect(wrapper.findNativeInput().getElement()).toHaveAttribute('disabled');
      expect(wrapper.findNativeInput().getElement()).toHaveAttribute('aria-label', 'your choice');
    });
    describe('typing experience: ', () => {
      test('provides relevant suggestions depending on the currently entered string', () => {
        const { propertyFilterWrapper: wrapper } = renderComponent();
        // property suggestions
        act(() => wrapper.findNativeInput().focus());
        expect(
          wrapper
            .findDropdown()
            .findOptions()
            .map(optionWrapper => optionWrapper.getElement().textContent)
        ).toEqual(['string', 'string-other', 'default', 'string!=', 'range']);
        // property and value suggestions
        act(() => wrapper.setInputValue('a'));
        expect(
          wrapper
            .findDropdown()
            .findOptions()
            .map(optionWrapper => optionWrapper.getElement().textContent)
        ).toEqual([
          'default',
          'range',
          'string = value1',
          'string-other = value1',
          'string = value2',
          'string-other = value2',
          'default = value',
        ]);
        // operator suggestions
        act(() => wrapper.setInputValue('string'));
        expect(
          wrapper
            .findDropdown()
            .findOptions()
            .map(optionWrapper => optionWrapper.getElement().textContent)
        ).toEqual(['string =Equals', 'string !=Does not equal', 'string :Contains', 'string !:Does not contain']);
        // value suggestions
        act(() => wrapper.setInputValue('string:'));
        expect(
          wrapper
            .findDropdown()
            .findOptions()
            .map(optionWrapper => optionWrapper.getElement().textContent)
        ).toEqual(['string : value1', 'string : value2']);
      });
      test('supports property names that are substrings of others', () => {
        const { propertyFilterWrapper: wrapper } = renderComponent({
          filteringProperties: [
            {
              key: 'string',
              propertyLabel: 'string',
              operators: ['!:', ':', '=', '!='],
              groupValuesLabel: 'String values',
            },
            {
              key: 'other-string',
              propertyLabel: 'string-other',
              operators: ['!:', ':', '=', '!='],
              groupValuesLabel: 'Other string values',
            },
          ],
        });
        act(() => wrapper.setInputValue('string'));
        expect(
          wrapper
            .findDropdown()
            .findOptions()
            .map(optionWrapper => optionWrapper.getElement().textContent)
        ).toEqual(['string =Equals', 'string !=Does not equal', 'string :Contains', 'string !:Does not contain']);
        act(() => wrapper.setInputValue('string-other'));
        expect(
          wrapper
            .findDropdown()
            .findOptions()
            .map(optionWrapper => optionWrapper.getElement().textContent)
        ).toEqual([
          'string-other =Equals',
          'string-other !=Does not equal',
          'string-other :Contains',
          'string-other !:Does not contain',
        ]);
      });
      test('supports property names that are substrings of others (alternate order)', () => {
        const { propertyFilterWrapper: wrapper } = renderComponent({
          filteringProperties: [
            {
              key: 'other-string',
              propertyLabel: 'string-other',
              operators: ['!:', ':', '=', '!='],
              groupValuesLabel: 'Other string values',
            },
            {
              key: 'string',
              propertyLabel: 'string',
              operators: ['!:', ':', '=', '!='],
              groupValuesLabel: 'String values',
            },
          ],
        });
        act(() => wrapper.setInputValue('string'));
        expect(
          wrapper
            .findDropdown()
            .findOptions()
            .map(optionWrapper => optionWrapper.getElement().textContent)
        ).toEqual(['string =Equals', 'string !=Does not equal', 'string :Contains', 'string !:Does not contain']);
        act(() => wrapper.setInputValue('string-other'));
        expect(
          wrapper
            .findDropdown()
            .findOptions()
            .map(optionWrapper => optionWrapper.getElement().textContent)
        ).toEqual([
          'string-other =Equals',
          'string-other !=Does not equal',
          'string-other :Contains',
          'string-other !:Does not contain',
        ]);
      });
      test('can be submitted to create a token', () => {
        const handleChange = jest.fn();
        const { propertyFilterWrapper: wrapper } = renderComponent({ onChange: handleChange });
        act(() => wrapper.findNativeInput().focus());
        act(() => wrapper.setInputValue('string'));
        act(() => wrapper.findNativeInput().keydown(KeyCode.enter));
        expect(handleChange).toHaveBeenCalledWith(
          expect.objectContaining({
            detail: { tokens: [{ value: 'string', operator: ':' }], operation: 'and' },
          })
        );
        expect(wrapper.findNativeInput().getElement()).toHaveValue('');

        act(() => wrapper.setInputValue('string:value'));
        act(() => wrapper.findNativeInput().keydown(KeyCode.enter));
        expect(handleChange).toHaveBeenLastCalledWith(
          expect.objectContaining({
            detail: { tokens: [{ value: 'value', operator: ':', propertyKey: 'string' }], operation: 'and' },
          })
        );
        expect(wrapper.findNativeInput().getElement()).toHaveValue('');
      });
      test('submitting empty input does not create a token', () => {
        const handleChange = jest.fn();
        const { propertyFilterWrapper: wrapper } = renderComponent({ onChange: handleChange });
        act(() => wrapper.findNativeInput().focus());
        act(() => wrapper.findNativeInput().keydown(KeyCode.enter));
        expect(handleChange).not.toHaveBeenCalled();
      });
      test('can not be submitted to create a free text token, when free text tokens are disabled', () => {
        const handleChange = jest.fn();
        const { propertyFilterWrapper: wrapper } = renderComponent({
          onChange: handleChange,
          disableFreeTextFiltering: true,
        });
        act(() => wrapper.findNativeInput().focus());
        act(() => wrapper.setInputValue('string'));
        act(() => wrapper.findNativeInput().keydown(KeyCode.enter));
        expect(handleChange).not.toHaveBeenCalled();
        expect(wrapper.findNativeInput().getElement()).toHaveValue('string');
      });
    });
    describe('selecting items in the dropdown', () => {
      test('keeps the dropdown open, when property or operator suggestions are selected', () => {
        const { propertyFilterWrapper: wrapper } = renderComponent();

        act(() => wrapper.findNativeInput().focus());
        act(() => wrapper.findNativeInput().keydown(KeyCode.down));
        act(() => wrapper.findNativeInput().keydown(KeyCode.enter));
        expect(wrapper.findNativeInput().getElement()).toHaveValue('string');
        expect(wrapper.findDropdown()?.findOpenDropdown()).toBeTruthy();

        act(() => wrapper.findNativeInput().keydown(KeyCode.down));
        act(() => wrapper.findNativeInput().keydown(KeyCode.down));
        act(() => wrapper.findNativeInput().keydown(KeyCode.enter));
        expect(wrapper.findNativeInput().getElement()).toHaveValue('string = ');
        expect(wrapper.findDropdown()?.findOpenDropdown()).toBeTruthy();
      });
      test('creates a new token and closes the dropdown, when a value suggestion is selected', () => {
        const handleChange = jest.fn();
        const { propertyFilterWrapper: wrapper } = renderComponent({ onChange: handleChange });

        act(() => wrapper.setInputValue('string='));
        act(() => wrapper.findNativeInput().keydown(KeyCode.down));
        act(() => wrapper.findNativeInput().keydown(KeyCode.down));
        act(() => wrapper.findNativeInput().keydown(KeyCode.enter));
        expect(wrapper.findNativeInput().getElement()).toHaveValue('');
        expect(handleChange).toHaveBeenLastCalledWith(
          expect.objectContaining({
            detail: { tokens: [{ value: 'value1', operator: '=', propertyKey: 'string' }], operation: 'and' },
          })
        );
        expect(wrapper.findDropdown()?.findOpenDropdown()).toBeFalsy();
      });
      test('inserts operator when property is selected if only one operator is defined for that property', () => {
        const { propertyFilterWrapper: wrapper } = renderComponent();

        act(() => wrapper.findNativeInput().focus());
        act(() => wrapper.findNativeInput().keydown(KeyCode.down));
        act(() => wrapper.findNativeInput().keydown(KeyCode.down));
        act(() => wrapper.findNativeInput().keydown(KeyCode.down));
        act(() => wrapper.findNativeInput().keydown(KeyCode.enter));
        expect(wrapper.findNativeInput().getElement()).toHaveValue('default = ');
        expect(wrapper.findDropdown()?.findOpenDropdown()).toBeTruthy();
      });
    });
  });

  describe('count text', () => {
    test('is hidden when there are no filtering tokens', () => {
      const { propertyFilterWrapper: wrapper } = renderComponent({ countText: '5 matches' });
      expect(wrapper.findResultsCount()!.getElement()).toBeEmptyDOMElement();
    });
    test('is visible when there is at least 1 token', () => {
      const { propertyFilterWrapper: wrapper } = renderComponent({
        countText: '5 matches',
        query: { tokens: [{ propertyKey: 'string', value: 'first', operator: ':' }], operation: 'or' },
      });
      expect(wrapper.findResultsCount()!.getElement()).toHaveTextContent('5 matches');
    });
  });

  describe('filtering  tokens', () => {
    describe('content', () => {
      test('free text token', () => {
        const { propertyFilterWrapper: wrapper } = renderComponent({
          query: { tokens: [{ value: 'first', operator: ':' }], operation: 'or' },
        });
        expect(wrapper.findTokens()![0].getElement()).toHaveTextContent('first');
      });
      test('negated free text token', () => {
        const { propertyFilterWrapper: wrapper } = renderComponent({
          query: { tokens: [{ value: 'first', operator: '!:' }], operation: 'or' },
        });
        expect(wrapper.findTokens()![0].getElement()).toHaveTextContent('!: first');
      });
      test('property token', () => {
        const { propertyFilterWrapper: wrapper } = renderComponent({
          query: { tokens: [{ propertyKey: 'range', value: 'value', operator: '>' }], operation: 'or' },
        });
        expect(wrapper.findTokens()![0].getElement()).toHaveTextContent('range > value');
      });
    });
    describe('join operation control', () => {
      let wrapper: PropertyFilterWrapper;
      const handleChange = jest.fn();
      beforeEach(() => {
        wrapper = renderComponent({
          query: {
            tokens: [
              { propertyKey: 'range', value: 'value', operator: '>' },
              { propertyKey: 'string', value: 'value1', operator: ':' },
            ],
            operation: 'or',
          },
          onChange: handleChange,
        }).propertyFilterWrapper;
        handleChange.mockReset();
      });
      test('is missing on the first token', () => {
        expect(wrapper.findTokens()![0].findTokenOperation()).toBeNull();
      });
      test('can be used to change the operation', () => {
        const secondToken = wrapper.findTokens()![1];
        act(() => secondToken.findTokenOperation()!.openDropdown());
        act(() => secondToken.findTokenOperation()!.selectOption(1));
        expect(handleChange).toHaveBeenCalledWith(
          expect.objectContaining({ detail: expect.objectContaining({ operation: 'and' }) })
        );
      });
    });
    describe('dismiss button', () => {
      test('causes onChange to fire, removing the token', () => {
        const handleChange = jest.fn();
        const { propertyFilterWrapper: wrapper } = renderComponent({
          onChange: handleChange,
          query: { tokens: [{ value: 'first', operator: '!:' }], operation: 'or' },
        });
        act(() => wrapper.findTokens()![0].findRemoveButton()!.click());
        expect(handleChange).toHaveBeenCalledWith(expect.objectContaining({ detail: { tokens: [], operation: 'or' } }));
      });
      test('moves the focus to the input, when pressed', () => {
        const { propertyFilterWrapper: wrapper } = renderComponent({
          query: { tokens: [{ value: 'first', operator: '!:' }], operation: 'or' },
        });
        act(() => wrapper.findTokens()![0].findRemoveButton()!.click());
        expect(wrapper.findNativeInput().getElement()).toHaveFocus();
      });
      test('has a label from i18nStrings', () => {
        const { propertyFilterWrapper: wrapper } = renderComponent({
          query: { tokens: [{ value: 'first', operator: '!:' }], operation: 'or' },
        });
        expect(wrapper.findTokens()![0].findRemoveButton().getElement()).toHaveAttribute(
          'aria-label',
          'Remove token undefined !: first'
        );
      });
      test('disabled, when the component is disabled', () => {
        const handleChange = jest.fn();
        const { propertyFilterWrapper: wrapper } = renderComponent({
          onChange: handleChange,
          query: { tokens: [{ value: 'first', operator: '!:' }], operation: 'or' },
          disabled: true,
        });
        expect(wrapper.findTokens()![0].findRemoveButton().getElement()).toBeDisabled();
        act(() => wrapper.findTokens()![0].findRemoveButton()!.click());
        expect(handleChange).not.toHaveBeenCalled();
      });
    });
  });

  describe('token editor', () => {
    test('uses i18nStrings to populate header', () => {
      const { propertyFilterWrapper: wrapper } = renderComponent({
        query: { tokens: [{ value: 'first', operator: '!:' }], operation: 'or' },
      });
      const [, popoverWrapper] = openTokenEditor(wrapper);
      expect(popoverWrapper.findHeader()!.getElement()).toHaveTextContent(i18nStrings.editTokenHeader);
    });
    describe('form controls content', () => {
      test('default', () => {
        const { propertyFilterWrapper: wrapper } = renderComponent({
          query: { tokens: [{ propertyKey: 'string', value: 'first', operator: '!:' }], operation: 'or' },
        });
        const [contentWrapper] = openTokenEditor(wrapper);
        expect(contentWrapper.getElement()).toHaveTextContent(
          'PropertystringOperator!:Does not containValueCancelApply'
        );
        const propertySelectWrapper = findPropertySelector(contentWrapper);
        act(() => propertySelectWrapper.openDropdown());
        expect(
          propertySelectWrapper
            .findDropdown()
            .findOptions()!
            .map(optionWrapper => optionWrapper.getElement().textContent)
        ).toEqual(['All properties', 'string', 'string-other', 'default', 'string!=', 'range']);

        const operatorSelectWrapper = findOperatorSelector(contentWrapper);
        act(() => operatorSelectWrapper.openDropdown());
        expect(
          operatorSelectWrapper
            .findDropdown()
            .findOptions()!
            .map(optionWrapper => optionWrapper.getElement().textContent)
        ).toEqual(['=Equals', '!=Does not equal', ':Contains', '!:Does not contain']);

        const valueSelectWrapper = findValueSelector(contentWrapper);
        act(() => valueSelectWrapper.focus());
        expect(
          valueSelectWrapper
            .findDropdown()
            .findOptions()!
            .map(optionWrapper => optionWrapper.getElement().textContent)
        ).toEqual(['value1', 'value2']);
      });
      test('with free text disabled', () => {
        const { propertyFilterWrapper: wrapper } = renderComponent({
          disableFreeTextFiltering: true,
          query: { tokens: [{ propertyKey: 'string', value: 'first', operator: '!:' }], operation: 'or' },
        });
        const [contentWrapper] = openTokenEditor(wrapper);
        expect(contentWrapper.getElement()).toHaveTextContent(
          'PropertystringOperator!:Does not containValueCancelApply'
        );
        const propertySelectWrapper = findPropertySelector(contentWrapper);
        act(() => propertySelectWrapper.openDropdown());
        expect(
          propertySelectWrapper
            .findDropdown()
            .findOptions()!
            .map(optionWrapper => optionWrapper.getElement().textContent)
        ).toEqual(['string', 'string-other', 'default', 'string!=', 'range']);
      });
      test('preserves fields, when one is edited', () => {
        const { propertyFilterWrapper: wrapper } = renderComponent({
          disableFreeTextFiltering: true,
          query: { tokens: [{ propertyKey: 'string', value: 'first', operator: ':' }], operation: 'or' },
        });
        const [contentWrapper] = openTokenEditor(wrapper);
        const propertySelectWrapper = findPropertySelector(contentWrapper);
        const operatorSelectWrapper = findOperatorSelector(contentWrapper);
        const valueSelectWrapper = findValueSelector(contentWrapper);

        // Change operator
        act(() => operatorSelectWrapper.openDropdown());
        act(() => operatorSelectWrapper.selectOption(1));
        expect(propertySelectWrapper.findTrigger().getElement()).toHaveTextContent('string');
        expect(operatorSelectWrapper.findTrigger().getElement()).toHaveTextContent('=Equals');
        expect(valueSelectWrapper.findNativeInput().getElement()).toHaveAttribute('value', 'first');

        // Change value
        act(() => valueSelectWrapper.setInputValue('123'));
        expect(propertySelectWrapper.findTrigger().getElement()).toHaveTextContent('string');
        expect(operatorSelectWrapper.findTrigger().getElement()).toHaveTextContent('=Equals');
        expect(valueSelectWrapper.findNativeInput().getElement()).toHaveAttribute('value', '123');

        // Change property
        act(() => propertySelectWrapper.openDropdown());
        act(() => propertySelectWrapper.selectOption(2));
        expect(propertySelectWrapper.findTrigger().getElement()).toHaveTextContent('string-other');
        expect(operatorSelectWrapper.findTrigger().getElement()).toHaveTextContent('=Equals');
        expect(valueSelectWrapper.findNativeInput().getElement()).toHaveAttribute('value', '123');
      });
    });
    describe('exit actions', () => {
      let wrapper: PropertyFilterWrapper;
      let contentWrapper: ElementWrapper;
      let popoverWrapper: PopoverWrapper;
      const handleChange = jest.fn();
      beforeEach(() => {
        handleChange.mockReset();
        const { propertyFilterWrapper } = renderComponent({
          onChange: handleChange,
          query: { tokens: [{ propertyKey: 'string', value: 'first', operator: '!:' }], operation: 'or' },
        });
        wrapper = propertyFilterWrapper;
        const openResult = openTokenEditor(wrapper);
        contentWrapper = openResult[0];
        popoverWrapper = openResult[1];
      });
      test('dismiss button closes the popover and discards the changes', () => {
        const valueAutosuggestWrapper = findValueSelector(contentWrapper);
        act(() => valueAutosuggestWrapper.setInputValue('123'));
        const operatorSelectWrapper = findOperatorSelector(contentWrapper);
        act(() => operatorSelectWrapper.openDropdown());
        act(() => operatorSelectWrapper.selectOption(1));
        const propertySelectWrapper = findPropertySelector(contentWrapper);
        act(() => propertySelectWrapper.openDropdown());
        act(() => propertySelectWrapper.selectOption(1));

        act(() => popoverWrapper.findDismissButton()!.click());
        expect(popoverWrapper.findContent()).toBeNull();
        expect(handleChange).not.toHaveBeenCalled();

        const openResult = openTokenEditor(wrapper);
        contentWrapper = openResult[0];
        expect(contentWrapper.getElement()).toHaveTextContent(
          'PropertystringOperator!:Does not containValueCancelApply'
        );
      });
      test('cancel button closes the popover and discards the changes', () => {
        const valueAutosuggestWrapper = findValueSelector(contentWrapper);
        act(() => valueAutosuggestWrapper.setInputValue('123'));
        const operatorSelectWrapper = findOperatorSelector(contentWrapper);
        act(() => operatorSelectWrapper.openDropdown());
        act(() => operatorSelectWrapper.selectOption(1));
        const propertySelectWrapper = findPropertySelector(contentWrapper);
        act(() => propertySelectWrapper.openDropdown());
        act(() => propertySelectWrapper.selectOption(1));

        act(() => contentWrapper.findButton(`.${styles['token-editor-cancel']}`)!.click());
        popoverWrapper = wrapper.findTokens()[0]!.find('*')!.findPopover()!;
        expect(popoverWrapper.findContent()).toBeNull();
        expect(handleChange).not.toHaveBeenCalled();

        const openResult = openTokenEditor(wrapper);
        contentWrapper = openResult[0];
        expect(contentWrapper.getElement()).toHaveTextContent(
          'PropertystringOperator!:Does not containValueCancelApply'
        );
      });
      test('submit button closes the popover and saves the changes', () => {
        const operatorSelectWrapper = findOperatorSelector(contentWrapper);
        act(() => operatorSelectWrapper.openDropdown());
        act(() => operatorSelectWrapper.selectOption(1));
        const propertySelectWrapper = findPropertySelector(contentWrapper);
        act(() => propertySelectWrapper.openDropdown());
        act(() => propertySelectWrapper.selectOption(1));
        const valueAutosuggestWrapper = findValueSelector(contentWrapper);
        act(() => valueAutosuggestWrapper.setInputValue('123'));

        act(() => contentWrapper.findButton(`.${styles['token-editor-submit']}`)!.click());
        popoverWrapper = wrapper.findTokens()[0]!.find('*')!.findPopover()!;
        expect(popoverWrapper.findContent()).toBeNull();
        expect(handleChange).toHaveBeenCalledWith(
          expect.objectContaining({
            detail: { operation: 'or', tokens: [{ operator: ':', propertyKey: undefined, value: '123' }] },
          })
        );
      });
    });
  });
  describe('tokens collapsed/expanded toggle', () => {
    test('is hidden, when there are no filtering tokens', () => {
      const { propertyFilterWrapper: wrapper } = renderComponent({ tokenLimit: 0 });
      expect(wrapper.findTokenToggle()).toBeNull();
    });
    test('is hidden, when tokenLimit is not provided', () => {
      const { propertyFilterWrapper: wrapper } = renderComponent({
        query: { tokens: [{ propertyKey: 'string', value: 'first', operator: ':' }], operation: 'or' },
      });
      expect(wrapper.findTokenToggle()).toBeNull();
    });
    test('toggles the visibility of tokens past the limit', () => {
      const { propertyFilterWrapper: wrapper } = renderComponent({
        tokenLimit: 1,
        query: {
          tokens: [
            { propertyKey: 'string', value: 'first', operator: ':' },
            { propertyKey: 'string', value: 'second', operator: ':' },
          ],
          operation: 'or',
        },
      });
      expect(wrapper.findTokenToggle()!.getElement()).toHaveTextContent(i18nStrings.tokenLimitShowMore);
      expect(wrapper.findTokens()!).toHaveLength(1);
      expect(wrapper.findTokens()![0].findLabel().getElement()).toHaveTextContent('string : first');
      // show more
      act(() => wrapper.findTokenToggle()!.find('button')!.click());
      expect(wrapper.findTokenToggle()!.getElement()).toHaveTextContent(i18nStrings.tokenLimitShowFewer);
      expect(wrapper.findTokens()!).toHaveLength(2);
      // show fewer
      act(() => wrapper.findTokenToggle()!.find('button')!.click());
      expect(wrapper.findTokenToggle()!.getElement()).toHaveTextContent(i18nStrings.tokenLimitShowMore);
      expect(wrapper.findTokens()!).toHaveLength(1);
    });
  });

  describe('"remove all tokens" button', () => {
    test('is hidden, when there are no filtering tokens', () => {
      const { propertyFilterWrapper: wrapper } = renderComponent();
      expect(wrapper.findRemoveAllButton()).toBeNull();
    });
    test('a11y label', () => {
      const { propertyFilterWrapper: wrapper } = renderComponent({
        query: { tokens: [{ propertyKey: 'string', value: 'first', operator: ':' }], operation: 'or' },
      });
      expect(wrapper.findRemoveAllButton()!.getElement()).toHaveTextContent(i18nStrings.clearFiltersText);
    });
    test('causes onChange to fire, removing all tokens', () => {
      const spy = jest.fn();
      const { propertyFilterWrapper: wrapper } = renderComponent({
        query: { tokens: [{ propertyKey: 'string', value: 'first', operator: ':' }], operation: 'or' },
        onChange: spy,
      });
      act(() => wrapper.findRemoveAllButton()!.click());
      expect(spy).toHaveBeenCalledWith(expect.objectContaining({ detail: { tokens: [], operation: 'or' } }));
    });
    test('moves focus to the input but keeps dropdown closed', () => {
      const { propertyFilterWrapper: wrapper } = renderComponent({
        query: { tokens: [{ propertyKey: 'string', value: 'first', operator: ':' }], operation: 'or' },
      });
      act(() => wrapper.findRemoveAllButton()!.click());
      expect(wrapper.findNativeInput()!.getElement()).toHaveFocus();
      expect(wrapper.findDropdown().findOpenDropdown()).toBe(null);
    });
    test('disabled, when the component is disabled', () => {
      const { propertyFilterWrapper: wrapper } = renderComponent({
        disabled: true,
        query: { tokens: [{ propertyKey: 'string', value: 'first', operator: ':' }], operation: 'or' },
      });
      expect(wrapper.findRemoveAllButton()!.getElement()).toBeDisabled();
    });
  });
  test('`expandToViewport` property test utils', () => {
    const { propertyFilterWrapper: wrapper } = renderComponent({
      expandToViewport: true,
      query: { tokens: [{ propertyKey: 'string', value: 'first', operator: ':' }], operation: 'or' },
      filteringStatusType: 'error',
      filteringRecoveryText: 'recovery',
      filteringErrorText: 'error',
    });
    // find dropdown returns open dropdown
    expect(wrapper.findDropdown({ expandToViewport: true })).toBeNull();
    wrapper.findNativeInput().focus();
    expect(wrapper.findDropdown({ expandToViewport: true })!.getElement()).not.toBeNull();
    expect(wrapper.findDropdown({ expandToViewport: true }).findOpenDropdown()!.getElement()).not.toBeNull();
    wrapper.setInputValue('string');
    expect(wrapper.findEnteredTextOption({ expandToViewport: true })!.getElement()).toHaveTextContent('Use: "string"');
    expect(wrapper.findErrorRecoveryButton({ expandToViewport: true })!.getElement()).toHaveTextContent('recovery');
    expect(wrapper.findStatusIndicator({ expandToViewport: true })!.getElement()).toHaveTextContent('error');
    wrapper.selectSuggestion(2, { expandToViewport: true });
    expect(wrapper.findNativeInput().getElement()).toHaveValue('string != ');
  });

  describe('extended operators', () => {
    const indexProperty: FilteringProperty = {
      key: 'index',
      operators: [
        {
          operator: '>',
          form: ({ value, onChange, operator, filter = '' }) => (
            <button data-testid="change+" data-context={operator + filter} onClick={() => onChange((value || 0) + 1)}>
              {value || 0}
            </button>
          ),
        },
        {
          operator: '<',
          form: ({ value, onChange, operator, filter = '' }) => (
            <button data-testid="change-" data-context={operator + filter} onClick={() => onChange((value || 0) - 1)}>
              {value || 0}
            </button>
          ),
        },
      ],
      propertyLabel: 'index',
      groupValuesLabel: 'index value',
    };
    const extendedOperatorProps = { filteringProperties: [indexProperty] };

    test('property filter renders operator form instead of options list', () => {
      const { propertyFilterWrapper: wrapper } = renderComponent(extendedOperatorProps);
      wrapper.setInputValue('index >');
      expect(wrapper.findDropdown()!.findOpenDropdown()!.find('[data-testid="change+"]')).not.toBe(null);
      wrapper.setInputValue('index <');
      expect(wrapper.findDropdown()!.findOpenDropdown()!.find('[data-testid="change-"]')).not.toBe(null);
    });

    test('property filter uses operator form in the token editor', () => {
      const { propertyFilterWrapper: wrapper } = renderComponent({
        ...extendedOperatorProps,
        query: {
          tokens: [
            { propertyKey: 'index', value: 1, operator: '>' },
            { propertyKey: 'index', value: 2, operator: '<' },
          ],
          operation: 'and',
        },
      });
      expect(wrapper.findTokens()).toHaveLength(2);
      expect(openEditor(wrapper, 0)[0].find('[data-testid="change+"]')).not.toBe(null);
      expect(openEditor(wrapper, 1)[0].find('[data-testid="change-"]')).not.toBe(null);
    });

    test('extended operator form takes value/onChange state', () => {
      const { propertyFilterWrapper: wrapper, pageWrapper } = renderComponent(extendedOperatorProps);
      wrapper.setInputValue('index >');
      expect(pageWrapper.find('[data-testid="change+"]')!.getElement()).toHaveTextContent('0');
      act(() => pageWrapper.find('[data-testid="change+"]')!.click());
      expect(pageWrapper.find('[data-testid="change+"]')!.getElement()).toHaveTextContent('1');
    });

    test('extended operator form can be cancelled/submitted', () => {
      const onChange = jest.fn();
      const { propertyFilterWrapper: wrapper, pageWrapper } = renderComponent({ ...extendedOperatorProps, onChange });

      // Increment value
      wrapper.setInputValue('index >');
      act(() => pageWrapper.find('[data-testid="change+"]')!.click());

      // Click cancel
      act(() => pageWrapper.findButton(`.${styles['property-editor-cancel']}`)!.click());
      expect(wrapper.findDropdown()!.findOpenDropdown()).toBe(null);
      expect(onChange).not.toBeCalled();
      expect(wrapper.findNativeInput().getElement()).toHaveFocus();

      // Decrement value
      wrapper.setInputValue('index <');
      act(() => pageWrapper.find('[data-testid="change-"]')!.click());

      // Click submit
      act(() => pageWrapper.findButton(`.${styles['property-editor-submit']}`)!.click());
      expect(wrapper.findDropdown()!.findOpenDropdown()).toBe(null);
      expect(onChange).toBeCalledWith(
        expect.objectContaining({
          detail: {
            operation: 'and',
            tokens: [{ propertyKey: 'index', operator: '<', value: -1 }],
          },
        })
      );
      expect(wrapper.findNativeInput().getElement()).toHaveFocus();
    });

    test('extended operator form takes chosen operator and entered filter text', () => {
      const { propertyFilterWrapper: wrapper, pageWrapper } = renderComponent(extendedOperatorProps);

      wrapper.setInputValue('index >');
      expect(pageWrapper.find('[data-testid="change+"]')!.getElement()).toHaveAttribute('data-context', '>');

      wrapper.setInputValue('index <');
      expect(pageWrapper.find('[data-testid="change-"]')!.getElement()).toHaveAttribute('data-context', '<');

      wrapper.setInputValue('index < ');
      expect(pageWrapper.find('[data-testid="change-"]')!.getElement()).toHaveAttribute('data-context', '<');

      wrapper.setInputValue('index < 1 2 ');
      expect(pageWrapper.find('[data-testid="change-"]')!.getElement()).toHaveAttribute('data-context', '<1 2 ');
    });

    test('property filter uses operator formatter to render token value', () => {
      const { propertyFilterWrapper: wrapper } = renderComponent({
        filteringProperties: [
          {
            key: 'index',
            operators: [
              { operator: '=', format: value => `EQ${value}` },
              { operator: '!=', format: value => `NEQ${value}` },
            ],
            propertyLabel: 'index',
            groupValuesLabel: 'index value',
          },
        ],
        query: {
          tokens: [
            { propertyKey: 'index', value: 1, operator: '=' },
            { propertyKey: 'index', value: 2, operator: '!=' },
          ],
          operation: 'and',
        },
      });
      expect(wrapper.findTokens()).toHaveLength(2);
      expect(wrapper.findTokens()[0].getElement()).toHaveTextContent('index = EQ1');
      expect(wrapper.findTokens()[1].getElement()).toHaveTextContent('index != NEQ2');
    });
  });

  describe('dropdown states', () => {
    it('when free text filtering is allowed and no property is matched dropdown is visible but aria-expanded is false', () => {
      const { propertyFilterWrapper: wrapper } = renderComponent({ disableFreeTextFiltering: false });
      wrapper.setInputValue('free-text');
      expect(wrapper.findNativeInput().getElement()).toHaveAttribute('aria-expanded', 'false');
      expect(wrapper.findDropdown().findOpenDropdown()!.getElement()).toHaveTextContent('Use: "free-text"');
    });
    it('when free text filtering is not allowed and no property is matched dropdown is hidden but aria-expanded is false', () => {
      const { propertyFilterWrapper: wrapper } = renderComponent({ disableFreeTextFiltering: true });
      wrapper.setInputValue('free-text');
      expect(wrapper.findNativeInput().getElement()).toHaveAttribute('aria-expanded', 'false');
      expect(wrapper.findDropdown().findOpenDropdown()!.getElement()).toHaveTextContent('');
    });
  });

<<<<<<< HEAD
  describe('properties compatibility', () => {
    test('properties with the same primitive operators are compatible', () => {
      const { propertyFilterWrapper: wrapper } = renderComponent({
        filteringProperties: [
          {
            key: 'string-1',
            propertyLabel: 'string-1',
            operators: ['!:', ':', '=', '!='],
            groupValuesLabel: '',
          },
          {
            key: 'string-2',
            propertyLabel: 'string-2',
            operators: ['=', '!=', '!:', ':'],
            groupValuesLabel: '',
          },
          {
            key: 'string-3',
            propertyLabel: 'string-3',
            operators: [{ operator: '!=' }, { operator: '=' }, { operator: '!:' }, { operator: ':' }],
            groupValuesLabel: '',
          },
          {
            key: 'number',
            propertyLabel: 'number',
            operators: ['>', '<', '=', '!=', '>=', '<='],
            groupValuesLabel: '',
          },
        ],
        query: { tokens: [{ propertyKey: 'string-1', value: '', operator: '=' }], operation: 'or' },
      });
      const [contentWrapper] = openTokenEditor(wrapper);
      const propertySelectWrapper = findPropertySelector(contentWrapper);
      act(() => propertySelectWrapper.openDropdown());
      expect(
        propertySelectWrapper
          .findDropdown()
          .findOptions()!
          .filter(optionWrapper => optionWrapper.getElement().getAttribute('aria-disabled') !== 'true')
          .map(optionWrapper => optionWrapper.getElement().textContent)
      ).toEqual(['All properties', 'string-1', 'string-2', 'string-3']);
    });

    test('properties with the same extended operators are compatible', () => {
      function DateForm() {
        return null;
      }
      const { propertyFilterWrapper: wrapper } = renderComponent({
        filteringProperties: [
          {
            key: 'date-1',
            propertyLabel: 'date-1',
            operators: [
              { operator: '=', form: DateForm },
              { operator: '!=', form: DateForm },
            ],
            groupValuesLabel: '',
          },
          {
            key: 'date-2',
            propertyLabel: 'date-2',
            operators: [
              { operator: '!=', form: DateForm },
              { operator: '=', form: DateForm },
            ],
            groupValuesLabel: '',
          },
          {
            key: 'other-date-1',
            propertyLabel: 'other-date-1',
            operators: ['=', '!='],
            groupValuesLabel: '',
          },
          {
            key: 'other-date-2',
            propertyLabel: 'other-date-2',
            operators: [{ operator: '=' }, { operator: '!=' }],
            groupValuesLabel: '',
          },
          {
            key: 'other-date-3',
            propertyLabel: 'other-date-3',
            operators: [
              { operator: '=', form: () => null },
              { operator: '!=', form: () => null },
            ],
            groupValuesLabel: '',
          },
          {
            key: 'other-date-4',
            propertyLabel: 'other-date-4',
            operators: [{ operator: '=', form: DateForm }],
            groupValuesLabel: '',
          },
          {
            key: 'other-date-5',
            propertyLabel: 'other-date-5',
            operators: [
              { operator: '=', form: DateForm },
              { operator: '!=', form: DateForm },
              { operator: '>=', form: DateForm },
            ],
            groupValuesLabel: '',
          },
        ],
        query: { tokens: [{ propertyKey: 'date-1', value: '', operator: '=' }], operation: 'or' },
      });
      const [contentWrapper] = openTokenEditor(wrapper);
      const propertySelectWrapper = findPropertySelector(contentWrapper);
      act(() => propertySelectWrapper.openDropdown());
      expect(
        propertySelectWrapper
          .findDropdown()
          .findOptions()!
          .filter(optionWrapper => optionWrapper.getElement().getAttribute('aria-disabled') !== 'true')
          .map(optionWrapper => optionWrapper.getElement().textContent)
      ).toEqual(['All properties', 'date-1', 'date-2']);
=======
  describe('async loading', () => {
    test('calls onLoadItems with parsed property and operator when operator is selected', () => {
      const onLoadItems = jest.fn();
      const { propertyFilterWrapper: wrapper } = renderComponent({ onLoadItems });

      act(() => wrapper.findNativeInput().keydown(KeyCode.down));
      act(() => wrapper.findNativeInput().keydown(KeyCode.enter));
      expect(wrapper.findNativeInput().getElement()).toHaveValue('string');
      expect(onLoadItems).toHaveBeenCalledWith(
        expect.objectContaining({
          detail: expect.objectContaining({
            filteringText: 'string',
            filteringProperty: undefined,
            filteringOperator: undefined,
          }),
        })
      );

      act(() => wrapper.findNativeInput().keydown(KeyCode.down));
      act(() => wrapper.findNativeInput().keydown(KeyCode.down));
      act(() => wrapper.findNativeInput().keydown(KeyCode.enter));
      expect(wrapper.findNativeInput().getElement()).toHaveValue('string = ');
      expect(onLoadItems).toHaveBeenCalledWith(
        expect.objectContaining({
          detail: expect.objectContaining({
            filteringText: '',
            filteringProperty: expect.objectContaining({ key: 'string' }),
            filteringOperator: '=',
          }),
        })
      );
    });

    test('calls onLoadItems with parsed property and operator when operator is inserted', () => {
      const onLoadItems = jest.fn();
      const { propertyFilterWrapper: wrapper } = renderComponent({ onLoadItems });

      act(() => wrapper.findNativeInput().keydown(KeyCode.down));
      act(() => wrapper.findNativeInput().keydown(KeyCode.down));
      act(() => wrapper.findNativeInput().keydown(KeyCode.down));
      act(() => wrapper.findNativeInput().keydown(KeyCode.enter));
      expect(wrapper.findNativeInput().getElement()).toHaveValue('default = ');
      expect(onLoadItems).toHaveBeenCalledWith(
        expect.objectContaining({
          detail: expect.objectContaining({
            filteringText: '',
            filteringProperty: expect.objectContaining({ key: 'default-operator' }),
            filteringOperator: '=',
          }),
        })
      );
>>>>>>> 48bf1085
    });
  });

  test('property filter input can be found with autosuggest selector', () => {
    const { container } = renderComponent();
    expect(createWrapper(container).findAutosuggest()!.getElement()).not.toBe(null);
  });
  test('property filter input can be found with styles.input', () => {
    const { container } = renderComponent();
    expect(createWrapper(container).findByClassName(styles.input)!.getElement()).not.toBe(null);
  });
});<|MERGE_RESOLUTION|>--- conflicted
+++ resolved
@@ -888,7 +888,6 @@
     });
   });
 
-<<<<<<< HEAD
   describe('properties compatibility', () => {
     test('properties with the same primitive operators are compatible', () => {
       const { propertyFilterWrapper: wrapper } = renderComponent({
@@ -1006,7 +1005,9 @@
           .filter(optionWrapper => optionWrapper.getElement().getAttribute('aria-disabled') !== 'true')
           .map(optionWrapper => optionWrapper.getElement().textContent)
       ).toEqual(['All properties', 'date-1', 'date-2']);
-=======
+    });
+  });
+
   describe('async loading', () => {
     test('calls onLoadItems with parsed property and operator when operator is selected', () => {
       const onLoadItems = jest.fn();
@@ -1058,7 +1059,6 @@
           }),
         })
       );
->>>>>>> 48bf1085
     });
   });
 
