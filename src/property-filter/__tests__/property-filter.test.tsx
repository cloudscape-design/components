--- conflicted
+++ resolved
@@ -758,7 +758,6 @@
     expect(wrapper.findNativeInput().getElement()).toHaveValue('string != ');
   });
 
-<<<<<<< HEAD
   describe('extended operators', () => {
     const indexProperty: FilteringProperty = {
       key: 'index',
@@ -889,7 +888,9 @@
       expect(wrapper.findTokens()).toHaveLength(2);
       expect(wrapper.findTokens()[0].getElement()).toHaveTextContent('index = EQ1');
       expect(wrapper.findTokens()[1].getElement()).toHaveTextContent('index != NEQ2');
-=======
+    });
+  });
+
   describe('dropdown states', () => {
     it('when free text filtering is allowed and no property is matched dropdown is visible but aria-expanded is false', () => {
       const { propertyFilterWrapper: wrapper } = renderComponent({ disableFreeTextFiltering: false });
@@ -902,7 +903,6 @@
       wrapper.setInputValue('free-text');
       expect(wrapper.findNativeInput().getElement()).toHaveAttribute('aria-expanded', 'false');
       expect(wrapper.findDropdown().findOpenDropdown()!.getElement()).toHaveTextContent('');
->>>>>>> ef1418fa
     });
   });
 
