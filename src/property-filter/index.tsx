// Copyright Amazon.com, Inc. or its affiliates. All Rights Reserved.
// SPDX-License-Identifier: Apache-2.0
import clsx from 'clsx';
<<<<<<< HEAD
import React, { useRef, useState, useMemo, useEffect } from 'react';
=======
import React, { useRef, useState, useMemo, useImperativeHandle } from 'react';
>>>>>>> 84ad67ef

import InternalSpaceBetween from '../space-between/internal';
import { InternalButton } from '../button/internal';
import { getBaseProps } from '../internal/base-component';
import { applyDisplayName } from '../internal/utils/apply-display-name';
import { KeyCode } from '../internal/keycode';
import SelectToggle from '../token-group/toggle';
import { generateUniqueId } from '../internal/hooks/use-unique-id/index';
import { fireNonCancelableEvent } from '../internal/events';

import { PropertyFilterProps, ParsedText, Ref, FilteringProperty, ComparisonOperator, Token } from './interfaces';
import { TokenButton } from './token';
import { getQueryActions, parseText, getAutosuggestOptions, getAllowedOperators } from './controller';
import { useLoadItems } from './use-load-items';
import styles from './styles.css.js';
import useBaseComponent from '../internal/hooks/use-base-component';
import PropertyFilterAutosuggest, { PropertyFilterAutosuggestProps } from './property-filter-autosuggest';
import InternalBox from '../box/internal';
import TokenEditorForm from './token-editor-form';
import { AutosuggestInputRef } from '../internal/components/autosuggest-input';

export { PropertyFilterProps };

const PropertyFilter = React.forwardRef(
  (
    {
      disabled,
      i18nStrings,
      countText,
      query,
      hideOperations,
      onChange,
      filteringProperties,
      filteringOptions = [],
      customGroupsText = [],
      disableFreeTextFiltering = false,
      onLoadItems,
      virtualScroll,
      customControl,
      filteringEmpty,
      filteringLoadingText,
      filteringFinishedText,
      filteringErrorText,
      filteringRecoveryText,
      filteringStatusType,
      asyncProperties,
      tokenLimit,
      expandToViewport,
      ...rest
    }: PropertyFilterProps,
    ref: React.Ref<Ref>
  ) => {
    const { __internalRootRef } = useBaseComponent('PropertyFilter');
    const inputRef = useRef<AutosuggestInputRef>(null);
    const baseProps = getBaseProps(rest);
    useImperativeHandle(ref, () => ({ focus: () => inputRef.current?.focus() }), []);
    const { tokens, operation } = query;
    const showResults = tokens?.length && !disabled;
    const { addToken, removeToken, setToken, setOperation, removeAllTokens } = getQueryActions(
      query,
      onChange,
      inputRef
    );
    const [filteringText, setFilteringText] = useState<string>('');
    const parsedText = parseText(filteringText, filteringProperties, disableFreeTextFiltering);
    const autosuggestOptions = getAutosuggestOptions(
      parsedText,
      filteringOptions,
      filteringProperties,
      customGroupsText,
      i18nStrings
    );

    const createToken = (currentText: string) => {
      const parsedText = parseText(currentText, filteringProperties, disableFreeTextFiltering);
      let newToken: Token;
      switch (parsedText.step) {
        case 'property': {
          newToken = {
            propertyKey: parsedText.property.key,
            operator: parsedText.operator,
            value: parsedText.value,
          };
          break;
        }
        case 'free-text': {
          newToken = {
            operator: parsedText.operator || ':',
            value: parsedText.value,
          };
          break;
        }
        case 'operator': {
          newToken = {
            operator: ':',
            value: currentText,
          };
          break;
        }
      }
      if (disableFreeTextFiltering && !('propertyKey' in newToken)) {
        return;
      }
      addToken(newToken);
      setFilteringText('');
    };
    const ignoreKeyDown = useRef<boolean>(false);
    const handleKeyDown: PropertyFilterAutosuggestProps['onKeyDown'] = event => {
      if (filteringText && !ignoreKeyDown.current && event.detail.keyCode === KeyCode.enter) {
        createToken(filteringText);
      }
    };
    const getLoadMoreDetail = (parsedText: ParsedText, filteringText: string) => {
      const loadMoreDetail: {
        filteringProperty: FilteringProperty | undefined;
        filteringText: string;
        filteringOperator: ComparisonOperator | undefined;
      } = {
        filteringProperty: undefined,
        filteringText,
        filteringOperator: undefined,
      };
      if (parsedText.step === 'property') {
        loadMoreDetail.filteringProperty = parsedText.property;
        loadMoreDetail.filteringText = parsedText.value;
        loadMoreDetail.filteringOperator = parsedText.operator;
      }
      return loadMoreDetail;
    };
    const loadMoreDetail = getLoadMoreDetail(parsedText, filteringText);
    const inputLoadItemsHandlers = useLoadItems(
      onLoadItems,
      loadMoreDetail.filteringText,
      loadMoreDetail.filteringProperty,
      loadMoreDetail.filteringText,
      loadMoreDetail.filteringOperator
    );
    const asyncProps = {
      empty: filteringEmpty,
      loadingText: filteringLoadingText,
      finishedText: filteringFinishedText,
      errorText: filteringErrorText,
      recoveryText: filteringRecoveryText,
      statusType: filteringStatusType,
    };
    const asyncAutosuggestProps =
      !!filteringText.length || asyncProperties
        ? {
            ...inputLoadItemsHandlers,
            ...asyncProps,
          }
        : {};
    const handleSelected: PropertyFilterAutosuggestProps['onOptionClick'] = event => {
      // The ignoreKeyDown flag makes sure `createToken` routine runs only once. Autosuggest's `onKeyDown` fires,
      // when an item is selected from the list using "enter" key.
      ignoreKeyDown.current = true;
      setTimeout(() => {
        ignoreKeyDown.current = false;
      }, 0);
      const { detail: option } = event;
      const value = option.value || '';
      if ('tokenValue' in option) {
        createToken((option as { tokenValue: string }).tokenValue);
        return;
      }
      // create a token from the 'use' option
      if (!('keepOpenOnSelect' in option)) {
        createToken(value);
        return;
      }

      // stop dropdown from closing
      event.preventDefault();
      const parsedText = parseText(value, filteringProperties, disableFreeTextFiltering);
      const loadMoreDetail = getLoadMoreDetail(parsedText, value);
      fireNonCancelableEvent(onLoadItems, { ...loadMoreDetail, firstPage: true, samePage: false });

      // Insert operator automatically if only one operator is defined for the given property.
      if (parsedText.step === 'operator') {
        const operators = getAllowedOperators(parsedText.property);
        if (value.trim() === parsedText.property.propertyLabel && operators.length === 1) {
          setFilteringText(parsedText.property.propertyLabel + ' ' + operators[0] + ' ');
        }
      }
    };
    const [tokensExpanded, setTokensExpanded] = useState(false);
    const toggleExpandedTokens = () => setTokensExpanded(!tokensExpanded);
    const hasHiddenOptions = tokenLimit !== undefined && tokens.length > tokenLimit;
    const slicedTokens = hasHiddenOptions && !tokensExpanded ? tokens.slice(0, tokenLimit) : tokens;
    const controlId = useMemo(() => generateUniqueId(), []);

    const [value, setValue] = useState<null | any>(null);

    const parsedTextPropertyKey = parsedText.step === 'property' && parsedText.property.key;
    const parsedTextPropertyOperator = parsedText.step === 'property' && parsedText.operator;

    useEffect(() => {
      setValue(null);
    }, [parsedTextPropertyKey, parsedTextPropertyOperator]);

    let customContent: undefined | React.ReactNode = undefined;
    if (parsedText.step === 'property') {
      for (const prop of filteringProperties) {
        if (prop.key === parsedText.property.key) {
          for (const operator of prop.operators || []) {
            if (typeof operator === 'object' && operator.operator === parsedText.operator) {
              if (operator.form) {
                const Form = operator.form;
                customContent = (
                  <InternalBox
                    padding={{
                      horizontal: 'm',
                      vertical: 's',
                    }}
                  >
                    <TokenEditorForm
                      i18nStrings={i18nStrings}
                      onClose={() => {
                        setFilteringText('');
                        inputRef.current?.close();
                      }}
                      onSubmit={() => {
                        addToken({
                          value: value,
                          propertyKey: parsedText.property.key,
                          operator: parsedText.operator,
                        });
                        setFilteringText('');
                        inputRef.current?.close();
                      }}
                    >
                      <Form value={value} onChange={setValue} filter={parsedText.value} operator={operator.operator} />
                    </TokenEditorForm>
                  </InternalBox>
                );
              }
            }
          }
        }
      }
    }

    return (
      <span {...baseProps} className={clsx(baseProps.className, styles.root)} ref={__internalRootRef}>
        <div className={styles['search-field']}>
          {customControl && <div className={styles['custom-control']}>{customControl}</div>}
          <PropertyFilterAutosuggest
            ref={inputRef}
            virtualScroll={virtualScroll}
            enteredTextLabel={i18nStrings.enteredTextLabel}
            className={styles.input}
            ariaLabel={i18nStrings.filteringAriaLabel}
            placeholder={i18nStrings.filteringPlaceholder}
            value={filteringText}
            disabled={disabled}
            onKeyDown={handleKeyDown}
            {...autosuggestOptions}
            onChange={event => setFilteringText(event.detail.value)}
            empty={filteringEmpty}
            {...asyncAutosuggestProps}
            expandToViewport={expandToViewport}
            onOptionClick={handleSelected}
            customContent={customContent}
            hideEnteredTextOption={disableFreeTextFiltering && parsedText.step !== 'property'}
          />
          <span
            aria-live="polite"
            aria-atomic="true"
            className={clsx(styles.results, showResults && styles['results-visible'])}
          >
            {showResults ? countText : ''}
          </span>
        </div>
        {tokens && tokens.length > 0 && (
          <div className={styles.tokens}>
            <InternalSpaceBetween size="xs" direction="horizontal" id={controlId}>
              {slicedTokens.map((token, index) => (
                <TokenButton
                  token={token}
                  first={index === 0}
                  operation={operation}
                  key={index}
                  removeToken={() => removeToken(index)}
                  setToken={(newToken: Token) => setToken(index, newToken)}
                  setOperation={setOperation}
                  filteringOptions={filteringOptions}
                  filteringProperties={filteringProperties}
                  asyncProps={asyncProps}
                  onLoadItems={onLoadItems}
                  i18nStrings={i18nStrings}
                  asyncProperties={asyncProperties}
                  hideOperations={hideOperations}
                  customGroupsText={customGroupsText}
                  disableFreeTextFiltering={disableFreeTextFiltering}
                  disabled={disabled}
                  expandToViewport={expandToViewport}
                />
              ))}
              {hasHiddenOptions && (
                <div className={styles['toggle-collapsed']}>
                  <SelectToggle
                    controlId={controlId}
                    allHidden={tokenLimit === 0}
                    expanded={tokensExpanded}
                    numberOfHiddenOptions={tokens.length - slicedTokens.length}
                    i18nStrings={{
                      limitShowFewer: i18nStrings.tokenLimitShowFewer,
                      limitShowMore: i18nStrings.tokenLimitShowMore,
                    }}
                    onClick={toggleExpandedTokens}
                  />
                </div>
              )}
              <div className={styles.separator} />
              <InternalButton onClick={removeAllTokens} className={styles['remove-all']} disabled={disabled}>
                {i18nStrings.clearFiltersText}
              </InternalButton>
            </InternalSpaceBetween>
          </div>
        )}
      </span>
    );
  }
);

applyDisplayName(PropertyFilter, 'PropertyFilter');
export default PropertyFilter;<|MERGE_RESOLUTION|>--- conflicted
+++ resolved
@@ -1,11 +1,7 @@
 // Copyright Amazon.com, Inc. or its affiliates. All Rights Reserved.
 // SPDX-License-Identifier: Apache-2.0
 import clsx from 'clsx';
-<<<<<<< HEAD
-import React, { useRef, useState, useMemo, useEffect } from 'react';
-=======
-import React, { useRef, useState, useMemo, useImperativeHandle } from 'react';
->>>>>>> 84ad67ef
+import React, { useRef, useState, useMemo, useEffect, useImperativeHandle } from 'react';
 
 import InternalSpaceBetween from '../space-between/internal';
 import { InternalButton } from '../button/internal';
