// Copyright Amazon.com, Inc. or its affiliates. All Rights Reserved.
// SPDX-License-Identifier: Apache-2.0
import clsx from 'clsx';
import React, { useRef, useState, useImperativeHandle } from 'react';

import InternalSpaceBetween from '../space-between/internal';
import { InternalButton } from '../button/internal';
import { getBaseProps } from '../internal/base-component';
import { applyDisplayName } from '../internal/utils/apply-display-name';
import { KeyCode } from '../internal/keycode';
import { useUniqueId } from '../internal/hooks/use-unique-id/index';
import { fireNonCancelableEvent } from '../internal/events';

import {
  PropertyFilterProps,
  ParsedText,
  Ref,
  ComparisonOperator,
  Token,
<<<<<<< HEAD
  PropertyDefinition,
  PropertyOperatorDefinition,
  InternalFilteringProperty,
  InternalFilteringOption,
  FilteringProperty,
=======
  InternalFilteringProperty,
  InternalFilteringOption,
  FilteringProperty,
  ExtendedOperator,
>>>>>>> b3b5b491
} from './interfaces';
import { TokenButton } from './token';
import { getQueryActions, parseText, getAutosuggestOptions, getAllowedOperators } from './controller';
import { useLoadItems } from './use-load-items';
import styles from './styles.css.js';
import useBaseComponent from '../internal/hooks/use-base-component';
import PropertyFilterAutosuggest, { PropertyFilterAutosuggestProps } from './property-filter-autosuggest';
import { PropertyEditor } from './property-editor';
import { AutosuggestInputRef } from '../internal/components/autosuggest-input';
<<<<<<< HEAD
import { getOperatorForm, matchTokenValue } from './utils';
import { warnOnce } from '../internal/logging';
=======
import { matchTokenValue } from './utils';
>>>>>>> b3b5b491
import { PropertyFilterOperator } from '@cloudscape-design/collection-hooks';
import { useInternalI18n } from '../internal/i18n/context';
import TokenList from '../internal/components/token-list';
import { SearchResults } from '../text-filter/search-results';

export { PropertyFilterProps };

const OPERATOR_I18N_MAPPING: Record<PropertyFilterOperator, string> = {
  '=': 'equals',
  '!=': 'not_equals',
  '>': 'greater_than',
  '>=': 'greater_than_equal',
  '<': 'less_than',
  '<=': 'less_than_equal',
  ':': 'contains',
  '!:': 'not_contains',
};

const PropertyFilter = React.forwardRef(
  (
    {
      disabled,
      countText,
      query,
      hideOperations,
      onChange,
      filteringProperties,
      filteringOptions = [],
      customGroupsText = [],
      propertyDefinitions = {},
      disableFreeTextFiltering = false,
      onLoadItems,
      virtualScroll,
      customControl,
      filteringEmpty,
      filteringLoadingText,
      filteringFinishedText,
      filteringErrorText,
      filteringRecoveryText,
      filteringStatusType,
      asyncProperties,
      tokenLimit,
      expandToViewport,
      ...rest
    }: PropertyFilterProps,
    ref: React.Ref<Ref>
  ) => {
    const { __internalRootRef } = useBaseComponent('PropertyFilter');
    const [removedTokenIndex, setRemovedTokenIndex] = useState<null | number>(null);

    const inputRef = useRef<AutosuggestInputRef>(null);
    const baseProps = getBaseProps(rest);

    const i18n = useInternalI18n('property-filter');
    const i18nStrings: PropertyFilterProps.I18nStrings = {
      ...rest.i18nStrings,
      allPropertiesLabel: i18n('i18nStrings.allPropertiesLabel', rest.i18nStrings.allPropertiesLabel),
      applyActionText: i18n('i18nStrings.applyActionText', rest.i18nStrings.applyActionText),
      cancelActionText: i18n('i18nStrings.cancelActionText', rest.i18nStrings.cancelActionText),
      clearFiltersText: i18n('i18nStrings.clearFiltersText', rest.i18nStrings.clearFiltersText),
      editTokenHeader: i18n('i18nStrings.editTokenHeader', rest.i18nStrings.editTokenHeader),
      enteredTextLabel: i18n('i18nStrings.enteredTextLabel', rest.i18nStrings.enteredTextLabel),
      groupPropertiesText: i18n('i18nStrings.groupPropertiesText', rest.i18nStrings.groupPropertiesText),
      groupValuesText: i18n('i18nStrings.groupValuesText', rest.i18nStrings.groupValuesText),
      operationAndText: i18n('i18nStrings.operationAndText', rest.i18nStrings.operationAndText),
      operationOrText: i18n('i18nStrings.operationOrText', rest.i18nStrings.operationOrText),
      operatorContainsText: i18n('i18nStrings.operatorContainsText', rest.i18nStrings.operatorContainsText),
      operatorDoesNotContainText: i18n(
        'i18nStrings.operatorDoesNotContainText',
        rest.i18nStrings.operatorDoesNotContainText
      ),
      operatorDoesNotEqualText: i18n('i18nStrings.operatorDoesNotEqualText', rest.i18nStrings.operatorDoesNotEqualText),
      operatorEqualsText: i18n('i18nStrings.operatorEqualsText', rest.i18nStrings.operatorEqualsText),
      operatorGreaterOrEqualText: i18n(
        'i18nStrings.operatorGreaterOrEqualText',
        rest.i18nStrings.operatorGreaterOrEqualText
      ),
      operatorGreaterText: i18n('i18nStrings.operatorGreaterText', rest.i18nStrings.operatorGreaterText),
      operatorLessOrEqualText: i18n('i18nStrings.operatorLessOrEqualText', rest.i18nStrings.operatorLessOrEqualText),
      operatorLessText: i18n('i18nStrings.operatorLessText', rest.i18nStrings.operatorLessText),
      operatorText: i18n('i18nStrings.operatorText', rest.i18nStrings.operatorText),
      operatorsText: i18n('i18nStrings.operatorsText', rest.i18nStrings.operatorsText),
      propertyText: i18n('i18nStrings.propertyText', rest.i18nStrings.propertyText),
      tokenLimitShowFewer: i18n('i18nStrings.tokenLimitShowFewer', rest.i18nStrings.tokenLimitShowFewer),
      tokenLimitShowMore: i18n('i18nStrings.tokenLimitShowMore', rest.i18nStrings.tokenLimitShowMore),
      valueText: i18n('i18nStrings.valueText', rest.i18nStrings.valueText),
      removeTokenButtonAriaLabel: i18n(
        'i18nStrings.removeTokenButtonAriaLabel',
        rest.i18nStrings.removeTokenButtonAriaLabel,
        format => token =>
          format({
            token__operator: OPERATOR_I18N_MAPPING[token.operator],
            token__propertyKey: token.propertyKey ?? '',
            token__value: token.value,
          })
      ),
    };

    useImperativeHandle(ref, () => ({ focus: () => inputRef.current?.focus() }), []);
    const { tokens, operation } = query;
    const showResults = !!tokens?.length && !disabled && !!countText;
    const { addToken, removeToken, setToken, setOperation, removeAllTokens } = getQueryActions(
      query,
      onChange,
      inputRef
    );
    const [filteringText, setFilteringText] = useState<string>('');

    const internalFilteringProperties: readonly InternalFilteringProperty[] = filteringProperties.map(property => {
<<<<<<< HEAD
      const definition = propertyDefinitions[property.key] as undefined | PropertyDefinition;

      if (!definition?.propertyLabel && !property.propertyLabel) {
        warnOnce('PropertyFilter', `Property ${property.key} does not have a label.`);
      }
      if (!definition?.groupValuesLabel && !property.groupValuesLabel) {
        warnOnce('PropertyFilter', `Property ${property.key} does not have a group values label.`);
      }

      return {
        key: property.key,
        operators: (property.operators ?? []).map(op => (typeof op === 'string' ? op : op.operator)),
        defaultOperator: property.defaultOperator,
        definition: {
          ...definition,
          propertyLabel: definition?.propertyLabel ?? property.propertyLabel ?? '',
          groupValuesLabel: definition?.groupValuesLabel ?? property.groupValuesLabel ?? '',
          group: definition?.group ?? property.group,
          operators: (property.operators ?? []).reduce((acc, operator) => {
            if (typeof operator === 'object') {
              acc[operator.operator] = { formatValue: operator.format, renderForm: operator.form };
            }
            return acc;
          }, {} as { [key in PropertyFilterOperator]?: PropertyOperatorDefinition }),
        },
        property,
      };
    });

    const propertyByKey = new Map(internalFilteringProperties.map(p => [p.key, p]));

    const internalFilteringOptions: readonly InternalFilteringOption[] = filteringOptions.map(option => {
      const formatter = propertyByKey.get(option.propertyKey)?.definition.formatValue;
=======
      const extendedOperators = (property.operators ?? []).reduce(
        (acc, operator) => (typeof operator === 'object' ? acc.set(operator.operator, operator) : acc),
        new Map<PropertyFilterOperator, null | ExtendedOperator<any>>()
      );
      return {
        propertyKey: property.key,
        propertyLabel: property.propertyLabel ?? '',
        groupValuesLabel: property.groupValuesLabel ?? '',
        propertyGroup: property.group,
        operators: (property.operators ?? []).map(op => (typeof op === 'string' ? op : op.operator)),
        defaultOperator: property.defaultOperator ?? '=',
        getValueFormatter: operator => (operator ? extendedOperators.get(operator)?.format ?? null : null),
        getValueFormRenderer: operator => (operator ? extendedOperators.get(operator)?.form ?? null : null),
        externalProperty: property,
      };
    });

    const propertyByKey = new Map(internalFilteringProperties.map(p => [p.propertyKey, p]));

    const internalFilteringOptions: readonly InternalFilteringOption[] = filteringOptions.map(option => {
      const formatter = propertyByKey.get(option.propertyKey)?.getValueFormatter();
>>>>>>> b3b5b491
      return {
        propertyKey: option.propertyKey,
        value: option.value,
        label: formatter ? formatter(option.value) : option.label ?? option.value ?? '',
      };
    });

    const parsedText = parseText(filteringText, internalFilteringProperties, disableFreeTextFiltering);
    const autosuggestOptions = getAutosuggestOptions(
      parsedText,
      internalFilteringOptions,
      internalFilteringProperties,
      customGroupsText,
      i18nStrings
    );

    const createToken = (currentText: string) => {
      const parsedText = parseText(currentText, internalFilteringProperties, disableFreeTextFiltering);
      let newToken: Token;
      switch (parsedText.step) {
        case 'property': {
          newToken = matchTokenValue(
            {
              propertyKey: parsedText.property.propertyKey,
              operator: parsedText.operator,
              value: parsedText.value,
            },
            internalFilteringOptions
          );
          break;
        }
        case 'free-text': {
          newToken = {
            operator: parsedText.operator || ':',
            value: parsedText.value,
          };
          break;
        }
        case 'operator': {
          newToken = {
            operator: ':',
            value: currentText,
          };
          break;
        }
      }
      if (disableFreeTextFiltering && !('propertyKey' in newToken)) {
        return;
      }
      addToken(newToken);
      setFilteringText('');
    };
    const ignoreKeyDown = useRef<boolean>(false);
    const handleKeyDown: PropertyFilterAutosuggestProps['onKeyDown'] = event => {
      if (filteringText && !ignoreKeyDown.current && event.detail.keyCode === KeyCode.enter) {
        createToken(filteringText);
      }
    };
    const getLoadMoreDetail = (parsedText: ParsedText, filteringText: string) => {
      const loadMoreDetail: {
        filteringProperty: FilteringProperty | undefined;
        filteringText: string;
        filteringOperator: ComparisonOperator | undefined;
      } = {
        filteringProperty: undefined,
        filteringText,
        filteringOperator: undefined,
      };
      if (parsedText.step === 'property') {
<<<<<<< HEAD
        loadMoreDetail.filteringProperty = parsedText.property.property;
=======
        loadMoreDetail.filteringProperty = parsedText.property.externalProperty;
>>>>>>> b3b5b491
        loadMoreDetail.filteringText = parsedText.value;
        loadMoreDetail.filteringOperator = parsedText.operator;
      }
      return loadMoreDetail;
    };
    const loadMoreDetail = getLoadMoreDetail(parsedText, filteringText);
    const inputLoadItemsHandlers = useLoadItems(
      onLoadItems,
      loadMoreDetail.filteringText,
      loadMoreDetail.filteringProperty,
      loadMoreDetail.filteringText,
      loadMoreDetail.filteringOperator
    );
    const asyncProps = {
      empty: filteringEmpty,
      loadingText: filteringLoadingText,
      finishedText: filteringFinishedText,
      errorText: filteringErrorText,
      recoveryText: filteringRecoveryText,
      statusType: filteringStatusType,
    };
    const asyncAutosuggestProps =
      !!filteringText.length || asyncProperties
        ? {
            ...inputLoadItemsHandlers,
            ...asyncProps,
          }
        : {};
    const handleSelected: PropertyFilterAutosuggestProps['onOptionClick'] = event => {
      // The ignoreKeyDown flag makes sure `createToken` routine runs only once. Autosuggest's `onKeyDown` fires,
      // when an item is selected from the list using "enter" key.
      ignoreKeyDown.current = true;
      setTimeout(() => {
        ignoreKeyDown.current = false;
      }, 0);
      const { detail: option } = event;
      const value = option.value || '';

      if (!('keepOpenOnSelect' in option)) {
        createToken(value);
        return;
      }

      // stop dropdown from closing
      event.preventDefault();

      const parsedText = parseText(value, internalFilteringProperties, disableFreeTextFiltering);
      const loadMoreDetail = getLoadMoreDetail(parsedText, value);

      // Insert operator automatically if only one operator is defined for the given property.
      if (parsedText.step === 'operator') {
        const operators = getAllowedOperators(parsedText.property);
<<<<<<< HEAD
        if (value.trim() === parsedText.property.definition.propertyLabel && operators.length === 1) {
          loadMoreDetail.filteringProperty = parsedText.property.property;
=======
        if (value.trim() === parsedText.property.propertyLabel && operators.length === 1) {
          loadMoreDetail.filteringProperty = parsedText.property.externalProperty;
>>>>>>> b3b5b491
          loadMoreDetail.filteringOperator = operators[0];
          loadMoreDetail.filteringText = '';
          setFilteringText(parsedText.property.definition.propertyLabel + ' ' + operators[0] + ' ');
        }
      }

      fireNonCancelableEvent(onLoadItems, { ...loadMoreDetail, firstPage: true, samePage: false });
    };

    const operatorForm =
<<<<<<< HEAD
      parsedText.step === 'property' &&
      getOperatorForm(internalFilteringProperties, parsedText.property.key, parsedText.operator);
=======
      parsedText.step === 'property' && parsedText.property.getValueFormRenderer(parsedText.operator);
>>>>>>> b3b5b491

    const searchResultsId = useUniqueId('property-filter-search-results');

    return (
      <div {...baseProps} className={clsx(baseProps.className, styles.root)} ref={__internalRootRef}>
        <div className={styles['search-field']}>
          {customControl && <div className={styles['custom-control']}>{customControl}</div>}
          <PropertyFilterAutosuggest
            ref={inputRef}
            virtualScroll={virtualScroll}
            enteredTextLabel={i18nStrings.enteredTextLabel ?? (value => value)}
            ariaLabel={i18nStrings.filteringAriaLabel}
            placeholder={i18nStrings.filteringPlaceholder}
            ariaLabelledby={rest.ariaLabelledby}
            ariaDescribedby={rest.ariaDescribedby}
            controlId={rest.controlId}
            value={filteringText}
            disabled={disabled}
            onKeyDown={handleKeyDown}
            {...autosuggestOptions}
            onChange={event => setFilteringText(event.detail.value)}
            empty={filteringEmpty}
            {...asyncAutosuggestProps}
            expandToViewport={expandToViewport}
            onOptionClick={handleSelected}
            customForm={
              operatorForm && (
                <PropertyEditor
                  property={parsedText.property}
                  operator={parsedText.operator}
                  filter={parsedText.value}
                  operatorForm={operatorForm}
                  i18nStrings={i18nStrings}
                  onCancel={() => {
                    setFilteringText('');
                    inputRef.current?.close();
                    inputRef.current?.focus({ preventDropdown: true });
                  }}
                  onSubmit={token => {
                    addToken(token);
                    setFilteringText('');
                    inputRef.current?.focus({ preventDropdown: true });
                    inputRef.current?.close();
                  }}
                />
              )
            }
            hideEnteredTextOption={disableFreeTextFiltering && parsedText.step !== 'property'}
            clearAriaLabel={i18nStrings.clearAriaLabel}
            searchResultsId={showResults ? searchResultsId : undefined}
          />
          {showResults ? <SearchResults id={searchResultsId}>{countText}</SearchResults> : null}
        </div>
        {tokens && tokens.length > 0 && (
          <div className={styles.tokens}>
            <InternalSpaceBetween size="xs" direction="horizontal">
              <TokenList
                alignment="inline"
                limit={tokenLimit}
                items={tokens}
                renderItem={(token, tokenIndex) => (
                  <TokenButton
                    token={token}
                    first={tokenIndex === 0}
                    operation={operation}
                    removeToken={() => {
                      removeToken(tokenIndex);
                      setRemovedTokenIndex(tokenIndex);
                    }}
                    setToken={(newToken: Token) => setToken(tokenIndex, newToken)}
                    setOperation={setOperation}
                    filteringOptions={internalFilteringOptions}
                    filteringProperties={internalFilteringProperties}
                    asyncProps={asyncProps}
                    onLoadItems={onLoadItems}
                    i18nStrings={i18nStrings}
                    asyncProperties={asyncProperties}
                    hideOperations={hideOperations}
                    customGroupsText={customGroupsText}
                    disableFreeTextFiltering={disableFreeTextFiltering}
                    disabled={disabled}
                    expandToViewport={expandToViewport}
                  />
                )}
                i18nStrings={{
                  limitShowFewer: i18nStrings.tokenLimitShowFewer,
                  limitShowMore: i18nStrings.tokenLimitShowMore,
                }}
                after={
                  <InternalButton onClick={removeAllTokens} className={styles['remove-all']} disabled={disabled}>
                    {i18nStrings.clearFiltersText}
                  </InternalButton>
                }
                removedItemIndex={removedTokenIndex}
              />
            </InternalSpaceBetween>
          </div>
        )}
      </div>
    );
  }
);

applyDisplayName(PropertyFilter, 'PropertyFilter');
export default PropertyFilter;<|MERGE_RESOLUTION|>--- conflicted
+++ resolved
@@ -17,18 +17,10 @@
   Ref,
   ComparisonOperator,
   Token,
-<<<<<<< HEAD
-  PropertyDefinition,
-  PropertyOperatorDefinition,
-  InternalFilteringProperty,
-  InternalFilteringOption,
-  FilteringProperty,
-=======
   InternalFilteringProperty,
   InternalFilteringOption,
   FilteringProperty,
   ExtendedOperator,
->>>>>>> b3b5b491
 } from './interfaces';
 import { TokenButton } from './token';
 import { getQueryActions, parseText, getAutosuggestOptions, getAllowedOperators } from './controller';
@@ -38,12 +30,7 @@
 import PropertyFilterAutosuggest, { PropertyFilterAutosuggestProps } from './property-filter-autosuggest';
 import { PropertyEditor } from './property-editor';
 import { AutosuggestInputRef } from '../internal/components/autosuggest-input';
-<<<<<<< HEAD
-import { getOperatorForm, matchTokenValue } from './utils';
-import { warnOnce } from '../internal/logging';
-=======
 import { matchTokenValue } from './utils';
->>>>>>> b3b5b491
 import { PropertyFilterOperator } from '@cloudscape-design/collection-hooks';
 import { useInternalI18n } from '../internal/i18n/context';
 import TokenList from '../internal/components/token-list';
@@ -73,7 +60,7 @@
       filteringProperties,
       filteringOptions = [],
       customGroupsText = [],
-      propertyDefinitions = {},
+      // propertyDefinitions = {},
       disableFreeTextFiltering = false,
       onLoadItems,
       virtualScroll,
@@ -153,41 +140,6 @@
     const [filteringText, setFilteringText] = useState<string>('');
 
     const internalFilteringProperties: readonly InternalFilteringProperty[] = filteringProperties.map(property => {
-<<<<<<< HEAD
-      const definition = propertyDefinitions[property.key] as undefined | PropertyDefinition;
-
-      if (!definition?.propertyLabel && !property.propertyLabel) {
-        warnOnce('PropertyFilter', `Property ${property.key} does not have a label.`);
-      }
-      if (!definition?.groupValuesLabel && !property.groupValuesLabel) {
-        warnOnce('PropertyFilter', `Property ${property.key} does not have a group values label.`);
-      }
-
-      return {
-        key: property.key,
-        operators: (property.operators ?? []).map(op => (typeof op === 'string' ? op : op.operator)),
-        defaultOperator: property.defaultOperator,
-        definition: {
-          ...definition,
-          propertyLabel: definition?.propertyLabel ?? property.propertyLabel ?? '',
-          groupValuesLabel: definition?.groupValuesLabel ?? property.groupValuesLabel ?? '',
-          group: definition?.group ?? property.group,
-          operators: (property.operators ?? []).reduce((acc, operator) => {
-            if (typeof operator === 'object') {
-              acc[operator.operator] = { formatValue: operator.format, renderForm: operator.form };
-            }
-            return acc;
-          }, {} as { [key in PropertyFilterOperator]?: PropertyOperatorDefinition }),
-        },
-        property,
-      };
-    });
-
-    const propertyByKey = new Map(internalFilteringProperties.map(p => [p.key, p]));
-
-    const internalFilteringOptions: readonly InternalFilteringOption[] = filteringOptions.map(option => {
-      const formatter = propertyByKey.get(option.propertyKey)?.definition.formatValue;
-=======
       const extendedOperators = (property.operators ?? []).reduce(
         (acc, operator) => (typeof operator === 'object' ? acc.set(operator.operator, operator) : acc),
         new Map<PropertyFilterOperator, null | ExtendedOperator<any>>()
@@ -209,7 +161,6 @@
 
     const internalFilteringOptions: readonly InternalFilteringOption[] = filteringOptions.map(option => {
       const formatter = propertyByKey.get(option.propertyKey)?.getValueFormatter();
->>>>>>> b3b5b491
       return {
         propertyKey: option.propertyKey,
         value: option.value,
@@ -279,11 +230,7 @@
         filteringOperator: undefined,
       };
       if (parsedText.step === 'property') {
-<<<<<<< HEAD
-        loadMoreDetail.filteringProperty = parsedText.property.property;
-=======
         loadMoreDetail.filteringProperty = parsedText.property.externalProperty;
->>>>>>> b3b5b491
         loadMoreDetail.filteringText = parsedText.value;
         loadMoreDetail.filteringOperator = parsedText.operator;
       }
@@ -336,13 +283,8 @@
       // Insert operator automatically if only one operator is defined for the given property.
       if (parsedText.step === 'operator') {
         const operators = getAllowedOperators(parsedText.property);
-<<<<<<< HEAD
-        if (value.trim() === parsedText.property.definition.propertyLabel && operators.length === 1) {
-          loadMoreDetail.filteringProperty = parsedText.property.property;
-=======
         if (value.trim() === parsedText.property.propertyLabel && operators.length === 1) {
           loadMoreDetail.filteringProperty = parsedText.property.externalProperty;
->>>>>>> b3b5b491
           loadMoreDetail.filteringOperator = operators[0];
           loadMoreDetail.filteringText = '';
           setFilteringText(parsedText.property.definition.propertyLabel + ' ' + operators[0] + ' ');
@@ -353,12 +295,7 @@
     };
 
     const operatorForm =
-<<<<<<< HEAD
-      parsedText.step === 'property' &&
-      getOperatorForm(internalFilteringProperties, parsedText.property.key, parsedText.operator);
-=======
       parsedText.step === 'property' && parsedText.property.getValueFormRenderer(parsedText.operator);
->>>>>>> b3b5b491
 
     const searchResultsId = useUniqueId('property-filter-search-results');
 
