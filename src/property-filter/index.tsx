--- conflicted
+++ resolved
@@ -11,12 +11,6 @@
 import { useUniqueId } from '../internal/hooks/use-unique-id/index';
 import { fireNonCancelableEvent } from '../internal/events';
 
-<<<<<<< HEAD
-=======
-import { PropertyFilterOperator } from '@cloudscape-design/collection-hooks';
-import { PropertyFilterProps, ParsedText, Ref, FilteringProperty, ComparisonOperator, Token } from './interfaces';
-import { TokenButton } from './token';
->>>>>>> d1dfaa11
 import {
   PropertyFilterProps,
   ParsedText,
@@ -36,16 +30,12 @@
 import PropertyFilterAutosuggest, { PropertyFilterAutosuggestProps } from './property-filter-autosuggest';
 import { PropertyEditor } from './property-editor';
 import { AutosuggestInputRef } from '../internal/components/autosuggest-input';
-<<<<<<< HEAD
 import { getOperatorForm, matchTokenValue } from './utils';
 import { warnOnce } from '../internal/logging';
 import { PropertyFilterOperator } from '@cloudscape-design/collection-hooks';
-=======
-import { matchTokenValue } from './utils';
 import { useInternalI18n } from '../internal/i18n/context';
 import TokenList from '../internal/components/token-list';
 import { SearchResults } from '../text-filter/search-results';
->>>>>>> d1dfaa11
 
 export { PropertyFilterProps };
 
@@ -374,41 +364,6 @@
         </div>
         {tokens && tokens.length > 0 && (
           <div className={styles.tokens}>
-<<<<<<< HEAD
-            <InternalSpaceBetween size="xs" direction="horizontal" id={controlId}>
-              {slicedTokens.map((token, index) => (
-                <TokenButton
-                  token={token}
-                  first={index === 0}
-                  operation={operation}
-                  key={index}
-                  removeToken={() => removeToken(index)}
-                  setToken={(newToken: Token) => setToken(index, newToken)}
-                  setOperation={setOperation}
-                  filteringOptions={internalFilteringOptions}
-                  filteringProperties={internalFilteringProperties}
-                  asyncProps={asyncProps}
-                  onLoadItems={onLoadItems}
-                  i18nStrings={i18nStrings}
-                  asyncProperties={asyncProperties}
-                  hideOperations={hideOperations}
-                  customGroupsText={customGroupsText}
-                  disableFreeTextFiltering={disableFreeTextFiltering}
-                  disabled={disabled}
-                  expandToViewport={expandToViewport}
-                />
-              ))}
-              {hasHiddenOptions && (
-                <div className={styles['toggle-collapsed']}>
-                  <SelectToggle
-                    controlId={controlId}
-                    allHidden={tokenLimit === 0}
-                    expanded={tokensExpanded}
-                    numberOfHiddenOptions={tokens.length - slicedTokens.length}
-                    i18nStrings={{
-                      limitShowFewer: i18nStrings.tokenLimitShowFewer,
-                      limitShowMore: i18nStrings.tokenLimitShowMore,
-=======
             <InternalSpaceBetween size="xs" direction="horizontal">
               <TokenList
                 alignment="inline"
@@ -422,12 +377,11 @@
                     removeToken={() => {
                       removeToken(tokenIndex);
                       setRemovedTokenIndex(tokenIndex);
->>>>>>> d1dfaa11
                     }}
                     setToken={(newToken: Token) => setToken(tokenIndex, newToken)}
                     setOperation={setOperation}
-                    filteringOptions={filteringOptions}
-                    filteringProperties={filteringProperties}
+                    filteringOptions={internalFilteringOptions}
+                    filteringProperties={internalFilteringProperties}
                     asyncProps={asyncProps}
                     onLoadItems={onLoadItems}
                     i18nStrings={i18nStrings}
