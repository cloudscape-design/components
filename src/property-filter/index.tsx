// Copyright Amazon.com, Inc. or its affiliates. All Rights Reserved.
// SPDX-License-Identifier: Apache-2.0
import clsx from 'clsx';
import React, { useRef, useState, useMemo, useEffect } from 'react';

import InternalSpaceBetween from '../space-between/internal';
<<<<<<< HEAD
import InternalAutosuggest, { InternalAutosuggestProps, InternalAutosuggestRef } from '../autosuggest/internal';
=======
>>>>>>> 7a19dc27
import { InternalButton } from '../button/internal';
import { getBaseProps } from '../internal/base-component';
import useForwardFocus from '../internal/hooks/forward-focus';
import { applyDisplayName } from '../internal/utils/apply-display-name';
import { KeyCode } from '../internal/keycode';
import SelectToggle from '../token-group/toggle';
import { generateUniqueId } from '../internal/hooks/use-unique-id/index';
import { fireNonCancelableEvent } from '../internal/events';

import { PropertyFilterProps } from './interfaces';
import { Token } from './token';
import { getQueryActions, parseText, getAutosuggestOptions, ParsedText, getAllowedOperators } from './controller';
import { useLoadItems } from './use-load-items';
import styles from './styles.css.js';
import useBaseComponent from '../internal/hooks/use-base-component';
<<<<<<< HEAD
import TokenEditorForm from './token-editor-form';
import InternalBox from '../box/internal';
=======
import PropertyFilterAutosuggest, { PropertyFilterAutosuggestProps } from './property-filter-autosuggest';
>>>>>>> 7a19dc27

export { PropertyFilterProps };

const PropertyFilter = React.forwardRef(
  (
    {
      disabled,
      i18nStrings,
      countText,
      query,
      hideOperations,
      onChange,
      filteringProperties,
      filteringOptions,
      customGroupsText,
      disableFreeTextFiltering = false,
      onLoadItems,
      virtualScroll,
      customControl,
      filteringEmpty,
      filteringLoadingText,
      filteringFinishedText,
      filteringErrorText,
      filteringRecoveryText,
      filteringStatusType,
      asyncProperties,
      tokenLimit,
      expandToViewport,
      ...rest
    }: PropertyFilterProps,
    ref: React.Ref<PropertyFilterProps.Ref>
  ) => {
    const { __internalRootRef } = useBaseComponent('PropertyFilter');
    const inputRef = useRef<InternalAutosuggestRef>(null);
    const preventFocus = useRef<boolean>(false);
    const baseProps = getBaseProps(rest);
    useForwardFocus(ref, inputRef);
    const { tokens, operation } = query;
    const showResults = tokens?.length && !disabled;
    const { addToken, removeToken, setToken, setOperation, removeAllTokens } = getQueryActions(
      query,
      onChange,
      inputRef,
      preventFocus
    );
    const [filteringText, setFilteringText] = useState<string>('');
    const parsedText = parseText(filteringText, filteringProperties, disableFreeTextFiltering);
    const autosuggestOptions = getAutosuggestOptions(
      parsedText,
      filteringOptions,
      filteringProperties,
      customGroupsText,
      i18nStrings
    );

    const createToken = (currentText: string) => {
      const parsedText = parseText(currentText, filteringProperties, disableFreeTextFiltering);
      let newToken: PropertyFilterProps.Token;
      switch (parsedText.step) {
        case 'property': {
          newToken = {
            propertyKey: parsedText.property.key,
            operator: parsedText.operator,
            value: parsedText.value,
          };
          break;
        }
        case 'free-text': {
          newToken = {
            operator: parsedText.operator || ':',
            value: parsedText.value,
          };
          break;
        }
        case 'operator': {
          newToken = {
            operator: ':',
            value: currentText,
          };
          break;
        }
      }
      if (disableFreeTextFiltering && !('propertyKey' in newToken)) {
        return;
      }
      addToken(newToken);
      setFilteringText('');
    };
    const ignoreKeyDown = useRef<boolean>(false);
    const handleKeyDown: PropertyFilterAutosuggestProps['onKeyDown'] = event => {
      if (filteringText && !ignoreKeyDown.current && event.detail.keyCode === KeyCode.enter) {
        createToken(filteringText);
      }
    };
    const getLoadMoreDetail = (parsedText: ParsedText, filteringText: string) => {
      const loadMoreDetail: {
        filteringProperty: PropertyFilterProps.FilteringProperty | undefined;
        filteringText: string;
        filteringOperator: PropertyFilterProps.ComparisonOperator | undefined;
      } = {
        filteringProperty: undefined,
        filteringText,
        filteringOperator: undefined,
      };
      if (parsedText.step === 'property') {
        loadMoreDetail.filteringProperty = parsedText.property;
        loadMoreDetail.filteringText = parsedText.value;
        loadMoreDetail.filteringOperator = parsedText.operator;
      }
      return loadMoreDetail;
    };
    const loadMoreDetail = getLoadMoreDetail(parsedText, filteringText);
    const inputLoadItemsHandlers = useLoadItems(
      onLoadItems,
      loadMoreDetail.filteringText,
      loadMoreDetail.filteringProperty,
      loadMoreDetail.filteringText,
      loadMoreDetail.filteringOperator
    );
    const asyncProps = {
      empty: filteringEmpty,
      loadingText: filteringLoadingText,
      finishedText: filteringFinishedText,
      errorText: filteringErrorText,
      recoveryText: filteringRecoveryText,
      statusType: filteringStatusType,
    };
    const asyncAutosuggestProps =
      !!filteringText.length || asyncProperties
        ? {
            ...inputLoadItemsHandlers,
            ...asyncProps,
          }
        : {};
    const handleSelected: PropertyFilterAutosuggestProps['onOptionClick'] = event => {
      // The ignoreKeyDown flag makes sure `createToken` routine runs only once. Autosuggest's `onKeyDown` fires,
      // when an item is selected from the list using "enter" key.
      ignoreKeyDown.current = true;
      setTimeout(() => {
        ignoreKeyDown.current = false;
      }, 0);
      const { detail: option } = event;
      const value = option.value || '';
      if ('tokenValue' in option) {
        createToken((option as { tokenValue: string }).tokenValue);
        return;
      }
      // create a token from the 'use' option
      if (!('keepOpenOnSelect' in option)) {
        createToken(value);
        return;
      }

      // stop dropdown from closing
      event.preventDefault();
      const parsedText = parseText(value, filteringProperties, disableFreeTextFiltering);
      const loadMoreDetail = getLoadMoreDetail(parsedText, value);
      fireNonCancelableEvent(onLoadItems, { ...loadMoreDetail, firstPage: true, samePage: false });

      // Insert operator automatically if only one operator is defined for the given property.
      if (parsedText.step === 'operator') {
        const operators = getAllowedOperators(parsedText.property);
        if (value.trim() === parsedText.property.propertyLabel && operators.length === 1) {
          setFilteringText(parsedText.property.propertyLabel + ' ' + operators[0] + ' ');
        }
      }
    };
    const [tokensExpanded, setTokensExpanded] = useState(false);
    const toggleExpandedTokens = () => setTokensExpanded(!tokensExpanded);
    const hasHiddenOptions = tokenLimit !== undefined && tokens.length > tokenLimit;
    const slicedTokens = hasHiddenOptions && !tokensExpanded ? tokens.slice(0, tokenLimit) : tokens;
    const controlId = useMemo(() => generateUniqueId(), []);

    const [value, setValue] = useState<null | any>(null);

    const parsedTextPropertyKey = parsedText.step === 'property' && parsedText.property.key;
    const parsedTextPropertyOperator = parsedText.step === 'property' && parsedText.operator;

    useEffect(() => {
      setValue(null);
    }, [parsedTextPropertyKey, parsedTextPropertyOperator]);

    let customContent: undefined | React.ReactNode = undefined;
    if (parsedText.step === 'property') {
      for (const prop of filteringProperties) {
        if (prop.key === parsedText.property.key) {
          for (const operator of prop.operators || []) {
            if (typeof operator === 'object' && operator.value === parsedText.operator) {
              if (operator.form) {
                const Form = operator.form;
                customContent = (
                  <InternalBox
                    padding={{
                      horizontal: 'm',
                      vertical: 's',
                    }}
                  >
                    <TokenEditorForm
                      i18nStrings={i18nStrings}
                      onClose={() => {
                        setFilteringText('');
                        inputRef.current?.close();
                      }}
                      onSubmit={() => {
                        addToken({
                          value: value,
                          propertyKey: parsedText.property.key,
                          operator: parsedText.operator,
                        });
                        setFilteringText('');
                        inputRef.current?.close();
                      }}
                    >
                      <Form value={value} onChange={setValue} filter={parsedText.value} operator={operator.value} />
                    </TokenEditorForm>
                  </InternalBox>
                );
              }
            }
          }
        }
      }
    }

    return (
      <span {...baseProps} className={clsx(baseProps.className, styles.root)} ref={__internalRootRef}>
        <div className={styles['search-field']}>
          {customControl && <div className={styles['custom-control']}>{customControl}</div>}
          <PropertyFilterAutosuggest
            ref={inputRef}
            virtualScroll={virtualScroll}
            enteredTextLabel={i18nStrings.enteredTextLabel}
            className={styles.input}
            ariaLabel={i18nStrings.filteringAriaLabel}
            placeholder={i18nStrings.filteringPlaceholder}
            value={filteringText}
            disabled={disabled}
            onKeyDown={handleKeyDown}
            {...autosuggestOptions}
            onChange={event => setFilteringText(event.detail.value)}
            empty={filteringEmpty}
            {...asyncAutosuggestProps}
            expandToViewport={expandToViewport}
<<<<<<< HEAD
            __disableShowAll={true}
            __dropdownWidth={customContent ? 301 : 300}
            __onOptionClick={handleSelected}
            __onOpen={e => {
=======
            onOptionClick={handleSelected}
            onOpen={e => {
>>>>>>> 7a19dc27
              if (preventFocus.current) {
                e.preventDefault();
                preventFocus.current = false;
              }
            }}
<<<<<<< HEAD
            __customContent={customContent}
            __hideEnteredTextOption={disableFreeTextFiltering && parsedText.step !== 'property'}
=======
            hideEnteredTextOption={disableFreeTextFiltering && parsedText.step !== 'property'}
>>>>>>> 7a19dc27
          />
          <span
            aria-live="polite"
            aria-atomic="true"
            className={clsx(styles.results, showResults && styles['results-visible'])}
          >
            {showResults ? countText : ''}
          </span>
        </div>
        {tokens && tokens.length > 0 && (
          <div className={styles.tokens}>
            <InternalSpaceBetween size="xs" direction="horizontal" id={controlId}>
              {slicedTokens.map((token, index) => (
                <Token
                  token={token}
                  first={index === 0}
                  operation={operation}
                  key={index}
                  removeToken={() => removeToken(index)}
                  setToken={(newToken: PropertyFilterProps.Token) => setToken(index, newToken)}
                  setOperation={setOperation}
                  filteringOptions={filteringOptions}
                  filteringProperties={filteringProperties}
                  asyncProps={asyncProps}
                  onLoadItems={onLoadItems}
                  i18nStrings={i18nStrings}
                  asyncProperties={asyncProperties}
                  hideOperations={hideOperations}
                  customGroupsText={customGroupsText}
                  disableFreeTextFiltering={disableFreeTextFiltering}
                  disabled={disabled}
                  expandToViewport={expandToViewport}
                />
              ))}
              {hasHiddenOptions && (
                <div className={styles['toggle-collapsed']}>
                  <SelectToggle
                    controlId={controlId}
                    allHidden={tokenLimit === 0}
                    expanded={tokensExpanded}
                    numberOfHiddenOptions={tokens.length - slicedTokens.length}
                    i18nStrings={{
                      limitShowFewer: i18nStrings.tokenLimitShowFewer,
                      limitShowMore: i18nStrings.tokenLimitShowMore,
                    }}
                    onClick={toggleExpandedTokens}
                  />
                </div>
              )}
              <div className={styles.separator} />
              <InternalButton onClick={removeAllTokens} className={styles['remove-all']} disabled={disabled}>
                {i18nStrings.clearFiltersText}
              </InternalButton>
            </InternalSpaceBetween>
          </div>
        )}
      </span>
    );
  }
);

applyDisplayName(PropertyFilter, 'PropertyFilter');
export default PropertyFilter;<|MERGE_RESOLUTION|>--- conflicted
+++ resolved
@@ -4,10 +4,6 @@
 import React, { useRef, useState, useMemo, useEffect } from 'react';
 
 import InternalSpaceBetween from '../space-between/internal';
-<<<<<<< HEAD
-import InternalAutosuggest, { InternalAutosuggestProps, InternalAutosuggestRef } from '../autosuggest/internal';
-=======
->>>>>>> 7a19dc27
 import { InternalButton } from '../button/internal';
 import { getBaseProps } from '../internal/base-component';
 import useForwardFocus from '../internal/hooks/forward-focus';
@@ -23,12 +19,12 @@
 import { useLoadItems } from './use-load-items';
 import styles from './styles.css.js';
 import useBaseComponent from '../internal/hooks/use-base-component';
-<<<<<<< HEAD
+import PropertyFilterAutosuggest, {
+  PropertyFilterAutosuggestProps,
+  PropertyFilterAutosuggestRef,
+} from './property-filter-autosuggest';
+import InternalBox from '../box/internal';
 import TokenEditorForm from './token-editor-form';
-import InternalBox from '../box/internal';
-=======
-import PropertyFilterAutosuggest, { PropertyFilterAutosuggestProps } from './property-filter-autosuggest';
->>>>>>> 7a19dc27
 
 export { PropertyFilterProps };
 
@@ -62,7 +58,7 @@
     ref: React.Ref<PropertyFilterProps.Ref>
   ) => {
     const { __internalRootRef } = useBaseComponent('PropertyFilter');
-    const inputRef = useRef<InternalAutosuggestRef>(null);
+    const inputRef = useRef<PropertyFilterAutosuggestRef>(null);
     const preventFocus = useRef<boolean>(false);
     const baseProps = getBaseProps(rest);
     useForwardFocus(ref, inputRef);
@@ -272,26 +268,15 @@
             empty={filteringEmpty}
             {...asyncAutosuggestProps}
             expandToViewport={expandToViewport}
-<<<<<<< HEAD
-            __disableShowAll={true}
-            __dropdownWidth={customContent ? 301 : 300}
-            __onOptionClick={handleSelected}
-            __onOpen={e => {
-=======
             onOptionClick={handleSelected}
             onOpen={e => {
->>>>>>> 7a19dc27
               if (preventFocus.current) {
                 e.preventDefault();
                 preventFocus.current = false;
               }
             }}
-<<<<<<< HEAD
-            __customContent={customContent}
-            __hideEnteredTextOption={disableFreeTextFiltering && parsedText.step !== 'property'}
-=======
+            customContent={customContent}
             hideEnteredTextOption={disableFreeTextFiltering && parsedText.step !== 'property'}
->>>>>>> 7a19dc27
           />
           <span
             aria-live="polite"
