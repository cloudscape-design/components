--- conflicted
+++ resolved
@@ -175,12 +175,8 @@
                 className={styles.calendar}
                 role="dialog"
                 aria-describedby={calendarDescriptionId}
-<<<<<<< HEAD
-                aria-label={'Calendar dialog'}
-=======
                 aria-label={ariaLabel}
                 aria-labelledby={ariaLabelledby}
->>>>>>> 2eb93e7c
               >
                 <InternalCalendar
                   value={value}
