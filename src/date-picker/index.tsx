// Copyright Amazon.com, Inc. or its affiliates. All Rights Reserved.
// SPDX-License-Identifier: Apache-2.0
import clsx from 'clsx';
import React, { Ref, useCallback, useRef, useState } from 'react';
import styles from './styles.css.js';
import { DatePickerProps } from './interfaces';
import Calendar from './calendar';
import { normalizeLocale } from './calendar/utils/locales';
import { getDateLabel } from './calendar/utils/intl';
<<<<<<< HEAD
import { memoizedDate } from './calendar/utils/memoized-date';
=======
import { memoizedDate } from './calendar/utils/date';
>>>>>>> 6d6ef5a2
import { InputProps } from '../input/interfaces';
import { KeyCode } from '../internal/keycode';
import { fireNonCancelableEvent } from '../internal/events';
import Dropdown from '../internal/components/dropdown';
import DateInput from '../internal/components/date-input';
import { getBaseProps } from '../internal/base-component';
import { applyDisplayName } from '../internal/utils/apply-display-name.js';
import checkControlled from '../internal/hooks/check-controlled';
import { useFocusTracker } from '../internal/hooks/use-focus-tracker.js';
import useForwardFocus from '../internal/hooks/forward-focus';
import { ButtonProps } from '../button/interfaces';
import { InternalButton } from '../button/internal';
import useBaseComponent from '../internal/hooks/use-base-component';
import { useUniqueId } from '../internal/hooks/use-unique-id';
import { useMergeRefs } from '../internal/hooks/use-merge-refs';
import FocusLock from '../internal/components/focus-lock';
import { useDatePicker } from './use-date-picker.js';
import { displayToIso, isoToDisplay } from '../internal/utils/date-time/display-format.js';

export { DatePickerProps };

const DatePicker = React.forwardRef(
  (
    {
      locale = '',
      startOfWeek,
      isDateEnabled,
      nextMonthAriaLabel,
      previousMonthAriaLabel,
      todayAriaLabel,
      placeholder = '',
      value = '',
      readOnly = false,
      disabled = false,
      onBlur,
      autoFocus = false,
      onChange,
      onFocus,
      name,
      ariaLabel,
      ariaRequired,
      ariaLabelledby,
      ariaDescribedby,
      controlId,
      invalid,
      openCalendarAriaLabel,
      expandToViewport,
      ...rest
    }: DatePickerProps,
    ref: Ref<DatePickerProps.Ref>
  ) => {
    const { __internalRootRef } = useBaseComponent('DatePicker');

    const {
      defaultDisplayedDate,
      displayedDate,
      setDisplayedDate,
      selectedDate,
      onChangeMonthHandler,
      onSelectDateHandler,
    } = useDatePicker({
      value,
      onChange,
    });

    const baseProps = getBaseProps(rest);
    const [isDropDownOpen, setIsDropDownOpen] = useState<boolean>(false);
    const normalizedLocale = normalizeLocale('DatePicker', locale ?? '');

    const internalInputRef = useRef<HTMLInputElement>(null);
    const buttonRef = useRef<ButtonProps.Ref>(null);
    useForwardFocus(ref, internalInputRef);

    const rootRef = useRef<HTMLDivElement>(null);
    const dropdownId = useUniqueId('calender');
    const mergedRef = useMergeRefs(rootRef, __internalRootRef);

    useFocusTracker({ rootRef, onBlur, onFocus, viewportId: expandToViewport ? dropdownId : '' });

    const onDropdownCloseHandler = useCallback(() => {
      setDisplayedDate(defaultDisplayedDate);
      setIsDropDownOpen(false);
    }, [defaultDisplayedDate, setDisplayedDate, setIsDropDownOpen]);

    const onButtonClickHandler = () => {
      if (!isDropDownOpen) {
        setIsDropDownOpen(true);
      }
    };

    const onWrapperKeyDownHandler = (event: React.KeyboardEvent<HTMLDivElement>) => {
      if (event.keyCode === KeyCode.escape && isDropDownOpen) {
        buttonRef.current?.focus();
        setIsDropDownOpen(false);
      }
    };

    const onInputChangeHandler: InputProps['onChange'] = event => {
      fireNonCancelableEvent(onChange, { value: event.detail.value });
    };

    const onInputBlurHandler: InputProps['onBlur'] = () => {
      if (!isDropDownOpen) {
        setDisplayedDate(defaultDisplayedDate);
        setIsDropDownOpen(false);
      }
    };

    const DateInputElement = (
      <div className={styles['date-picker-trigger']}>
        <div className={styles['date-picker-input']}>
          <DateInput
            name={name}
            invalid={invalid}
            controlId={controlId}
            ariaLabelledby={ariaLabelledby}
            ariaDescribedby={ariaDescribedby}
            ariaLabel={ariaLabel}
            ariaRequired={ariaRequired}
            value={value}
            autoComplete={false}
            disableBrowserAutocorrect={true}
            disableAutocompleteOnBlur={isDropDownOpen}
            disabled={disabled}
            readOnly={readOnly}
            onChange={onInputChangeHandler}
            onBlur={onInputBlurHandler}
            placeholder={placeholder}
            ref={internalInputRef}
            autoFocus={autoFocus}
          />
        </div>
        <div>
          <InternalButton
            iconName="calendar"
            className={styles['open-calendar-button']}
            onClick={onButtonClickHandler}
            ref={buttonRef}
            ariaLabel={
              openCalendarAriaLabel &&
              openCalendarAriaLabel(
                value.length === 10 ? getDateLabel(normalizedLocale, memoizedDate('value', value)) : null
              )
            }
            disabled={disabled || readOnly}
            formAction="none"
          />
        </div>
      </div>
    );

    baseProps.className = clsx(baseProps.className, styles.root, styles['date-picker-container']);

    if (readOnly || disabled) {
      return <div {...baseProps}>{DateInputElement}</div>;
    }

    checkControlled('DatePicker', 'value', value, 'onChange', onChange);

    const handleMouseDown = (event: React.MouseEvent) => {
      // prevent currently focused element from losing it
      event.preventDefault();
    };

    return (
      <div {...baseProps} ref={mergedRef} onKeyDown={onWrapperKeyDownHandler}>
        <Dropdown
          stretchWidth={true}
          stretchHeight={true}
          open={isDropDownOpen}
          onDropdownClose={onDropdownCloseHandler}
          onMouseDown={handleMouseDown}
          trigger={DateInputElement}
          expandToViewport={expandToViewport}
          scrollable={false}
          dropdownId={dropdownId}
        >
          {isDropDownOpen && (
            <FocusLock autoFocus={true}>
              <Calendar
                selectedDate={memoizedDate('value', selectedDate)}
                displayedDate={memoizedDate('displayed', displayedDate)}
                locale={normalizedLocale}
                startOfWeek={startOfWeek}
                isDateEnabled={isDateEnabled ? isDateEnabled : () => true}
                nextMonthLabel={nextMonthAriaLabel}
                previousMonthLabel={previousMonthAriaLabel}
                todayAriaLabel={todayAriaLabel}
                onChangeMonth={onChangeMonthHandler}
                onSelectDate={e => {
                  onSelectDateHandler(e);
                  buttonRef?.current?.focus();
                  setIsDropDownOpen(false);
                }}
              />
            </FocusLock>
          )}
        </Dropdown>
      </div>
    );
  }
);

applyDisplayName(DatePicker, 'DatePicker');
export default DatePicker;<|MERGE_RESOLUTION|>--- conflicted
+++ resolved
@@ -7,11 +7,7 @@
 import Calendar from './calendar';
 import { normalizeLocale } from './calendar/utils/locales';
 import { getDateLabel } from './calendar/utils/intl';
-<<<<<<< HEAD
 import { memoizedDate } from './calendar/utils/memoized-date';
-=======
-import { memoizedDate } from './calendar/utils/date';
->>>>>>> 6d6ef5a2
 import { InputProps } from '../input/interfaces';
 import { KeyCode } from '../internal/keycode';
 import { fireNonCancelableEvent } from '../internal/events';
@@ -29,7 +25,6 @@
 import { useMergeRefs } from '../internal/hooks/use-merge-refs';
 import FocusLock from '../internal/components/focus-lock';
 import { useDatePicker } from './use-date-picker.js';
-import { displayToIso, isoToDisplay } from '../internal/utils/date-time/display-format.js';
 
 export { DatePickerProps };
 
