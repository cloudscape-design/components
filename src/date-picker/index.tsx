--- conflicted
+++ resolved
@@ -152,9 +152,8 @@
     };
 
     return (
-<<<<<<< HEAD
-      <div {...baseProps} ref={mergedRef} onKeyDown={!readOnly && !disabled ? onWrapperKeyDownHandler : undefined}>
-        {readOnly || disabled ? (
+      <div {...baseProps} ref={mergedRef} onKeyDown={!disabled && !readOnly ? onWrapperKeyDownHandler : undefined}>
+        {disabled || readOnly ? (
           trigger
         ) : (
           <Dropdown
@@ -193,58 +192,12 @@
                     nextMonthAriaLabel={nextMonthAriaLabel}
                     previousMonthAriaLabel={previousMonthAriaLabel}
                   />
-                  <ScreenreaderOnly id={calendarDescriptionId} aria-live="polite">
-                    {renderMonthAndYear(normalizedLocale, baseDate)}
-                  </ScreenreaderOnly>
+                  <LiveRegion id={calendarDescriptionId}>{renderMonthAndYear(normalizedLocale, baseDate)}</LiveRegion>
                 </div>
               </FocusLock>
             )}
           </Dropdown>
         )}
-=======
-      <div {...baseProps} ref={mergedRef} onKeyDown={onWrapperKeyDownHandler}>
-        <Dropdown
-          stretchWidth={true}
-          stretchHeight={true}
-          open={isDropDownOpen}
-          onDropdownClose={onDropdownCloseHandler}
-          onMouseDown={handleMouseDown}
-          trigger={DateInputElement}
-          expandToViewport={expandToViewport}
-          scrollable={false}
-          dropdownId={dropdownId}
-        >
-          {isDropDownOpen && (
-            <FocusLock autoFocus={true}>
-              <div
-                {...focusVisible}
-                tabIndex={0}
-                className={styles.calendar}
-                role="dialog"
-                aria-describedby={calendarDescriptionId}
-                aria-label={ariaLabel}
-                aria-labelledby={ariaLabelledby}
-              >
-                <InternalCalendar
-                  value={value}
-                  onChange={e => {
-                    fireNonCancelableEvent(onChange, e.detail);
-                    buttonRef?.current?.focus();
-                    setIsDropDownOpen(false);
-                  }}
-                  locale={normalizedLocale}
-                  startOfWeek={startOfWeek}
-                  isDateEnabled={isDateEnabled}
-                  todayAriaLabel={todayAriaLabel}
-                  nextMonthAriaLabel={nextMonthAriaLabel}
-                  previousMonthAriaLabel={previousMonthAriaLabel}
-                />
-                <LiveRegion id={calendarDescriptionId}>{renderMonthAndYear(normalizedLocale, baseDate)}</LiveRegion>
-              </div>
-            </FocusLock>
-          )}
-        </Dropdown>
->>>>>>> 87964485
       </div>
     );
   }
