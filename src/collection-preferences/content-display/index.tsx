// Copyright Amazon.com, Inc. or its affiliates. All Rights Reserved.
// SPDX-License-Identifier: Apache-2.0
import React, { useMemo, useState } from 'react';
import { DndContext, DragOverlay } from '@dnd-kit/core';
import { arrayMove, SortableContext, verticalListSortingStrategy } from '@dnd-kit/sortable';

import InternalBox from '../../box/internal';
import InternalButton from '../../button/internal';
import { useInternalI18n } from '../../i18n/context';
import Portal from '../../internal/components/portal';
import { useUniqueId } from '../../internal/hooks/use-unique-id';
import InternalSpaceBetween from '../../space-between/internal';
import InternalTextFilter from '../../text-filter/internal';
import { getAnalyticsInnerContextAttribute } from '../analytics-metadata/utils';
import { CollectionPreferencesProps } from '../interfaces';
import ContentDisplayOption from './content-display-option';
import DraggableOption from './draggable-option';
import useDragAndDropReorder from './use-drag-and-drop-reorder';
import useLiveAnnouncements from './use-live-announcements';
import { getFilteredOptions, getSortedOptions, OptionWithVisibility } from './utils';

import styles from '../styles.css.js';

const componentPrefix = 'content-display';

const getClassName = (suffix: string) => styles[`${componentPrefix}-${suffix}`];

interface ContentDisplayPreferenceProps extends CollectionPreferencesProps.ContentDisplayPreference {
  onChange: (value: ReadonlyArray<CollectionPreferencesProps.ContentDisplayItem>) => void;
  value?: ReadonlyArray<CollectionPreferencesProps.ContentDisplayItem>;
}

export default function ContentDisplayPreference({
  title,
  description,
  options,
  value = options.map(({ id }) => ({
    id,
    visible: true,
  })),
  onChange,
  liveAnnouncementDndStarted,
  liveAnnouncementDndItemReordered,
  liveAnnouncementDndItemCommitted,
  liveAnnouncementDndDiscarded,
  dragHandleAriaDescription,
  dragHandleAriaLabel,
  enableColumnFiltering = false,
  i18nStrings,
}: ContentDisplayPreferenceProps) {
  const idPrefix = useUniqueId(componentPrefix);
  const i18n = useInternalI18n('collection-preferences');
  const [columnFilteringText, setColumnFilteringText] = useState('');

  const titleId = `${idPrefix}-title`;
  const descriptionId = `${idPrefix}-description`;

<<<<<<< HEAD
  const [sortedOptions, sortedAndFilteredOptions] = useMemo(() => {
    const sorted = getSortedOptions({ options, contentDisplay: value });
    const filtered = sorted.filter(option =>
      option.label.toLowerCase().trim().includes(columnFilteringText.toLowerCase().trim())
    );
    return [sorted, filtered];
  }, [columnFilteringText, options, value]);

  const onToggle = (option: OptionWithVisibility) => {
    // We use sortedOptions as base and not value because there might be options that
    // are not in the value yet, so they're added as non-visible after the known ones.
    onChange(sortedOptions.map(({ id, visible }) => ({ id, visible: id === option.id ? !option.visible : visible })));
  };
=======
  const sortedAndFilteredOptions = useMemo(
    () => getFilteredOptions(getSortedOptions({ options, contentDisplay: value }), columnFilteringText),
    [columnFilteringText, options, value]
  );
>>>>>>> a0670eed

  const { activeItem, collisionDetection, handleKeyDown, sensors, setActiveItem } = useDragAndDropReorder({
    sortedOptions: sortedAndFilteredOptions,
  });

  const activeOption = activeItem ? sortedAndFilteredOptions.find(({ id }) => id === activeItem) : null;

  const announcements = useLiveAnnouncements({
    isDragging: activeItem !== null,
    liveAnnouncementDndStarted: i18n(
      'contentDisplayPreference.liveAnnouncementDndStarted',
      liveAnnouncementDndStarted,
      format => (position, total) => format({ position, total })
    ),
    liveAnnouncementDndItemReordered: i18n(
      'contentDisplayPreference.liveAnnouncementDndItemReordered',
      liveAnnouncementDndItemReordered,
      format => (initialPosition, currentPosition, total) =>
        format({ currentPosition, total, isInitialPosition: `${initialPosition === currentPosition}` })
    ),
    liveAnnouncementDndItemCommitted: i18n(
      'contentDisplayPreference.liveAnnouncementDndItemCommitted',
      liveAnnouncementDndItemCommitted,
      format => (initialPosition, finalPosition, total) =>
        format({ initialPosition, finalPosition, total, isInitialPosition: `${initialPosition === finalPosition}` })
    ),
    liveAnnouncementDndDiscarded: i18n(
      'contentDisplayPreference.liveAnnouncementDndDiscarded',
      liveAnnouncementDndDiscarded
    ),
    sortedOptions: sortedAndFilteredOptions,
  });

  const renderedDragHandleAriaDescription = i18n(
    'contentDisplayPreference.dragHandleAriaDescription',
    dragHandleAriaDescription
  );

  return (
    <div className={styles[componentPrefix]} {...getAnalyticsInnerContextAttribute('contentDisplay')}>
      <h3 className={getClassName('title')} id={titleId}>
        {i18n('contentDisplayPreference.title', title)}
      </h3>
      <p className={getClassName('description')} id={descriptionId}>
        {i18n('contentDisplayPreference.description', description)}
      </p>

      {/* Filter input */}
      {enableColumnFiltering && (
        <div className={getClassName('text-filter')}>
          <InternalTextFilter
            filteringText={columnFilteringText}
            filteringPlaceholder={i18n(
              'contentDisplayPreference.i18nStrings.columnFilteringPlaceholder',
              i18nStrings?.columnFilteringPlaceholder
            )}
            filteringAriaLabel={i18n(
              'contentDisplayPreference.i18nStrings.columnFilteringAriaLabel',
              i18nStrings?.columnFilteringAriaLabel
            )}
            filteringClearAriaLabel={i18n(
              'contentDisplayPreference.i18nStrings.columnFilteringClearFilterText',
              i18nStrings?.columnFilteringClearFilterText
            )}
            onChange={({ detail }) => setColumnFilteringText(detail.filteringText)}
            countText={i18n(
              'contentDisplayPreference.i18nStrings.columnFilteringCountText',
              i18nStrings?.columnFilteringCountText
                ? i18nStrings?.columnFilteringCountText(sortedAndFilteredOptions.length)
                : undefined,
              format => format({ count: sortedAndFilteredOptions.length })
            )}
          />
        </div>
      )}

      {/* No match */}
      {sortedAndFilteredOptions.length === 0 && (
        <div className={getClassName('no-match')}>
          <InternalSpaceBetween size="s" alignItems="center">
            <InternalBox margin={{ top: 'm' }}>
              {i18n(
                'contentDisplayPreference.i18nStrings.columnFilteringNoMatchText',
                i18nStrings?.columnFilteringNoMatchText
              )}
            </InternalBox>
            <InternalButton onClick={() => setColumnFilteringText('')}>
              {i18n(
                'contentDisplayPreference.i18nStrings.columnFilteringClearFilterText',
                i18nStrings?.columnFilteringClearFilterText
              )}
            </InternalButton>
          </InternalSpaceBetween>
        </div>
      )}

      {/* Drag and drop */}
      <DndContext
        sensors={sensors}
        collisionDetection={collisionDetection}
        accessibility={{
          announcements,
          restoreFocus: false,
          screenReaderInstructions: renderedDragHandleAriaDescription
            ? { draggable: renderedDragHandleAriaDescription }
            : undefined,
        }}
        onDragStart={({ active }) => setActiveItem(active.id)}
        onDragEnd={event => {
          setActiveItem(null);
          const { active, over } = event;

          if (over && active.id !== over.id) {
            const oldIndex = sortedOptions.findIndex(({ id }) => id === active.id);
            const newIndex = sortedOptions.findIndex(({ id }) => id === over.id);
            // We need to remember to trim the options down to id and visible to emit changes.
            onChange(arrayMove([...sortedOptions], oldIndex, newIndex).map(({ id, visible }) => ({ id, visible })));
          }
        }}
        onDragCancel={() => setActiveItem(null)}
      >
        {/* Use explicit list role to work around Safari not announcing lists as such when list-style is set to none.
            See https://bugs.webkit.org/show_bug.cgi?id=170179 */}
        <ul
          className={getClassName('option-list')}
          aria-describedby={descriptionId}
          aria-labelledby={titleId}
          role="list"
        >
          <SortableContext
            disabled={columnFilteringText.trim().length > 0}
            items={sortedAndFilteredOptions.map(({ id }) => id)}
            strategy={verticalListSortingStrategy}
          >
            {sortedAndFilteredOptions.map(option => {
              return (
                <DraggableOption
                  dragHandleAriaLabel={i18n('contentDisplayPreference.dragHandleAriaLabel', dragHandleAriaLabel)}
                  key={option.id}
                  onKeyDown={handleKeyDown}
                  onToggle={onToggle}
                  option={option}
                />
              );
            })}
          </SortableContext>
        </ul>
        <Portal>
          {/* Make sure that the drag overlay is above the modal
              by assigning the z-index as inline style
              so that it prevails over dnd-kit's inline z-index of 999  */}
          {/* className is a documented prop of the DragOverlay component:
              https://docs.dndkit.com/api-documentation/draggable/drag-overlay#class-name-and-inline-styles */
          /* eslint-disable-next-line react/forbid-component-props */}
          <DragOverlay className={styles['drag-overlay']} dropAnimation={null} style={{ zIndex: 5000 }}>
            {activeOption && (
              <ContentDisplayOption
                listeners={{ onKeyDown: handleKeyDown }}
                dragHandleAriaLabel={i18n('contentDisplayPreference.dragHandleAriaLabel', dragHandleAriaLabel)}
                onToggle={onToggle}
                option={activeOption}
              />
            )}
          </DragOverlay>
        </Portal>
      </DndContext>
    </div>
  );
}<|MERGE_RESOLUTION|>--- conflicted
+++ resolved
@@ -55,12 +55,9 @@
   const titleId = `${idPrefix}-title`;
   const descriptionId = `${idPrefix}-description`;
 
-<<<<<<< HEAD
   const [sortedOptions, sortedAndFilteredOptions] = useMemo(() => {
     const sorted = getSortedOptions({ options, contentDisplay: value });
-    const filtered = sorted.filter(option =>
-      option.label.toLowerCase().trim().includes(columnFilteringText.toLowerCase().trim())
-    );
+    const filtered = getFilteredOptions(sortedOptions, columnFilteringText);
     return [sorted, filtered];
   }, [columnFilteringText, options, value]);
 
@@ -69,12 +66,6 @@
     // are not in the value yet, so they're added as non-visible after the known ones.
     onChange(sortedOptions.map(({ id, visible }) => ({ id, visible: id === option.id ? !option.visible : visible })));
   };
-=======
-  const sortedAndFilteredOptions = useMemo(
-    () => getFilteredOptions(getSortedOptions({ options, contentDisplay: value }), columnFilteringText),
-    [columnFilteringText, options, value]
-  );
->>>>>>> a0670eed
 
   const { activeItem, collisionDetection, handleKeyDown, sensors, setActiveItem } = useDragAndDropReorder({
     sortedOptions: sortedAndFilteredOptions,
