// Copyright Amazon.com, Inc. or its affiliates. All Rights Reserved.
// SPDX-License-Identifier: Apache-2.0

import { BasePageObject } from '@cloudscape-design/browser-test-tools/page-objects';
import useBrowser from '@cloudscape-design/browser-test-tools/use-browser';

import createWrapper from '../../../lib/components/test-utils/selectors';

const wrapper = createWrapper();

function setupTest(
  pageName: string,
  testFn: (parameters: {
    page: BasePageObject;
    getMarks: () => Promise<PerformanceMark[]>;
    getElementPerformanceMarkText: (id: string) => Promise<string>;
  }) => Promise<void>
) {
  return useBrowser(async browser => {
    const page = new BasePageObject(browser);
    await browser.url(`#/light/button/${pageName}`);
<<<<<<< HEAD

=======
    await page.waitForVisible(wrapper.toSelector());
>>>>>>> b8788434
    const getMarks = async () => {
      await new Promise(r => setTimeout(r, 200));
      const marks = await browser.execute(() => performance.getEntriesByType('mark') as PerformanceMark[]);
      return marks.filter(m => m.detail?.source === 'awsui');
    };
    const getElementPerformanceMarkText = (id: string) => page.getText(`[data-analytics-performance-mark="${id}"]`);

    await testFn({ page, getMarks, getElementPerformanceMarkText });
  });
}

describe('Button', () => {
  test(
    'Emits a mark only for primary visible buttons which are loaded',
    setupTest('performance-marks', async ({ getMarks, getElementPerformanceMarkText }) => {
      const marks = await getMarks();

      expect(marks).toHaveLength(1);
      expect(marks[0].name).toBe('primaryButtonRendered');
      expect(marks[0].detail).toMatchObject({
        source: 'awsui',
        instanceIdentifier: expect.any(String),
        loading: false,
        disabled: false,
        inViewport: true,
        text: 'Primary button',
      });

      await expect(getElementPerformanceMarkText(marks[0].detail.instanceIdentifier)).resolves.toBe('Primary button');
    })
  );

  test(
    'Emits a mark when properties change',
    setupTest('performance-marks', async ({ page, getMarks, getElementPerformanceMarkText }) => {
      await page.click('#loading');
      const marks = await getMarks();

      expect(marks).toHaveLength(2);
      expect(marks[0].name).toBe('primaryButtonRendered');
      expect(marks[0].detail).toMatchObject({
        source: 'awsui',
        instanceIdentifier: marks[0].detail.instanceIdentifier,
        loading: false,
        disabled: false,
        inViewport: true,
        text: 'Primary button',
      });

      await expect(getElementPerformanceMarkText(marks[0].detail.instanceIdentifier)).resolves.toBe('Primary button');

      expect(marks[1].name).toBe('primaryButtonUpdated');
      expect(marks[1].detail).toMatchObject({
        source: 'awsui',
        instanceIdentifier: marks[1].detail.instanceIdentifier,
        loading: false,
        disabled: false,
        inViewport: true,
        text: 'Primary button with loading and disabled props',
      });

      await expect(getElementPerformanceMarkText(marks[1].detail.instanceIdentifier)).resolves.toBe(
        'Primary button with loading and disabled props'
      );
    })
  );

  test(
    'Does not emit a mark when inside a modal',
    setupTest('performance-marks-in-modal', async ({ getMarks, getElementPerformanceMarkText }) => {
      const marks = await getMarks();

      expect(marks).toHaveLength(1);
      expect(marks[0].detail).toMatchObject({
        text: 'Button OUTSIDE modal',
      });
      await expect(getElementPerformanceMarkText(marks[0].detail.instanceIdentifier)).resolves.toBe(
        'Button OUTSIDE modal'
      );
    })
  );

  test(
    'Emits a mark when evaluateComponentVisibility event for loaded button components',
    setupTest('performance-marks', async ({ page, getMarks, getElementPerformanceMarkText }) => {
      let marks = await getMarks();
      expect(marks).toHaveLength(1);

      await page.click('#evaluateComponentVisibility');

      marks = await getMarks();
      expect(marks).toHaveLength(2);

      expect(marks[0].name).toBe('primaryButtonRendered');
      expect(marks[0].detail).toMatchObject({
        source: 'awsui',
        instanceIdentifier: marks[0].detail.instanceIdentifier,
        loading: false,
        disabled: false,
        inViewport: true,
        text: 'Primary button',
      });

      await expect(getElementPerformanceMarkText(marks[0].detail.instanceIdentifier)).resolves.toBe('Primary button');

      expect(marks[1].name).toBe('primaryButtonUpdated');
      expect(marks[1].detail).toMatchObject({
        source: 'awsui',
        instanceIdentifier: marks[1].detail.instanceIdentifier,
        loading: false,
        disabled: false,
        inViewport: true,
        text: 'Primary button',
      });

      await expect(getElementPerformanceMarkText(marks[1].detail.instanceIdentifier)).resolves.toBe('Primary button');
    })
  );
});<|MERGE_RESOLUTION|>--- conflicted
+++ resolved
@@ -19,11 +19,7 @@
   return useBrowser(async browser => {
     const page = new BasePageObject(browser);
     await browser.url(`#/light/button/${pageName}`);
-<<<<<<< HEAD
-
-=======
     await page.waitForVisible(wrapper.toSelector());
->>>>>>> b8788434
     const getMarks = async () => {
       await new Promise(r => setTimeout(r, 200));
       const marks = await browser.execute(() => performance.getEntriesByType('mark') as PerformanceMark[]);
