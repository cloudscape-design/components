// Copyright Amazon.com, Inc. or its affiliates. All Rights Reserved.
// SPDX-License-Identifier: Apache-2.0
import React from 'react';
import { getBaseProps } from '../internal/base-component';
import { ButtonProps } from './interfaces';
import { InternalButton } from './internal';
import { applyDisplayName } from '../internal/utils/apply-display-name';
import useBaseComponent from '../internal/hooks/use-base-component';
import { useLatencyMetrics } from '../internal/hooks/use-latency-metrics';

export { ButtonProps };

const Button = React.forwardRef(
  (
    {
      children,
      iconName,
      iconAlign = 'left',
      iconUrl,
      iconSvg,
      iconAlt,
      variant = 'normal',
      loading = false,
      loadingText,
      disabled = false,
      wrapText = true,
      href,
      target,
      rel,
      download,
      formAction = 'submit',
      ariaLabel,
      ariaDescribedby,
      onClick,
      onFollow,
      ariaExpanded,
      ariaControls,
      fullWidth,
      form,
      ...props
    }: ButtonProps,
    ref: React.Ref<ButtonProps.Ref>
  ) => {
<<<<<<< HEAD
    const baseComponentProps = useBaseComponent<HTMLAnchorElement | HTMLButtonElement>('Button');
=======
    const baseComponentProps = useBaseComponent('Button', {
      props: { formAction, fullWidth, iconAlign, iconName, rel, target, variant, wrapText },
    });
>>>>>>> 49293d33
    const baseProps = getBaseProps(props);

    useLatencyMetrics({
      componentName: 'Button',
      elementRef: baseComponentProps.__internalRootRef,
      loading,
      // TODO: Add the instanceId when it becomes available (see document WlbaA28k7yCw).
      instanceId: undefined,
    });

    return (
      <InternalButton
        {...baseProps}
        {...baseComponentProps}
        ref={ref}
        iconName={iconName}
        iconAlign={iconAlign}
        iconUrl={iconUrl}
        iconSvg={iconSvg}
        iconAlt={iconAlt}
        variant={variant}
        loading={loading}
        loadingText={loadingText}
        disabled={disabled}
        wrapText={wrapText}
        href={href}
        target={target}
        rel={rel}
        download={download}
        formAction={formAction}
        ariaLabel={ariaLabel}
        ariaDescribedby={ariaDescribedby}
        onClick={onClick}
        onFollow={onFollow}
        ariaExpanded={ariaExpanded}
        ariaControls={ariaControls}
        fullWidth={fullWidth}
        form={form}
      >
        {children}
      </InternalButton>
    );
  }
);

applyDisplayName(Button, 'Button');
export default Button;<|MERGE_RESOLUTION|>--- conflicted
+++ resolved
@@ -41,13 +41,9 @@
     }: ButtonProps,
     ref: React.Ref<ButtonProps.Ref>
   ) => {
-<<<<<<< HEAD
-    const baseComponentProps = useBaseComponent<HTMLAnchorElement | HTMLButtonElement>('Button');
-=======
-    const baseComponentProps = useBaseComponent('Button', {
+    const baseComponentProps = useBaseComponent<HTMLAnchorElement | HTMLButtonElement>('Button', {
       props: { formAction, fullWidth, iconAlign, iconName, rel, target, variant, wrapText },
     });
->>>>>>> 49293d33
     const baseProps = getBaseProps(props);
 
     useLatencyMetrics({
