// Copyright Amazon.com, Inc. or its affiliates. All Rights Reserved.
// SPDX-License-Identifier: Apache-2.0
import React from 'react';
import { act, fireEvent, render } from '@testing-library/react';

import { clearMessageCache } from '@cloudscape-design/component-toolkit/internal';

import Button, { ButtonProps } from '../../../lib/components/button';
import InternalButton from '../../../lib/components/button/internal';
import TestI18nProvider from '../../../lib/components/i18n/testing';
import createWrapper, { ButtonWrapper } from '../../../lib/components/test-utils/dom';
import { buttonRelExpectations, buttonTargetExpectations } from '../../__tests__/target-rel-test-helper';
import { renderWithSingleTabStopNavigation } from '../../internal/context/__tests__/utils';
import customCssProps from '../../internal/generated/custom-css-properties';

import styles from '../../../lib/components/button/styles.css.js';
import testUtilStyles from '../../../lib/components/button/test-classes/styles.css.js';

function renderWrappedButton(props: ButtonProps = {}) {
  const onClickSpy = jest.fn();
  const renderResult = render(
    <div onClick={onClickSpy}>
      <Button {...props} />
    </div>
  );
  const wrapper = createWrapper(renderResult.container).findButton()!;
  return { onClickSpy, wrapper };
}

function renderButton(props: ButtonProps = {}) {
  const renderResult = render(<Button {...props} />);
  return createWrapper(renderResult.container).findButton()!;
}

function findIcons(wrapper: ButtonWrapper) {
  return wrapper.findAll(`.${styles.icon}`);
}

function findExternalIcon(wrapper: ButtonWrapper) {
  return wrapper.find(`.${testUtilStyles['external-icon']}`);
}

function expectToHaveClasses(element: HTMLElement, classesMap: Record<string, boolean>) {
  Object.keys(classesMap).forEach(className => {
    if (classesMap[className]) {
      expect(element).toHaveClass(className);
    } else {
      expect(element).not.toHaveClass(className);
    }
  });
}

describe('Button Component', () => {
  test('wraps text by default', () => {
    const wrapper = renderButton();
    expect(wrapper.getElement()).not.toHaveClass(styles['button-no-wrap']);
  });

  test('sets "white-space: nowrap" when wrapText is false', () => {
    const wrapper = renderButton({ wrapText: false });
    expect(wrapper.getElement()).toHaveClass(styles['button-no-wrap']);
  });

  test('can be focused through the API', () => {
    let button: ButtonProps.Ref | null = null;
    const renderResult = render(<Button ref={el => (button = el)} />);
    const wrapper = createWrapper(renderResult.container);
    button!.focus();
    expect(document.activeElement).toBe(wrapper.findButton()!.getElement());
  });

  describe('i18n', () => {
    test('supports providing externalIconAriaLabel from i18n provider', () => {
      const { container } = render(
        <TestI18nProvider messages={{ button: { 'i18nStrings.externalIconAriaLabel': 'External test' } }}>
          <Button external={true}>External</Button>
        </TestI18nProvider>
      );
      const externalIcon = createWrapper(container).findButton()!.find('[role=img]')!.getElement();
      expect(externalIcon).toHaveAccessibleName('External test');
    });
  });

  describe.each([true, false])('loadingText property, with href: %s', withHref => {
    test('renders loadingText in a LiveRegion', () => {
      renderButton({ children: 'Button', loading: true, loadingText: 'Loading', href: withHref ? '#' : undefined });
      expect(createWrapper().findLiveRegion()!.getElement()).toHaveTextContent('Loading');
    });
    test('does not render loadingText if loading is false', () => {
      renderButton({ children: 'Button', loading: false, loadingText: 'Loading', href: withHref ? '#' : undefined });
      expect(createWrapper().findLiveRegion()).toBeNull();
    });
  });

  describe('disabled property', () => {
    test('renders button with normal styling by default', () => {
      const wrapper = renderButton();
      expect(wrapper.isDisabled()).toEqual(false);
      expect(wrapper.getElement()).not.toHaveAttribute('disabled');
      expect(wrapper.getElement()).not.toHaveClass(styles.disabled);
    });

    test('renders button with disabled styling when true', () => {
      const wrapper = renderButton({ disabled: true });
      expect(wrapper.isDisabled()).toEqual(true);
      expect(wrapper.getElement()).toHaveClass(styles.disabled);
      expect(wrapper.getElement()).toHaveAttribute('disabled');
      // In this case, aria-disabled would be redundant, so we don't set it
      expect(wrapper.getElement()).not.toHaveAttribute('aria-disabled');
      expect(wrapper.isDisabled()).toBe(true);
    });

    test('does not add the disabled attribute on link buttons', () => {
      const wrapper = renderButton({ disabled: true, href: 'https://amazon.com' });
      expect(wrapper.isDisabled()).toEqual(true);
      expect(wrapper.getElement()).toHaveClass(styles.disabled);
      expect(wrapper.getElement()).not.toHaveAttribute('disabled');
      expect(wrapper.getElement()).toHaveAttribute('aria-disabled');
      expect(wrapper.getElement()).toHaveAttribute('role', 'link');
      expect(wrapper.getElement()).not.toHaveAttribute('href');
      expect(wrapper.isDisabled()).toBe(true);
    });

    test('adds a tab index -1 when button with link is disabled', () => {
      const wrapper = renderButton({ disabled: true, href: 'https://amazon.com' });
      expect(wrapper.getElement()).toHaveAttribute('tabIndex', '-1');
    });
  });

  describe('external property', () => {
    test('renders an external icon when set', () => {
      const wrapper = renderButton({ external: true, children: 'Button' });
      expect(findExternalIcon(wrapper)).toBeTruthy();
    });

    test('renders an external icon even when an icon is provided', () => {
      const wrapper = renderButton({ external: true, children: 'Button', iconName: 'add-plus' });
      expect(findExternalIcon(wrapper)).toBeTruthy();
    });

    test('renders an external icon even when an icon is provided on the right', () => {
      const wrapper = renderButton({ external: true, children: 'Button', iconName: 'angle-right', iconAlign: 'right' });
      expect(findExternalIcon(wrapper)).toBeTruthy();
    });

    test('does not render an external icon when variant is icon', () => {
      const wrapper = renderButton({ external: true, iconName: 'add-plus', variant: 'icon' });
      expect(findExternalIcon(wrapper)).not.toBeTruthy();
    });

    test('sets target=_blank implicitly', () => {
      const wrapper = renderButton({ external: true, href: 'https://amazon.com', children: 'Button' });
      expect(wrapper.getElement()).toHaveAttribute('target', '_blank');
    });

    test('allows target to be overridden', () => {
      const wrapper = renderButton({ external: true, href: 'https://amazon.com', target: '_top', children: 'Button' });
      expect(wrapper.getElement()).toHaveAttribute('target', '_top');
    });

    test('labels the icon using i18nStrings.externalIconAriaLabel', () => {
      const wrapper = renderButton({
        external: true,
        children: 'Button',
        i18nStrings: { externalIconAriaLabel: 'external' },
      });
      expect(wrapper.find('[role=img]')!.getElement()).toHaveAccessibleName('external');
    });

    test('warns when used with a right aligned icon', () => {
      const consoleWarnSpy = jest.spyOn(console, 'warn');
      try {
        clearMessageCache();
        renderButton({ external: true, children: 'Button', iconName: 'angle-right', iconAlign: 'right' });
        expect(consoleWarnSpy).toHaveBeenCalledWith(
          '[AwsUi] [Button] A right-aligned icon should not be combined with an external icon.'
        );
      } finally {
        consoleWarnSpy.mockRestore();
      }
    });
  });

  describe.each(['primary', 'normal', 'icon'] as const)('disabled with reason %s variant', variant => {
    describe.each([true, false] as const)('with href %s', withHref => {
      const defaultProps = {
        variant,
        href: withHref ? 'https://smth.com' : undefined,
      };
      test('renders button as normal when disabledReason is set and button is not disabled', () => {
        const wrapper = renderButton({ ...defaultProps, disabled: false, disabledReason: 'reason' });

        expect(wrapper.getElement()).not.toHaveAttribute('disabled');
        expect(wrapper.getElement()).not.toHaveAttribute('aria-disabled');
      });

      test('does not add disabled attribute when disabled with reason', () => {
        const wrapper = renderButton({ ...defaultProps, disabled: true, disabledReason: 'reason' });

        expect(wrapper.getElement()).not.toHaveAttribute('disabled');
        expect(wrapper.getElement()).toHaveAttribute('aria-disabled');
      });

      test('has no tooltip open by default', () => {
        const wrapper = renderButton({ ...defaultProps, disabled: true, disabledReason: 'reason' });

        expect(wrapper.findDisabledReason()).toBe(null);
      });

      test('has no tooltip without disabledReason', () => {
        const wrapper = renderButton({ ...defaultProps, disabled: true });

        wrapper.getElement()!.focus();

        expect(wrapper.findDisabledReason()).toBeNull();
      });

      test('open tooltip on focus', () => {
        const wrapper = renderButton({ ...defaultProps, disabled: true, disabledReason: 'reason' });

        wrapper.getElement()!.focus();

        expect(wrapper.findDisabledReason()).not.toBeNull();
        expect(wrapper.findDisabledReason()!.getElement()).toHaveTextContent('reason');
      });

      test('closes tooltip on blur', () => {
        const wrapper = renderButton({ ...defaultProps, disabled: true, disabledReason: 'reason' });

        wrapper.getElement()!.focus();

        expect(wrapper.findDisabledReason()).not.toBeNull();
        expect(wrapper.findDisabledReason()!.getElement()).toHaveTextContent('reason');

        wrapper.getElement()!.blur();

        expect(wrapper.findDisabledReason()).toBeNull();
      });

      test('open tooltip on mouseenter', () => {
        const wrapper = renderButton({ ...defaultProps, disabled: true, disabledReason: 'reason' });

        fireEvent.mouseEnter(wrapper.getElement());

        expect(wrapper.findDisabledReason()).not.toBeNull();
        expect(wrapper.findDisabledReason()!.getElement()).toHaveTextContent('reason');
      });

      test('close tooltip on mouseleave', () => {
        const wrapper = renderButton({ ...defaultProps, disabled: true, disabledReason: 'reason' });

        fireEvent.mouseEnter(wrapper.getElement());

        expect(wrapper.findDisabledReason()).not.toBeNull();
        expect(wrapper.findDisabledReason()!.getElement()).toHaveTextContent('reason');

        fireEvent.mouseLeave(wrapper.getElement());

        expect(wrapper.findDisabledReason()).toBeNull();
      });

      test('close tooltip on Esc keydown', () => {
        const wrapper = renderButton({ ...defaultProps, disabled: true, disabledReason: 'reason' });

        fireEvent.mouseEnter(wrapper.getElement());

        expect(wrapper.findDisabledReason()).not.toBeNull();
        expect(wrapper.findDisabledReason()!.getElement()).toHaveTextContent('reason');

        fireEvent.keyDown(window, { key: 'Escape', code: 'Escape' });
        expect(wrapper.findDisabledReason()).toBeNull();
      });

      test('has no aria-describedby by default', () => {
        const wrapper = renderButton({ ...defaultProps });

        expect(wrapper.getElement()).not.toHaveAttribute('aria-describedby');
      });

      test('has no aria-describedby without disabledReason', () => {
        const wrapper = renderButton({ ...defaultProps, disabled: true });

        expect(wrapper.getElement()).not.toHaveAttribute('aria-describedby');
      });

      test('has aria-describedby with disabledReason', () => {
        const wrapper = renderButton({ ...defaultProps, disabled: true, disabledReason: 'reason' });

        expect(wrapper.getElement()).toHaveAttribute('aria-describedby');
      });

      test('has hidden element (linked to aria-describedby) with disabledReason', () => {
        const wrapper = renderButton({ ...defaultProps, disabled: true, disabledReason: 'reason' });

        expect(wrapper.find('span[hidden]')!.getElement()).toHaveTextContent('reason');
      });

      test('does not trigger onClick handler when disabled with reason', () => {
        const onClick = jest.fn();
        const wrapper = renderButton({ ...defaultProps, disabled: true, disabledReason: 'reason', onClick });

        wrapper.click();

        expect(onClick).not.toHaveBeenCalled();
      });
    });
  });

  describe('iconName property', () => {
    test('does not render icon element when no icon provided', () => {
      const wrapper = renderButton();
      expect(findIcons(wrapper)).toHaveLength(0);
    });

    test('applies icon when value provided', () => {
      const wrapper = renderButton({ iconName: 'settings' });
      expect(findIcons(wrapper)).toHaveLength(1);
    });
  });

  describe('ariaExpanded property', () => {
    test('adds aria-expanded property to button', () => {
      const wrapper = renderButton({ ariaExpanded: true });
      expect(wrapper.getElement()).toHaveAttribute('aria-expanded', 'true');
    });
  });

  describe('ariaControls property', () => {
    test('adds aria-controls property to button', () => {
      const wrapper = renderButton({ ariaControls: 'test-element' });
      expect(wrapper.getElement()).toHaveAttribute('aria-controls', 'test-element');
    });
  });

  describe('ariaDescribedby property', () => {
    test('adds aria-describedby property to button', () => {
      const wrapper = renderButton({ ariaDescribedby: 'my-element' });
      expect(wrapper.getElement()).toHaveAttribute('aria-describedby', 'my-element');
    });

    test("doesn't add an aria-describedby property if not provided", () => {
      const wrapper = renderButton();
      expect(wrapper.getElement()).not.toHaveAttribute('aria-describedby');
    });
  });

  describe('iconUrl property', () => {
    const iconUrl = 'data:image/png;base64,aaaa';
    const iconAlt = 'Custom icon';

    test('allows to render custom icon with alt text', () => {
      const wrapper = renderButton({ iconUrl, iconAlt });
      const icons = findIcons(wrapper);
      expect(icons).toHaveLength(1);
      const icon = icons[0];
      expect(icon.find('img')!.getElement()).toHaveAttribute('alt', iconAlt);
      expect(icon.find('img')!.getElement()).toHaveAttribute('src', iconUrl);
      expectToHaveClasses(icon.getElement(), {
        [styles['icon-left']]: true,
        [styles['icon-right']]: false,
      });
    });

    test('allows to render custom icon with alignment to the right', () => {
      const wrapper = renderButton({ iconUrl, iconAlt, iconAlign: 'right' });
      const icons = findIcons(wrapper);
      expect(icons).toHaveLength(1);
      expect(icons[0].find('img')).toBeTruthy();
      expectToHaveClasses(icons[0].getElement(), {
        [styles['icon-left']]: false,
        [styles['icon-right']]: true,
      });
    });
  });

  describe('iconSvg property', () => {
    const iconSvg = (
      <svg className="test-svg" focusable="false">
        <circle cx="8" cy="8" r="7" />
      </svg>
    );

    test('allows to render custom icon', () => {
      const wrapper = renderButton({ iconSvg });
      const icons = findIcons(wrapper);
      expect(icons).toHaveLength(1);
      const icon = icons[0];
      expect(icon.findByClassName('test-svg')).toBeTruthy();
      expectToHaveClasses(icon.getElement(), {
        [styles['icon-left']]: true,
        [styles['icon-right']]: false,
      });
    });

    test('allows to render custom icon with alignment to the right', () => {
      const wrapper = renderButton({ iconSvg, iconAlign: 'right' });
      const icons = findIcons(wrapper);
      expect(icons).toHaveLength(1);
      expect(icons[0].findByClassName('test-svg')).toBeTruthy();
      expectToHaveClasses(icons[0].getElement(), {
        [styles['icon-left']]: false,
        [styles['icon-right']]: true,
      });
    });
  });

  describe('formAction property', () => {
    function renderButtonInForm(props: ButtonProps = {}) {
      const submitSpy = jest.fn();
      const renderResult = render(
        <form onSubmit={submitSpy}>
          <Button {...props} />
        </form>
      );
      const buttonWrapper = createWrapper(renderResult.container).findButton()!;
      return [buttonWrapper, submitSpy] as const;
    }

    beforeEach(() => {
      // JSDOM prints an error message to browser logs when form attempted to submit
      // https://github.com/jsdom/jsdom/issues/1937
      // We use it as an assertion
      jest.spyOn(console, 'error').mockImplementation(() => {
        /*do not print anything to browser logs*/
      });
    });

    afterEach(() => {
      expect(console.error).not.toHaveBeenCalled();
    });

    // this represents the behavior of native <button />
    test('should have "submit" by default', () => {
      const wrapper = renderButton();
      expect(wrapper.getElement()).toHaveAttribute('type', 'submit');
    });

    test('should add an attribute to the button element', () => {
      const wrapper = renderButton({ formAction: 'none' });
      expect(wrapper.getElement()).toHaveAttribute('type', 'button');
    });

    test('should not add anything if link variant is chosen', () => {
      const wrapper = renderButton({ formAction: 'none', href: 'some' });
      expect(wrapper.getElement()).not.toHaveAttribute('type');
    });

    test('should submit the form when clicking the submit button', () => {
      const [wrapper, submitSpy] = renderButtonInForm();
      wrapper.click();
      expect(submitSpy).toHaveBeenCalled();
      expect(console.error).toHaveBeenCalledTimes(1);
      expect(console.error).toHaveBeenCalledWith(
        expect.objectContaining({
          name: 'Error',
          message: 'Not implemented: HTMLFormElement.prototype.requestSubmit',
        })
      );
      (console.error as jest.Mock).mockClear();
    });

    test('cancelling click event prevents submission', () => {
      const [wrapper, submitSpy] = renderButtonInForm({ onClick: event => event.preventDefault() });
      wrapper.click();
      expect(submitSpy).not.toHaveBeenCalled();
    });

    test('should not submit the form if click the regular button', () => {
      const [wrapper, submitSpy] = renderButtonInForm({ formAction: 'none' });
      wrapper.click();
      expect(submitSpy).not.toHaveBeenCalled();
    });
  });

  describe('iconAlign property', () => {
    test('should have "left" by default', () => {
      const wrapper = renderButton({ iconName: 'settings' });
      expect(findIcons(wrapper)).toHaveLength(1);
      expectToHaveClasses(findIcons(wrapper)[0].getElement(), {
        [styles['icon-left']]: true,
        [styles['icon-right']]: false,
      });
    });

    test('should add an icon if value is "right"', () => {
      const wrapper = renderButton({ iconName: 'settings', iconAlign: 'right' });
      expect(findIcons(wrapper)).toHaveLength(1);
      expectToHaveClasses(findIcons(wrapper)[0].getElement(), {
        [styles['icon-left']]: false,
        [styles['icon-right']]: true,
      });
    });

    test('should not add a left icon if button is loading', () => {
      const wrapper = renderButton({ iconName: 'settings', loading: true });
      expect(findIcons(wrapper)).toHaveLength(1);
      expect(wrapper.findLoadingIndicator()).not.toBeNull();
    });

    test('should add a right icon if button is loading', () => {
      const wrapper = renderButton({ iconName: 'settings', iconAlign: 'right', loading: true });
      const icons = findIcons(wrapper);
      expect(icons).toHaveLength(2);
      expect(icons[0]).toEqual(wrapper.findLoadingIndicator());
      expectToHaveClasses(icons[0].getElement(), {
        [styles['icon-left']]: true,
        [styles['icon-right']]: false,
      });
      expectToHaveClasses(icons[1].getElement(), {
        [styles['icon-left']]: false,
        [styles['icon-right']]: true,
      });
    });

    (['icon', 'inline-icon'] as ButtonProps.Variant[]).forEach(variant => {
      test(`should ignore iconAlign property if button variant is ${variant}`, () => {
        const wrapper = renderButton({ iconName: 'settings', iconAlign: 'right', variant });
        expect(findIcons(wrapper)).toHaveLength(1);
        expectToHaveClasses(findIcons(wrapper)[0].getElement(), {
          [styles['icon-left']]: true,
          [styles['icon-right']]: false,
        });
      });

      test(`should not add text if button ${variant} is icon`, () => {
        const wrapper = renderButton({ iconName: 'settings', variant, children: 'text' });
        expect(wrapper.findTextRegion()).toBe(null);
      });
    });
  });

  describe('Loading property', () => {
    test("should disable the button with aria-disabled when in 'loading' status", () => {
      const onClickSpy = jest.fn();
      const wrapper = renderButton({ onClick: onClickSpy, loading: true });
      expect(wrapper.findLoadingIndicator()).not.toBeNull();
      expect(wrapper.getElement()).not.toHaveAttribute('disabled');
      expect(wrapper.getElement()).toHaveAttribute('aria-disabled');
      expect(wrapper.isDisabled()).toBe(true);
      act(() => wrapper.click());
      expect(onClickSpy).not.toHaveBeenCalled();
    });

    test('gives loading precedence over disabled', () => {
      const wrapper = renderButton({ loading: true, disabled: true });
      // Loading indicator is shown even when the button is also disabled.
      expect(wrapper.findLoadingIndicator()).not.toBeNull();
      // However, setting `disabled` does mean that the button can no longer be focused.
      expect(wrapper.getElement()).toHaveAttribute('disabled');
      expect(wrapper.getElement()).not.toHaveAttribute('aria-disabled');
      expect(wrapper.isDisabled()).toBe(true);
    });

    test('adds a tab index -1 to the link button', () => {
      const wrapper = renderButton({ loading: true, href: 'https://amazon.com' });
      expect(wrapper.getElement()).toHaveAttribute('tabIndex', '-1');
      expect(wrapper.getElement()).not.toHaveAttribute('href');
      expect(wrapper.getElement()).toHaveAttribute('role', 'link');
    });
  });

  describe('children property', () => {
    test('displays content within rendered button element when non-empty', () => {
      const wrapper = renderButton({ children: 'Button Label' });
      expect(wrapper.findTextRegion()!.getElement()).toHaveTextContent('Button Label');
    });

    test('contains no text when empty', () => {
      const wrapper = renderButton({ children: null });
      expect(wrapper.findTextRegion()).toBe(null);
    });

    test('contains no text when empty and icon specified', () => {
      const wrapper = renderButton({ iconName: 'settings' });
      expect(wrapper.findTextRegion()).toBe(null);
    });
  });

  describe('aria-label attribute and children content', () => {
    test('renders from ariaLabel property', () => {
      const wrapper = renderButton({ ariaLabel: 'Benjamin', children: 'Button' });
      expect(wrapper.getElement()).toHaveAccessibleName('Benjamin');
      expect(wrapper.findTextRegion()!.getElement()).toHaveTextContent('Button');
    });

    test('does not render if there is no label property', () => {
      const wrapper = renderButton({ children: 'Button' });
      expect(wrapper.getElement()).toHaveAccessibleName('Button');
    });

    test('adds ariaLabel as title attribute - icon-only', () => {
      const wrapper = renderButton({ ariaLabel: 'Benjamin', variant: 'icon', iconName: 'add-plus' });
      expect(wrapper.getElement()).toHaveAttribute('title', 'Benjamin');
    });

    test('adds ariaLabel as title attribute - standard', () => {
      const wrapper = renderButton({ ariaLabel: 'Remove item 1', children: 'Remove' });
      expect(wrapper.getElement()).toHaveAttribute('title', 'Remove item 1');
    });

    test('does not add title to buttons without ariaLabel', () => {
      const wrapper = renderButton({ variant: 'icon', iconName: 'add-plus' });
      expect(wrapper.getElement()).not.toHaveAttribute('title');
    });
  });

  describe('form property', () => {
    test('should have form property when set', () => {
      const formId = 'form-id';
      const wrapper = renderButton({ form: formId });
      expect(wrapper.getElement()).toHaveAttribute('form', formId);
    });
  });

  describe('button links', () => {
    test('uses an a element if an href is provided', () => {
      const wrapper = renderButton({ href: 'https://amazon.com' });
      expect(wrapper.getElement().tagName).toEqual('A');
    });

    test('mirrors the href property as href attribute', () => {
      const wrapper = renderButton({ href: 'https://amazon.com' });
      expect(wrapper.getElement()).toHaveAttribute('href', 'https://amazon.com');
    });

    test('removes href attribute and adds role="link" when button is disabled', () => {
      const wrapper = renderButton({ href: 'https://amazon.com', disabled: true });
      expect(wrapper.getElement()).not.toHaveAttribute('href');
      expect(wrapper.getElement()).toHaveAttribute('role', 'link');
    });

    test('removes href attribute and adds role="link" when button is loading', () => {
      const wrapper = renderButton({ href: 'https://amazon.com', loading: true });
      expect(wrapper.getElement()).not.toHaveAttribute('href');
      expect(wrapper.getElement()).toHaveAttribute('role', 'link');
    });

    test.each(buttonTargetExpectations)('"target" property %s', (props, expectation) => {
      const wrapper = renderButton({ ...props });
      if (expectation) {
        expect(wrapper.getElement()).toHaveAttribute('target', expectation);
      } else {
        expect(wrapper.getElement()).not.toHaveAttribute('target');
      }
    });

    test.each(buttonRelExpectations)('"rel" property %s', (props, expectation) => {
      const wrapper = renderButton({ ...props });
      if (expectation) {
        expect(wrapper.getElement()).toHaveAttribute('rel', expectation);
      } else {
        expect(wrapper.getElement()).not.toHaveAttribute('rel');
      }
    });

    test('can add a download attribute if it is a link', () => {
      let wrapper = renderButton({ download: 'fileName' });
      expect(wrapper.getElement()).not.toHaveAttribute('download');
      wrapper = renderButton({ href: 'https://amazon.com', download: 'fileName' });
      expect(wrapper.getElement()).toHaveAttribute('download', 'fileName');
      wrapper = renderButton({ href: 'https://amazon.com' });
      expect(wrapper.getElement()).not.toHaveAttribute('download');
    });
  });

  describe('Button clicks', () => {
    test('calls onClick when the button is clicked', () => {
      const onClickSpy = jest.fn();
      const wrapper = renderButton({ onClick: onClickSpy });
      wrapper.click();
      expect(onClickSpy).toHaveBeenCalled();
    });

    test('does not call onClick on link buttons when button is disabled', () => {
      const onClickSpy = jest.fn();
      const wrapper = renderButton({ onClick: onClickSpy, disabled: true, href: 'https://amazon.com' });
      wrapper.click();
      expect(onClickSpy).not.toHaveBeenCalled();
    });

    test('does not call onClick on regular buttons when button is disabled', () => {
      const onClickSpy = jest.fn();
      const wrapper = renderButton({ onClick: onClickSpy, disabled: true });
      wrapper.click();
      expect(onClickSpy).not.toHaveBeenCalled();
    });

    test('allows event propagation by default', () => {
      const { onClickSpy, wrapper } = renderWrappedButton();
      wrapper.click();
      expect(onClickSpy).toHaveBeenCalled();
    });

    test('can prevent event propagation', () => {
      const { onClickSpy, wrapper } = renderWrappedButton({ onClick: event => event.stopPropagation() });
      wrapper.click();
      expect(onClickSpy).not.toHaveBeenCalled();
    });

    describe('Button clicks with key pressed', () => {
      test('does not call onClick with metakey when the button is normally clicked', () => {
        const onClickSpy = jest.fn();
        const wrapper = renderButton({ onClick: onClickSpy });
        wrapper.click();

        expect(onClickSpy).toHaveBeenCalledWith(
          expect.objectContaining({
            detail: { button: 0, ctrlKey: false, shiftKey: false, altKey: false, metaKey: false },
          })
        );
      });

      test('calls onClick with modifiers when the button is clicked with modifiers', () => {
        const onClickSpy = jest.fn();
        const wrapper = renderButton({ onClick: onClickSpy });
        wrapper.click({ button: 0, ctrlKey: true, shiftKey: true, altKey: true, metaKey: true });

        expect(onClickSpy).toHaveBeenCalledWith(
          expect.objectContaining({
            detail: { button: 0, ctrlKey: true, shiftKey: true, altKey: true, metaKey: true },
          })
        );
      });
    });

    describe('onFollow', () => {
      test('calls onFollow when button with `href` is clicked normally', () => {
        const onFollowSpy = jest.fn();
        const wrapper = renderButton({ onFollow: onFollowSpy, href: 'http://example.com' });
        wrapper.click();

        expect(onFollowSpy).toHaveBeenCalled();
      });

      test('does not call onFollow when button without `href` is clicked', () => {
        const onFollowSpy = jest.fn();
        const wrapper = renderButton({ onFollow: onFollowSpy });
        wrapper.click();

        expect(onFollowSpy).not.toHaveBeenCalled();
      });

      test('does not call onFollow when button is clicked with modifiers', () => {
        const onFollowSpy = jest.fn();
        const wrapper = renderButton({ onFollow: onFollowSpy, href: 'http://example.com' });
        wrapper.click({ button: 0, ctrlKey: true });

        expect(onFollowSpy).not.toHaveBeenCalled();
      });
    });
  });

  describe('URL sanitization', () => {
    let consoleWarnSpy: jest.SpyInstance;
    let consoleErrorSpy: jest.SpyInstance;
    beforeEach(() => {
      consoleWarnSpy = jest.spyOn(console, 'warn').mockImplementation();
      consoleErrorSpy = jest.spyOn(console, 'error').mockImplementation();
    });
    afterEach(() => {
      consoleWarnSpy?.mockRestore();
      consoleErrorSpy?.mockRestore();
    });

    test('does not throw an error when a safe javascript: URL is passed', () => {
      const element = renderButton({ href: 'javascript:void(0)' });
      expect((element.getElement() as unknown as HTMLAnchorElement).href).toBe('javascript:void(0)');
      expect(console.warn).toHaveBeenCalledTimes(0);
    });

    test('throws an error when a dangerous javascript: URL is passed', () => {
      expect(() => renderButton({ href: "javascript:alert('Hello!')" })).toThrow(
        'A javascript: URL was blocked as a security precaution.'
      );

      expect(console.warn).toHaveBeenCalledTimes(1);
      expect(console.warn).toHaveBeenCalledWith(
        `[AwsUi] [Button] A javascript: URL was blocked as a security precaution. The URL was "javascript:alert('Hello!')".`
      );
    });
  });

  test.each(['normal', 'primary', 'link'] as const)(
    'Assigns full-width class for buttons with content, variant=%s',
    variant => {
      const wrapper = renderButton({ fullWidth: true, variant, children: 'Content' });
      expectToHaveClasses(wrapper.getElement(), { [styles['full-width']]: true });
    }
  );

  test.each(['normal', 'primary', 'link'] as const)(
    'Does not assign full-width class buttons without content, variant=%s',
    variant => {
      const wrapper = renderButton({ fullWidth: true, variant, iconName: 'settings', iconAlign: 'left' });
      expectToHaveClasses(wrapper.getElement(), { [styles['full-width']]: false });
    }
  );

  test.each(['icon', 'inline-icon'] as const)(
    'Does not assign full-width class buttons without content, variant=%s',
    variant => {
      const wrapper = renderButton({ fullWidth: true, variant, iconName: 'settings', iconAlign: 'left' });
      expectToHaveClasses(wrapper.getElement(), { [styles['full-width']]: false });
    }
  );
});

describe('table grid navigation support', () => {
  function getButton(selector: string) {
    return createWrapper().findButton(selector)!.getElement();
  }

  test('does not override tab index when keyboard navigation is not active', () => {
    renderWithSingleTabStopNavigation(<Button id="button" />, { navigationActive: false });
    expect(getButton('#button')).not.toHaveAttribute('tabIndex');
  });

  test('overrides tab index when keyboard navigation is active', () => {
    const { setCurrentTarget } = renderWithSingleTabStopNavigation(
      <div>
        <Button id="button1" />
        <Button id="button2" />
      </div>
    );
    setCurrentTarget(getButton('#button1'));
    expect(getButton('#button1')).toHaveAttribute('tabIndex', '0');
    expect(getButton('#button2')).toHaveAttribute('tabIndex', '-1');
  });

  test('does not override explicit tab index with 0', () => {
    const { setCurrentTarget } = renderWithSingleTabStopNavigation(
      <div>
        <InternalButton id="button1" nativeButtonAttributes={{ tabIndex: -2 }} />
        <InternalButton id="button2" nativeButtonAttributes={{ tabIndex: -2 }} />
      </div>
    );
    setCurrentTarget(getButton('#button1'));
    expect(getButton('#button1')).toHaveAttribute('tabIndex', '-2');
    expect(getButton('#button2')).toHaveAttribute('tabIndex', '-2');
  });
});

describe('Style API', () => {
  test('custom properties', () => {
    const wrapper = renderButton({
      children: 'Button',
      style: {
        root: {
          background: {
            active: '#fff',
            default: '#fff',
            disabled: '#fff',
            hover: '#fff',
          },
          borderColor: {
            active: '#fff',
            default: '#fff',
            disabled: '#fff',
            hover: '#fff',
          },
          color: {
            active: '#fff',
            default: '#fff',
            disabled: '#fff',
            hover: '#fff',
          },
          focusRing: {
            borderColor: '#fff',
            borderRadius: '50px',
            borderWidth: '25px',
            boxShadow: '0 0 10px #fff',
          },
          boxShadow: {
            active: '0 0 10px red',
            default: '0 0 5px blue',
            disabled: '0 0 2px gray',
            hover: '0 0 8px green',
          },
        },
      },
    });

    expect(getComputedStyle(wrapper.getElement()).getPropertyValue(customCssProps.styleBackgroundActive)).toBe('#fff');
    expect(getComputedStyle(wrapper.getElement()).getPropertyValue(customCssProps.styleBackgroundDefault)).toBe('#fff');
    expect(getComputedStyle(wrapper.getElement()).getPropertyValue(customCssProps.styleBackgroundDisabled)).toBe(
      '#fff'
    );
    expect(getComputedStyle(wrapper.getElement()).getPropertyValue(customCssProps.styleBackgroundHover)).toBe('#fff');
    expect(getComputedStyle(wrapper.getElement()).getPropertyValue(customCssProps.styleBorderColorActive)).toBe('#fff');
    expect(getComputedStyle(wrapper.getElement()).getPropertyValue(customCssProps.styleBorderColorDefault)).toBe(
      '#fff'
    );
    expect(getComputedStyle(wrapper.getElement()).getPropertyValue(customCssProps.styleBorderColorDisabled)).toBe(
      '#fff'
    );
    expect(getComputedStyle(wrapper.getElement()).getPropertyValue(customCssProps.styleBorderColorHover)).toBe('#fff');
    expect(getComputedStyle(wrapper.getElement()).getPropertyValue(customCssProps.styleColorActive)).toBe('#fff');
    expect(getComputedStyle(wrapper.getElement()).getPropertyValue(customCssProps.styleColorDefault)).toBe('#fff');
    expect(getComputedStyle(wrapper.getElement()).getPropertyValue(customCssProps.styleColorDisabled)).toBe('#fff');
    expect(getComputedStyle(wrapper.getElement()).getPropertyValue(customCssProps.styleColorHover)).toBe('#fff');
    expect(getComputedStyle(wrapper.getElement()).getPropertyValue(customCssProps.styleFocusRingBorderColor)).toBe(
      '#fff'
    );
    expect(getComputedStyle(wrapper.getElement()).getPropertyValue(customCssProps.styleFocusRingBorderRadius)).toBe(
      '50px'
    );
    expect(getComputedStyle(wrapper.getElement()).getPropertyValue(customCssProps.styleFocusRingBorderWidth)).toBe(
      '25px'
    );
<<<<<<< HEAD
    expect(getComputedStyle(wrapper.getElement()).getPropertyValue(customCssProps.styleFocusRingBoxShadow)).toBe(
      '0 0 10px #fff'
=======
    expect(getComputedStyle(wrapper.getElement()).getPropertyValue(customCssProps.styleBoxShadowActive)).toBe(
      '0 0 10px red'
    );
    expect(getComputedStyle(wrapper.getElement()).getPropertyValue(customCssProps.styleBoxShadowDefault)).toBe(
      '0 0 5px blue'
    );
    expect(getComputedStyle(wrapper.getElement()).getPropertyValue(customCssProps.styleBoxShadowDisabled)).toBe(
      '0 0 2px gray'
    );
    expect(getComputedStyle(wrapper.getElement()).getPropertyValue(customCssProps.styleBoxShadowHover)).toBe(
      '0 0 8px green'
>>>>>>> f365b689
    );
  });
});<|MERGE_RESOLUTION|>--- conflicted
+++ resolved
@@ -907,10 +907,6 @@
     expect(getComputedStyle(wrapper.getElement()).getPropertyValue(customCssProps.styleFocusRingBorderWidth)).toBe(
       '25px'
     );
-<<<<<<< HEAD
-    expect(getComputedStyle(wrapper.getElement()).getPropertyValue(customCssProps.styleFocusRingBoxShadow)).toBe(
-      '0 0 10px #fff'
-=======
     expect(getComputedStyle(wrapper.getElement()).getPropertyValue(customCssProps.styleBoxShadowActive)).toBe(
       '0 0 10px red'
     );
@@ -922,7 +918,6 @@
     );
     expect(getComputedStyle(wrapper.getElement()).getPropertyValue(customCssProps.styleBoxShadowHover)).toBe(
       '0 0 8px green'
->>>>>>> f365b689
     );
   });
 });