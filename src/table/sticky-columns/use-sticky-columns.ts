--- conflicted
+++ resolved
@@ -2,13 +2,7 @@
 // SPDX-License-Identifier: Apache-2.0
 
 import React, { useCallback, useEffect, useMemo, useRef } from 'react';
-<<<<<<< HEAD
 import AsyncStore from '../../internal/async-store';
-import { useStableEventHandler } from '../../internal/hooks/use-stable-event-handler';
-import clsx from 'clsx';
-import { useResizeObserver } from '../../internal/hooks/container-queries';
-=======
-import AsyncStore from '../../area-chart/async-store';
 import clsx from 'clsx';
 import { useResizeObserver, useStableCallback } from '@cloudscape-design/component-toolkit/internal';
 import {
@@ -19,7 +13,6 @@
   StickyColumnsWrapperState,
 } from './interfaces';
 import { isCellStatesEqual, isWrapperStatesEqual, updateCellOffsets } from './utils';
->>>>>>> f7f381b5
 
 // We allow the table to have a minimum of 148px of available space besides the sum of the widths of the sticky columns
 // This value is an UX recommendation and is approximately 1/3 of our smallest breakpoint (465px)
