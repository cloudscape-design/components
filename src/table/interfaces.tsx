// Copyright Amazon.com, Inc. or its affiliates. All Rights Reserved.
// SPDX-License-Identifier: Apache-2.0
import React from 'react';
import { BaseComponentProps } from '../internal/base-component';
import { NonCancelableEventHandler, CancelableEventHandler } from '../internal/events';
import { Optional } from '../internal/types';
import ColumnDisplayProperties = TableProps.ColumnDisplayProperties;

/*
 * HACK: Cast the component to a named parametrized interface.
 *
 * This lets us use React.forwardRef and still let the component have type
 * parameters, and the naming convention lets the documenter know that this is
 * a forwardRef-wrapped component.
 *
 * We don't need to expose this type to customers because it's just a simple
 * function type.
 */
export interface TableForwardRefType {
  <T>(props: TableProps<T> & { ref?: React.Ref<TableProps.Ref> }): JSX.Element;
}

export interface TableProps<T = any> extends BaseComponentProps {
  /**
   * Heading element of the table container. Use the [header component](/components/header/).
   */
  header?: React.ReactNode;

  /**
   * Footer of the table container.
   */
  footer?: React.ReactNode;

  /**
   * Displayed when the `items` property is an empty array. Use it to render an empty or no-match state.
   */
  empty?: React.ReactNode;

  /**
   * Specifies the data that's displayed in the table rows. Each item contains the data for one row. The display of a row is handled
   * by the `cell` property of each column definition in the `columnDefinitions` property.
   */
  items: ReadonlyArray<T>;

  /**
   * Renders the table in a loading state. We recommend that you also set a `loadingText`.
   */
  loading?: boolean;

  /**
   * Specifies the text that's displayed when the table is in a loading state.
   */
  loadingText?: string;

  /**
   * Specifies a property that uniquely identifies an individual item.
   * When it's set, it's used to provide [keys for React](https://reactjs.org/docs/lists-and-keys.html#keys)
   * for performance optimizations.
   *
   * It's also used to connect `items` and `selectedItems` values when they reference different objects.
   */
  trackBy?: TableProps.TrackBy<T>;

  /**
   * The columns configuration object
   * * `id` (string) - Specifies a unique column identifier. The property is used 1) as a [keys](https://reactjs.org/docs/lists-and-keys.html#keys) source for React rendering,
   *   and 2) to match entries in the `columnDisplay` property, if defined.
   * * `header` (ReactNode) - Determines the display of the column header.
   * * `cell` ((item) => ReactNode) - Determines the display of a cell's content. You receive the current table row
   *   item as an argument.
   * * `width` (string | number) - Specifies the column width. Corresponds to the `width` css-property. If the width is not set,
   *   the browser automatically adjusts the column width based on the content. When `resizableColumns` property is
   *   set to `true`, additional constraints apply: 1) string values are not allowed, and 2) the last visible column always
   *   fills the remaining space of the table so the specified width is ignored.
   * * `minWidth` (string | number) - Specifies the minimum column width. Corresponds to the `min-width` css-property. When
   *   `resizableColumns` property is set to `true`, additional constraints apply: 1) string values are not allowed,
   *   and 2) the column can't resize below than the specified width (defaults to "120px"). We recommend that you set a minimum width
   *   of at least 176px for columns that are editable.
   * * `maxWidth` (string | number) - Specifies the maximum column width. Corresponds to the `max-width` css-property.
   *   Note that when the `resizableColumns` property is set to `true` this property is ignored.
   * * `ariaLabel` (LabelData => string) - An optional function that's called to provide an `aria-label` for the cell header.
   *   It receives the current sorting state of this column, the direction it's sorted in, and an indication of
   *   whether the sorting is disabled, as three Boolean values: `sorted`, `descending` and `disabled`.
   *   We recommend that you use this for sortable columns to provide more meaningful labels based on the
   *   current sorting direction.
   * * `sortingField` (string) - Enables default column sorting. The value is used in [collection hooks](/get-started/dev-guides/collection-hooks/)
   *   to reorder the items. Provide the name of the property within each item that should be used for sorting by this column.
   *   For more complex sorting use `sortingComparator` instead.
   * * `sortingComparator` ((T, T) => number) - Enables custom column sorting. The value is used in [collection hooks](/get-started/dev-guides/collection-hooks/)
   *   to reorder the items. This property accepts a custom comparator that is used to compare two items.
   *   The comparator must implement ascending ordering, and the output is inverted automatically in case of descending order.
   *   If present, the `sortingField` property is ignored.
   * * `editConfig` (EditConfig) - Enables inline editing in column when present. The value is used to configure the editing behavior.
   * * * `editConfig.ariaLabel` (string) - Specifies a label for the edit control. Visually hidden but read by screen readers.
   * * * `editConfig.errorIconAriaLabel` (string) - Specifies an ariaLabel for the error icon that is displayed when the validation fails.
   * * * `editConfig.editIconAriaLabel` (string) - Specifies an alternate text for the edit icon used in column header.
   * * * `editConfig.constraintText` (string) - Constraint text that is displayed below the edit control.
   * * * `editConfig.disabledReason` ((item) => string | undefined) - A function that determines whether inline edit for certain items is disabled, and provides a reason why.
   *            Return a string from the function to disable inline edit with a reason. Return `undefined` (or no return) from the function allow inline edit.
   * * * `editConfig.validation` ((item, value) => string) - A function that allows you to validate the value of the edit control.
   *            Return a string from the function to display an error message. Return `undefined` (or no return) from the function to indicate that the value is valid.
   * * * `editConfig.editingCell` ((item, cellContext) => ReactNode) - Determines the display of a cell's content when inline editing is active on a cell;
   *        You receive the current table row `item` and a `cellContext` object as arguments.
   *        The `cellContext` object contains the following properties:
   *  *  * `cellContext.currentValue` - State to keep track of a value in input fields while editing.
   *  *  * `cellContext.setValue` - Function to update `currentValue`. This should be called when the value in input field changes.
   *  * `isRowHeader` (boolean) - Specifies that cells in this column should be used as row headers.
   */
  columnDefinitions: ReadonlyArray<TableProps.ColumnDefinition<T>>;
  /**
   * Specifies the selection type (`'single' | 'multi'`).
   */
  selectionType?: TableProps.SelectionType;
  /**
   * List of selected items.
   */
  selectedItems?: ReadonlyArray<T>;

  /**
   * Use this slot to add filtering controls to the table.
   */
  filter?: React.ReactNode;

  /**
   * Use this slot to add the [pagination component](/components/pagination/) to the table.
   */
  pagination?: React.ReactNode;

  /**
   * Use this slot to add [collection preferences](/components/collection-preferences/) to the table.
   */
  preferences?: React.ReactNode;

  /**
   * Determines whether a given item is disabled. If an item is disabled, the user can't select it.
   */
  isItemDisabled?: TableProps.IsItemDisabled<T>;

  /**
   * Specifies if text wraps within table cells. If set to `true`, long text within cells may wrap onto
   * multiple lines instead of being truncated with an ellipsis.
   */
  wrapLines?: boolean;

  /**
   * Specifies if table rows alternate being shaded and unshaded. If set to `true`, every other row will be shaded.
   */
  stripedRows?: boolean;

  /**
   * Toggles the content density of the table. Defaults to `'comfortable'`.
   */
  contentDensity?: 'comfortable' | 'compact';

  /**
   * Specifies if columns can be resized. If set to `true`, users can resize the columns in the table.
   */
  resizableColumns?: boolean;

  /**
   * Specifies alternative text for the selection components (checkboxes and radio buttons) as follows:
   * * `itemSelectionLabel` ((SelectionState, Item) => string) - Specifies the alternative text for an item.
   * * `allItemsSelectionLabel` ((SelectionState) => string) - Specifies the alternative text for multi-selection column header.
   * * `selectionGroupLabel` (string) - Specifies the alternative text for the whole selection and single-selection column header.
   *                                    It is prefixed to `itemSelectionLabel` and `allItemsSelectionLabel` when they are set.
   * You can use the first argument of type `SelectionState` to access the current selection
   * state of the component (for example, the `selectedItems` list). The `itemSelectionLabel` for individual
   * items also receives the corresponding  `Item` object. You can use the `selectionGroupLabel` to
   * add a meaningful description to the whole selection.
   * * `tableLabel` (string) - Provides an alternative text for the table. If you use a header for this table, you may reuse the string
   *                           to provide a caption-like description. For example, tableLabel=Instances will be announced as 'Instances table'.
   * * `resizerRoleDescription` (string) - Provides role description for table column resizer buttons.
   * * `activateEditLabel` (EditableColumnDefinition, Item) => string -
   *                      Specifies an alternative text for the edit button in editable cells.
   * * `cancelEditLabel` (EditableColumnDefinition) => string -
   *                      Specifies an alternative text for the cancel button in editable cells.
   * * `submitEditLabel` (EditableColumnDefinition) => string -
   *                      Specifies an alternative text for the submit button in editable cells.
   * * `successfulEditLabel` (EditableColumnDefinition) => string -
   *                      Specifies an alternative text for the success icon in editable cells. This text is also announced to screen readers.
   * * `submittingEditText` (EditableColumnDefinition) => string -
   *                      Specifies a text that is announced to screen readers when a cell edit operation is submitted.
   * @i18n
   */
  ariaLabels?: TableProps.AriaLabels<T>;

  /**
   * Specifies the definition object of the currently sorted column. Make sure you pass an object that's
   * present in the `columnDefinitions` array.
   */
  sortingColumn?: TableProps.SortingColumn<T>;
  /**
   * Specifies whether to use a descending sort order.
   */
  sortingDescending?: boolean;
  /**
   * Specifies if sorting buttons are disabled. For example, use this property
   * to prevent the user from sorting before items are fully loaded.
   */
  sortingDisabled?: boolean;

  /**
   * Specifies the number of first and/or last columns that should be sticky.
   *
   * If the available scrollable space is less than a certain threshold, the feature is deactivated.
   *
   * Use it in conjunction with the sticky columns preference of the
   * [collection preferences](/components/collection-preferences/) component.
   *
   */
  stickyColumns?: TableProps.StickyColumns;

  /**
   * Specifies an array that represents the table columns in the order in which they will be displayed, together with their visibility.
   *
   * If not set, all columns are displayed and the order is dictated by the `columnDefinitions` property.
   *
   * Use it in conjunction with the content display preference of the [collection preferences](/components/collection-preferences/) component.
   */
  columnDisplay?: ReadonlyArray<ColumnDisplayProperties>;

  /**
   * Specifies an array containing the `id`s of visible columns. If not set, all columns are displayed.
   *
   * Use it in conjunction with the visible content preference of the [collection preferences](/components/collection-preferences/) component.
   *
   * The order of ids doesn't influence the order in which columns are displayed - this is dictated by the `columnDefinitions` property.
   *
   * @deprecated Replaced by `columnDisplay`.
   */
  visibleColumns?: ReadonlyArray<string>;

  /**
   * Fired when the user resizes a table column. The event detail contains an array of column widths in pixels,
   * including the hidden via preferences columns. Use this event to persist the column widths.
   */
  onColumnWidthsChange?: NonCancelableEventHandler<TableProps.ColumnWidthsChangeDetail>;

  /**
   * Called when either the column to sort by or the direction of sorting changes upon user interaction.
   * The event detail contains the current sortingColumn and isDescending.
   */
  onSortingChange?: NonCancelableEventHandler<TableProps.SortingState<T>>;

  /**
   * Fired when a user interaction triggers a change in the list of selected items.
   * The event `detail` contains the current list of `selectedItems`.
   */
  onSelectionChange?: NonCancelableEventHandler<TableProps.SelectionChangeDetail<T>>;

  /**
   * Note: This feature is provided for backwards compatibility. Its use is not recommended,
   * and it may be deprecated in the future.
   *
   * Called when the user clicked at a table row. The event detail contains the index of the
   * clicked row and the row object itself. Use this event to define a row click behavior.
   */
  onRowClick?: NonCancelableEventHandler<TableProps.OnRowClickDetail<T>>;

  /**
   * Note: This feature is provided for backwards compatibility. Its use is not recommended,
   * and it may be deprecated in the future.
   *
   * Called when the user clicked at a table row with the right mouse click. The event detail
   * contains the index of the clicked row and the row object itself. Use this event to override
   * the default browser context menu behavior.
   */
  onRowContextMenu?: CancelableEventHandler<TableProps.OnRowContextMenuDetail<T>>;

  /**
   * If set to `true`, the table header remains visible when the user scrolls down.
   */
  stickyHeader?: boolean;

  /**
   * Specifies a vertical offset (in pixels) for the sticky header. For example, use this if you
   * need to position the sticky header below other fixed position elements on the page.
   */
  stickyHeaderVerticalOffset?: number;

  /**
   * Specify a table variant with one of the following:
   * * `container` - Use this variant to have the table displayed within a container.
   * * `borderless` - Use this variant when the table should have no outer borders or shadow
   *                  (such as in a dashboard item container).
   * * `embedded` - Use this variant within a parent container (such as a modal, expandable
   *                section, container or split panel).
   *                **Deprecated**, replaced by `borderless` and `container`.
   * * `stacked` - Use this variant adjacent to other stacked containers (such as a container,
   *               table).
   * * `full-page` – Use this variant when the table is the entire content of a page. Full page variants
   *                 implement the high contrast header and content behavior automatically.
   * @visualrefresh `embedded`, `stacked`, and `full-page` variants
   */
  variant?: TableProps.Variant;

  /**
   * Use this property to inform screen readers how many items there are in a table.
   * It specifies the total count of all items in a table.
   * If there is an unknown total of items in a table, leave this property undefined.   */
  totalItemsCount?: number;
  /**
   *  Use this property to inform screen readers which range of items is currently displayed in the table.
   *  It specifies the index (1-based) of the first item in the table.
   *  If the table has no pagination, leave this property undefined.   */
  firstIndex?: number;
  /**
   * Use this function to announce page changes to screen reader users.
   * Requires the properties firstIndex and totalItemsCount to be set correctly.
   */
  renderAriaLive?: (data: TableProps.LiveAnnouncement) => string;
  /**
   * Specifies a function that will be called after user submits an inline edit.
   * Return a promise to keep loading state while the submit request is in progress.
   */
  submitEdit?: TableProps.SubmitEditFunction<T>;

  /**
   * Called whenever user cancels an inline edit. Use this function to reset any
   * validation states, or show warning for unsaved changes.
   */
  onEditCancel?: CancelableEventHandler;

  /**
<<<<<<< HEAD
   * Experimental API
   */
  getItemChildren?: (item: T) => readonly T[];

  /**
   * Experimental API
   */
  getItemExpandable?: (item: T) => boolean;

  /**
   * Experimental API
   */
  getItemExpanded?: (item: T) => boolean;

  /**
   * Experimental API
   */
  onExpandableItemToggle?: NonCancelableEventHandler<TableProps.ExpandableItemToggleDetail<T>>;
=======
   * Use this property to activate advanced keyboard navigation and focusing behaviors.
   * When set to `true`, table cells become navigable with arrow keys, and the entire table has a single tab stop.
   */
  enableKeyboardNavigation?: boolean;
>>>>>>> f1581d64
}

export namespace TableProps {
  export type TrackBy<T> = string | ((item: T) => string);

  export interface CellContext<V> {
    currentValue: Optional<V>;
    setValue: (value: V | undefined) => void;
  }

  export interface EditConfig<T, V = any> {
    /**
     * Specifies a label for the edit control. Visually hidden but read
     * by screen readers.
     */
    ariaLabel?: string;
    /**
     * Specifies an ariaLabel for the error icon that is displayed when
     * the validation fails.
     */
    errorIconAriaLabel?: string;
    /**
     * Specifies an alternate text for the edit icon used in column header.
     */
    editIconAriaLabel?: string;
    /**
     * Constraint text that is displayed below the edit control.
     */
    constraintText?: string;
    /**
     * A function that allows you to validate the value of the edit control. Return
     * a string from the function to display an error message. Return
     * `undefined` (or no return) from the function to indicate that the value is valid.
     * @param item - The item that is being edited.
     * @param value - The current value of the edit control.
     */
    validation?: (item: T, value: Optional<V>) => Optional<string>;

    /**
     * Determines the display of a cell's content when inline edit is active.
     */
    editingCell(item: T, ctx: TableProps.CellContext<any>): React.ReactNode;

    /**
     * Determines whether inline edit for certain items is disabled, and provides a reason why.
     */
    disabledReason?: (item: T) => string | undefined;
  }

  export type ColumnDefinition<ItemType> = {
    id?: string;
    header: React.ReactNode;
    ariaLabel?(data: LabelData): string;
    width?: number | string;
    minWidth?: number | string;
    maxWidth?: number | string;
    editConfig?: EditConfig<ItemType>;
    isRowHeader?: boolean;
    cell(item: ItemType): React.ReactNode;
  } & SortingColumn<ItemType>;

  export interface StickyColumns {
    first?: number;
    last?: number;
  }

  export type SelectionType = 'single' | 'multi';
  export type Variant = 'container' | 'embedded' | 'borderless' | 'stacked' | 'full-page';
  export interface SelectionState<T> {
    selectedItems: ReadonlyArray<T>;
  }
  export interface SelectionChangeDetail<T> {
    selectedItems: T[];
  }
  export type IsItemDisabled<T> = (item: T) => boolean;
  export interface AriaLabels<T> {
    allItemsSelectionLabel?: (data: TableProps.SelectionState<T>) => string;
    itemSelectionLabel?: (data: TableProps.SelectionState<T>, row: T) => string;
    selectionGroupLabel?: string;
    tableLabel?: string;
    resizerRoleDescription?: string;
    // do not use <T> to prevent overly strict validation on consumer end
    // it works, practically, we are only interested in `id` and `header` properties only
    activateEditLabel?: (column: ColumnDefinition<any>, item: T) => string;
    cancelEditLabel?: (column: ColumnDefinition<any>) => string;
    submitEditLabel?: (column: ColumnDefinition<any>) => string;
    submittingEditText?: (column: ColumnDefinition<any>) => string;
    successfulEditLabel?: (column: ColumnDefinition<any>) => string;
  }
  export interface SortingState<T> {
    isDescending?: boolean;
    sortingColumn: SortingColumn<T>;
  }
  export interface SortingColumn<T> {
    sortingField?: string;
    sortingComparator?: (a: T, b: T) => number;
  }
  export interface LabelData {
    sorted: boolean;
    descending: boolean;
    disabled: boolean;
  }
  export interface OnRowClickDetail<T> {
    rowIndex: number;
    item: T;
  }
  export interface OnRowContextMenuDetail<T> {
    rowIndex: number;
    item: T;
    clientX: number;
    clientY: number;
  }

  export interface ColumnWidthsChangeDetail {
    widths: ReadonlyArray<number>;
  }

  export interface LiveAnnouncement {
    totalItemsCount?: number;
    firstIndex: number;
    lastIndex: number;
  }

  export interface Ref {
    /**
     * When the sticky header is enabled and you call this function, the table
     * scroll parent scrolls to reveal the first row of the table.
     */
    scrollToTop(): void;

    /**
     * Dismiss an inline edit if currently active.
     */
    cancelEdit?(): void;
  }

  export type SubmitEditFunction<ItemType, ValueType = unknown> = (
    item: ItemType,
    column: ColumnDefinition<ItemType>,
    newValue: ValueType
  ) => Promise<void> | void;

  export interface ColumnDisplayProperties {
    id: string;
    visible: boolean;
  }

  export interface ExpandableItemToggleDetail<T> {
    item: T;
  }
}<|MERGE_RESOLUTION|>--- conflicted
+++ resolved
@@ -322,31 +322,30 @@
   onEditCancel?: CancelableEventHandler;
 
   /**
-<<<<<<< HEAD
-   * Experimental API
-   */
-  getItemChildren?: (item: T) => readonly T[];
-
-  /**
-   * Experimental API
-   */
-  getItemExpandable?: (item: T) => boolean;
-
-  /**
-   * Experimental API
-   */
-  getItemExpanded?: (item: T) => boolean;
-
-  /**
-   * Experimental API
-   */
-  onExpandableItemToggle?: NonCancelableEventHandler<TableProps.ExpandableItemToggleDetail<T>>;
-=======
    * Use this property to activate advanced keyboard navigation and focusing behaviors.
    * When set to `true`, table cells become navigable with arrow keys, and the entire table has a single tab stop.
    */
   enableKeyboardNavigation?: boolean;
->>>>>>> f1581d64
+
+  /**
+   * Experimental API
+   */
+  getItemChildren?: (item: T) => readonly T[];
+
+  /**
+   * Experimental API
+   */
+  getItemExpandable?: (item: T) => boolean;
+
+  /**
+   * Experimental API
+   */
+  getItemExpanded?: (item: T) => boolean;
+
+  /**
+   * Experimental API
+   */
+  onExpandableItemToggle?: NonCancelableEventHandler<TableProps.ExpandableItemToggleDetail<T>>;
 }
 
 export namespace TableProps {
