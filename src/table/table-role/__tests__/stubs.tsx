// Copyright Amazon.com, Inc. or its affiliates. All Rights Reserved.
// SPDX-License-Identifier: Apache-2.0

import React, { useRef, useState } from 'react';
import {
  GridNavigationProvider,
  GridNavigationSuppressed,
  useGridNavigationFocusable,
} from '../../../../lib/components/table/table-role';

export interface Item {
  id: string;
  name: string;
  value: number;
}

export const items: Item[] = [
  { id: 'id1', name: 'First', value: 1 },
  { id: 'id2', name: 'Second', value: 2 },
  { id: 'id3', name: 'Third', value: 3 },
  { id: 'id4', name: 'Fourth', value: 4 },
];

export const idColumn = { header: 'ID', cell: (item: Item) => item.id };
export const nameColumn = {
  header: (
    <span>
<<<<<<< HEAD
      Name <Button aria-label="Sort by name" />
=======
      Name <button aria-label="Sort by name" tabIndex={0} />
>>>>>>> c1184515
    </span>
  ),
  cell: (item: Item) => item.name,
};
export const valueColumn = {
  header: (
    <span>
<<<<<<< HEAD
      Value <Button aria-label="Sort by value" />
=======
      Value <button aria-label="Sort by value" tabIndex={0} />
>>>>>>> c1184515
    </span>
  ),
  cell: (item: Item) => <EditableCellContent item={item} />,
};
export const actionsColumn = {
  header: 'Actions',
  cell: (item: Item) => (
    <span>
<<<<<<< HEAD
      <Button aria-label={`Delete item ${item.id}`} />
      <Button aria-label={`Copy item ${item.id}`} />
=======
      <button aria-label={`Delete item ${item.id}`} tabIndex={0} />
      <button aria-label={`Copy item ${item.id}`} tabIndex={0} />
>>>>>>> c1184515
    </span>
  ),
};

export function TestTable<T extends object>({
  keyboardNavigation = true,
  columns,
  items,
  startIndex = 0,
  pageSize = 2,
}: {
  keyboardNavigation?: boolean;
  columns: { header: React.ReactNode; cell: (item: T) => React.ReactNode }[];
  items: T[];
  startIndex?: number;
  pageSize?: number;
}) {
  const tableRef = useRef<HTMLTableElement>(null);
  return (
    <GridNavigationProvider
      keyboardNavigation={keyboardNavigation}
      pageSize={pageSize}
      getTable={() => tableRef.current}
    >
      <table role="grid" ref={tableRef}>
        <thead>
          <tr aria-rowindex={1}>
            {columns.map((column, columnIndex) => (
              <Cell tag="th" key={columnIndex} aria-colindex={columnIndex + 1} tabIndex={-1}>
                {column.header}
              </Cell>
            ))}
          </tr>
        </thead>
        <tbody>
          {items.map((item, itemIndex) => (
            <tr key={itemIndex} aria-rowindex={startIndex + itemIndex + 1 + 1}>
              {columns.map((column, columnIndex) => (
                <Cell tag="td" key={columnIndex} aria-colindex={columnIndex + 1} tabIndex={-1}>
                  {column.cell(item)}
                </Cell>
              ))}
            </tr>
          ))}
        </tbody>
      </table>
    </GridNavigationProvider>
  );
}

function EditableCellContent({ item }: { item: Item }) {
  const [active, setActive] = useState(false);
  return !active ? (
    <span>
<<<<<<< HEAD
      {item.value ?? 0} <Button aria-label={`Edit value ${item.value}`} onClick={() => setActive(true)} />
    </span>
  ) : (
    <GridNavigationSuppressed>
      <span role="dialog">
        <input value={item.value} autoFocus={true} aria-label="Value input" tabIndex={0} />
        <Button aria-label="Save" onClick={() => setActive(false)} />
        <Button aria-label="Discard" onClick={() => setActive(false)} />
      </span>
    </GridNavigationSuppressed>
=======
      {item.value ?? 0} <button aria-label={`Edit value ${item.value}`} onClick={() => setActive(true)} tabIndex={0} />
    </span>
  ) : (
    <span role="dialog">
      <input value={item.value} autoFocus={true} aria-label="Value input" tabIndex={0} />
      <button aria-label="Save" onClick={() => setActive(false)} tabIndex={0} />
      <button aria-label="Discard" onClick={() => setActive(false)} tabIndex={0} />
    </span>
>>>>>>> c1184515
  );
}

function Button(props: React.HTMLAttributes<HTMLButtonElement>) {
  const buttonRef = useRef<HTMLButtonElement>(null);
  const { shouldMuteUserFocus } = useGridNavigationFocusable(buttonRef);
  return <button {...props} ref={buttonRef} tabIndex={shouldMuteUserFocus ? -1 : 0} />;
}

function Cell({ tag: Tag, ...rest }: React.HTMLAttributes<HTMLTableCellElement> & { tag: 'th' | 'td' }) {
  const cellRef = useRef<HTMLTableCellElement>(null);
  const { shouldMuteUserFocus } = useGridNavigationFocusable(cellRef);
  return <Tag {...rest} ref={cellRef} tabIndex={shouldMuteUserFocus ? -1 : 0} />;
}<|MERGE_RESOLUTION|>--- conflicted
+++ resolved
@@ -5,8 +5,8 @@
 import {
   GridNavigationProvider,
   GridNavigationSuppressed,
-  useGridNavigationFocusable,
-} from '../../../../lib/components/table/table-role';
+  useSingleTabStopNavigation,
+} from '../../../../lib/components/internal/context/single-tab-stop-navigation-context';
 
 export interface Item {
   id: string;
@@ -25,11 +25,7 @@
 export const nameColumn = {
   header: (
     <span>
-<<<<<<< HEAD
       Name <Button aria-label="Sort by name" />
-=======
-      Name <button aria-label="Sort by name" tabIndex={0} />
->>>>>>> c1184515
     </span>
   ),
   cell: (item: Item) => item.name,
@@ -37,11 +33,7 @@
 export const valueColumn = {
   header: (
     <span>
-<<<<<<< HEAD
       Value <Button aria-label="Sort by value" />
-=======
-      Value <button aria-label="Sort by value" tabIndex={0} />
->>>>>>> c1184515
     </span>
   ),
   cell: (item: Item) => <EditableCellContent item={item} />,
@@ -50,13 +42,8 @@
   header: 'Actions',
   cell: (item: Item) => (
     <span>
-<<<<<<< HEAD
       <Button aria-label={`Delete item ${item.id}`} />
       <Button aria-label={`Copy item ${item.id}`} />
-=======
-      <button aria-label={`Delete item ${item.id}`} tabIndex={0} />
-      <button aria-label={`Copy item ${item.id}`} tabIndex={0} />
->>>>>>> c1184515
     </span>
   ),
 };
@@ -111,7 +98,6 @@
   const [active, setActive] = useState(false);
   return !active ? (
     <span>
-<<<<<<< HEAD
       {item.value ?? 0} <Button aria-label={`Edit value ${item.value}`} onClick={() => setActive(true)} />
     </span>
   ) : (
@@ -122,27 +108,17 @@
         <Button aria-label="Discard" onClick={() => setActive(false)} />
       </span>
     </GridNavigationSuppressed>
-=======
-      {item.value ?? 0} <button aria-label={`Edit value ${item.value}`} onClick={() => setActive(true)} tabIndex={0} />
-    </span>
-  ) : (
-    <span role="dialog">
-      <input value={item.value} autoFocus={true} aria-label="Value input" tabIndex={0} />
-      <button aria-label="Save" onClick={() => setActive(false)} tabIndex={0} />
-      <button aria-label="Discard" onClick={() => setActive(false)} tabIndex={0} />
-    </span>
->>>>>>> c1184515
   );
 }
 
 function Button(props: React.HTMLAttributes<HTMLButtonElement>) {
   const buttonRef = useRef<HTMLButtonElement>(null);
-  const { shouldMuteUserFocus } = useGridNavigationFocusable(buttonRef);
+  const { shouldMuteUserFocus } = useSingleTabStopNavigation(buttonRef);
   return <button {...props} ref={buttonRef} tabIndex={shouldMuteUserFocus ? -1 : 0} />;
 }
 
 function Cell({ tag: Tag, ...rest }: React.HTMLAttributes<HTMLTableCellElement> & { tag: 'th' | 'td' }) {
   const cellRef = useRef<HTMLTableCellElement>(null);
-  const { shouldMuteUserFocus } = useGridNavigationFocusable(cellRef);
+  const { shouldMuteUserFocus } = useSingleTabStopNavigation(cellRef);
   return <Tag {...rest} ref={cellRef} tabIndex={shouldMuteUserFocus ? -1 : 0} />;
 }