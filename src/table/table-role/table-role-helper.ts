--- conflicted
+++ resolved
@@ -89,15 +89,6 @@
   else if (options.firstIndex !== undefined) {
     nativeProps['aria-rowindex'] = options.firstIndex + options.rowIndex + 1;
   }
-<<<<<<< HEAD
-  if (options.tableRole === 'treegrid' && options.level !== undefined && options.level > 0) {
-    nativeProps['aria-level'] = options.level;
-  }
-  if (options.tableRole === 'treegrid' && options.setSize !== undefined) {
-    nativeProps['aria-setsize'] = options.setSize;
-  }
-  if (options.tableRole === 'treegrid' && options.posInSet !== undefined) {
-=======
   if (options.tableRole === 'treegrid' && options.level && options.level !== 0) {
     nativeProps['aria-level'] = options.level;
   }
@@ -105,7 +96,6 @@
     nativeProps['aria-setsize'] = options.setSize;
   }
   if (options.tableRole === 'treegrid' && options.posInSet) {
->>>>>>> 88469abd
     nativeProps['aria-posinset'] = options.posInSet;
   }
 
