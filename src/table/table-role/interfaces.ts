--- conflicted
+++ resolved
@@ -6,12 +6,8 @@
 export type TableRole = 'table' | 'grid' | 'grid-default';
 
 export interface GridNavigationProps {
-<<<<<<< HEAD
   keyboardNavigation: TableProps.KeyboardNavigation;
   suppressNavigation?: (focusedElement: HTMLElement) => boolean;
-=======
-  active: boolean;
->>>>>>> 26a79ceb
   pageSize: number;
   getTable: () => null | HTMLTableElement;
   isSuppressed?: (focusedElement: HTMLElement) => void;
