--- conflicted
+++ resolved
@@ -75,16 +75,6 @@
       ref={secondaryWrapperRef}
       onScroll={onScroll}
     >
-<<<<<<< HEAD
-      <table className={clsx(styles.table, styles['table-layout-fixed'])} role="table" ref={secondaryTableRef}>
-        <Thead
-          ref={secondaryTheadRef}
-          sticky={true}
-          stuck={isStuck}
-          focusedComponent={focusedComponent}
-          {...theadProps}
-        />
-=======
       <table
         className={clsx(
           styles.table,
@@ -94,8 +84,13 @@
         role="table"
         ref={secondaryTableRef}
       >
-        <Thead ref={secondaryTheadRef} sticky={true} stuck={isStuck} showFocusRing={focusedColumn} {...theadProps} />
->>>>>>> f67771fc
+        <Thead
+          ref={secondaryTheadRef}
+          sticky={true}
+          stuck={isStuck}
+          focusedComponent={focusedComponent}
+          {...theadProps}
+        />
       </table>
     </div>
   );
