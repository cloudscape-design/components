// Copyright Amazon.com, Inc. or its affiliates. All Rights Reserved.
// SPDX-License-Identifier: Apache-2.0
import clsx from 'clsx';
import styles from './styles.css.js';
import React, { useRef, useState } from 'react';
import { useEffectOnUpdate } from '../../internal/hooks/use-effect-on-update';
import Icon from '../../icon/internal';
import { TableProps } from '../interfaces';
import { TableTdElement, TableTdElementProps } from './td-element';
import { InlineEditor } from './inline-editor';
<<<<<<< HEAD
import { useVisualRefresh } from '../../internal/hooks/use-visual-mode/index.js';
=======
import LiveRegion from '../../internal/components/live-region/index.js';
>>>>>>> 2f97a7e4

const submitHandlerFallback = () => {
  throw new Error('The function `handleSubmit` is required for editable columns');
};

interface TableBodyCellProps<ItemType> extends TableTdElementProps {
  column: TableProps.ColumnDefinition<ItemType>;
  item: ItemType;
  isEditing: boolean;
  successfulEdit?: boolean;
  onEditStart: () => void;
  onEditEnd: (cancelled: boolean) => void;
  submitEdit?: TableProps.SubmitEditFunction<ItemType>;
  ariaLabels: TableProps['ariaLabels'];
}

function TableCellEditable<ItemType>({
  className,
  item,
  column,
  isEditing,
  onEditStart,
  onEditEnd,
  submitEdit,
  ariaLabels,
<<<<<<< HEAD
=======
  isVisualRefresh,
  successfulEdit = false,
>>>>>>> 2f97a7e4
  ...rest
}: TableBodyCellProps<ItemType>) {
  const isVisualRefresh = useVisualRefresh();
  const editActivateRef = useRef<HTMLButtonElement>(null);
  const tdNativeAttributes = {
    'data-inline-editing-active': isEditing.toString(),
  };

  useEffectOnUpdate(() => {
    if (!isEditing && editActivateRef.current) {
      editActivateRef.current.focus();
    }
  }, [isEditing]);

  // To improve the initial page render performance we only show the edit icon when necessary.
  const [hasHover, setHasHover] = useState(false);
  const [hasFocus, setHasFocus] = useState(false);
  const showIcon = hasHover || hasFocus;

  return (
    <TableTdElement
      {...rest}
      nativeAttributes={tdNativeAttributes as TableTdElementProps['nativeAttributes']}
      className={clsx(
        className,
        styles['body-cell-editable'],
        isEditing && styles['body-cell-edit-active'],
        successfulEdit && styles['body-cell-has-success'],
        isVisualRefresh && styles['is-visual-refresh']
      )}
      onClick={!isEditing ? onEditStart : undefined}
      onMouseEnter={() => setHasHover(true)}
      onMouseLeave={() => setHasHover(false)}
    >
      {isEditing ? (
        <InlineEditor
          ariaLabels={ariaLabels}
          column={column}
          item={item}
          onEditEnd={onEditEnd}
          submitEdit={submitEdit ?? submitHandlerFallback}
        />
      ) : (
        <>
          {column.cell(item)}
          {successfulEdit && (
            <>
              <span
                className={styles['body-cell-success']}
                aria-label={ariaLabels?.successfulEditLabel?.(column)}
                role="img"
              >
                <Icon name="status-positive" variant="success" />
              </span>
              <LiveRegion>{ariaLabels?.successfulEditLabel?.(column)}</LiveRegion>
            </>
          )}
          <button
            className={styles['body-cell-editor']}
            aria-label={ariaLabels?.activateEditLabel?.(column, item)}
            ref={editActivateRef}
            onFocus={() => setHasFocus(true)}
            onBlur={() => setHasFocus(false)}
          >
            {showIcon && <Icon name="edit" />}
          </button>
        </>
      )}
    </TableTdElement>
  );
}

export function TableBodyCell<ItemType>({
  isEditable,
  ...rest
}: TableBodyCellProps<ItemType> & { isEditable: boolean }) {
  if (isEditable || rest.isEditing) {
    return <TableCellEditable {...rest} />;
  }
  const { column, item } = rest;
  return <TableTdElement {...rest}>{column.cell(item)}</TableTdElement>;
}<|MERGE_RESOLUTION|>--- conflicted
+++ resolved
@@ -8,11 +8,8 @@
 import { TableProps } from '../interfaces';
 import { TableTdElement, TableTdElementProps } from './td-element';
 import { InlineEditor } from './inline-editor';
-<<<<<<< HEAD
 import { useVisualRefresh } from '../../internal/hooks/use-visual-mode/index.js';
-=======
 import LiveRegion from '../../internal/components/live-region/index.js';
->>>>>>> 2f97a7e4
 
 const submitHandlerFallback = () => {
   throw new Error('The function `handleSubmit` is required for editable columns');
@@ -38,11 +35,7 @@
   onEditEnd,
   submitEdit,
   ariaLabels,
-<<<<<<< HEAD
-=======
-  isVisualRefresh,
   successfulEdit = false,
->>>>>>> 2f97a7e4
   ...rest
 }: TableBodyCellProps<ItemType>) {
   const isVisualRefresh = useVisualRefresh();
