--- conflicted
+++ resolved
@@ -38,11 +38,7 @@
   ...rest
 }: TableBodyCellProps<ItemType>) {
   const editActivateRef = useRef<ButtonProps.Ref>(null);
-<<<<<<< HEAD
-  const focusVisible = useFocusVisible();
   const isVisualRefresh = useVisualRefresh();
-=======
->>>>>>> 471735b6
   const tdNativeAttributes = {
     'data-inline-editing-active': isEditing.toString(),
   };
