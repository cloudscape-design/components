// Copyright Amazon.com, Inc. or its affiliates. All Rights Reserved.
// SPDX-License-Identifier: Apache-2.0
import clsx from 'clsx';
import styles from './styles.css.js';
import React, { useEffect, useRef, useState } from 'react';
import Icon from '../../icon/internal';
import { TableProps } from '../interfaces';
import { TableTdElement, TableTdElementProps } from './td-element';
import { InlineEditor } from './inline-editor';
import LiveRegion from '../../internal/components/live-region/index.js';
import { useInternalI18n } from '../../i18n/context';
import { usePrevious } from '../../internal/hooks/use-previous';
import { useSingleTabStopNavigation } from '../../internal/context/single-tab-stop-navigation-context.js';
import { DisabledInlineEditor } from './disabled-inline-editor';

const submitHandlerFallback = () => {
  throw new Error('The function `handleSubmit` is required for editable columns');
};

export interface TableBodyCellProps<ItemType> extends TableTdElementProps {
  column: TableProps.ColumnDefinition<ItemType>;
  item: ItemType;
  isEditing: boolean;
  successfulEdit?: boolean;
  onEditStart: () => void;
  onEditEnd: (cancelled: boolean) => void;
  submitEdit?: TableProps.SubmitEditFunction<ItemType>;
  ariaLabels: TableProps['ariaLabels'];
  interactiveCell?: boolean;
}

function TableCellEditable<ItemType>({
  className,
  item,
  column,
  isEditing,
  onEditStart,
  onEditEnd,
  submitEdit,
  ariaLabels,
  isVisualRefresh,
  successfulEdit = false,
  interactiveCell = true,
  ...rest
}: TableBodyCellProps<ItemType>) {
  const i18n = useInternalI18n('table');
  const editActivateRef = useRef<HTMLButtonElement>(null);
  const tdNativeAttributes = {
    'data-inline-editing-active': isEditing.toString(),
  };
  const isFocusMoveNeededRef = useRef(false);

  useEffect(() => {
    if (!isEditing && editActivateRef.current && isFocusMoveNeededRef.current) {
      isFocusMoveNeededRef.current = false;
      editActivateRef.current.focus();
    }
  }, [isEditing]);
  // To improve the initial page render performance we only show the edit icon when necessary.
  const [hasHover, setHasHover] = useState(false);
  const [hasFocus, setHasFocus] = useState(false);
  // When a cell is both expandable and editable the icon is always shown.
  const showIcon = hasHover || hasFocus || !interactiveCell;

  const prevSuccessfulEdit = usePrevious(successfulEdit);
  const prevHasFocus = usePrevious(hasFocus);
  const [showSuccessIcon, setShowSuccessIcon] = useState(false);

  useEffect(() => {
    // Hide the success icon after a successful edit, when cell loses focus.
    if (successfulEdit && prevSuccessfulEdit && !hasFocus && prevHasFocus) {
      setShowSuccessIcon(false);
    }
    // Show success icon right after a successful edit, when `successfulEdit` switches to true.
    if (successfulEdit && !prevSuccessfulEdit) {
      setShowSuccessIcon(true);
    }
  }, [hasFocus, successfulEdit, prevHasFocus, prevSuccessfulEdit]);

  const { tabIndex: editActivateTabIndex } = useSingleTabStopNavigation(editActivateRef);

  return (
    <TableTdElement
      {...rest}
<<<<<<< HEAD
      // Remove expandable offset for cells in editing state to maximize available space.
      level={!isEditing ? rest.level : undefined}
=======
>>>>>>> 88469abd
      nativeAttributes={tdNativeAttributes as TableTdElementProps['nativeAttributes']}
      className={clsx(
        className,
        styles['body-cell-editable'],
        interactiveCell && styles['body-cell-interactive'],
        isEditing && styles['body-cell-edit-active'],
        showSuccessIcon && showIcon && styles['body-cell-has-success'],
        isVisualRefresh && styles['is-visual-refresh']
      )}
      onClick={interactiveCell && !isEditing ? onEditStart : undefined}
      onMouseEnter={() => setHasHover(true)}
      onMouseLeave={() => setHasHover(false)}
    >
      {isEditing ? (
        <InlineEditor
          ariaLabels={ariaLabels}
          column={column}
          item={item}
          onEditEnd={options => {
            setShowSuccessIcon(false);
            isFocusMoveNeededRef.current = options.refocusCell;
            onEditEnd(options.cancelled);
          }}
          submitEdit={submitEdit ?? submitHandlerFallback}
        />
      ) : (
        <>
          {column.cell(item)}

          {showSuccessIcon && showIcon && (
            <>
              <span
                className={styles['body-cell-success']}
                aria-label={ariaLabels?.successfulEditLabel?.(column)}
                role="img"
                onMouseDown={e => {
                  // Prevent the editor's Button blur event to be fired when clicking the success icon.
                  // This prevents unfocusing the button and triggers the `TableTdElement` onClick event which initiates the edit mode.
                  e.preventDefault();
                }}
              >
                <Icon name="status-positive" variant="success" />
              </span>
              <LiveRegion>
                {i18n('ariaLabels.successfulEditLabel', ariaLabels?.successfulEditLabel?.(column))}
              </LiveRegion>
            </>
          )}

          <div className={styles['body-cell-editor-wrapper']}>
            <button
              className={styles['body-cell-editor']}
              aria-label={ariaLabels?.activateEditLabel?.(column, item)}
              ref={editActivateRef}
              onClick={!interactiveCell && !isEditing ? onEditStart : undefined}
              onFocus={() => setHasFocus(true)}
              onBlur={() => setHasFocus(false)}
              tabIndex={editActivateTabIndex}
            >
              {showIcon && <Icon name="edit" />}
            </button>
          </div>
        </>
      )}
    </TableTdElement>
  );
}

export function TableBodyCell<ItemType>({
  isEditable,
  ...rest
}: TableBodyCellProps<ItemType> & { isEditable: boolean }) {
  const isExpandableColumnCell = rest.level !== undefined;
  const editDisabledReason = rest.column.editConfig?.disabledReason?.(rest.item);

<<<<<<< HEAD
  // Inline editing is disabled for expandable cells because editable cells are interactive and
  // cannot include interactive content such as expand toggles.
  if (editDisabledReason && rest.level === undefined) {
    return <DisabledInlineEditor editDisabledReason={editDisabledReason} {...rest} />;
  }
  if ((isEditable || rest.isEditing) && rest.level === undefined) {
=======
  // Inline editing is deactivated for expandable column because editable cells are interactive
  // and cannot include interactive content such as expand toggles.
  if (editDisabledReason && !isExpandableColumnCell) {
    return <DisabledInlineEditor editDisabledReason={editDisabledReason} {...rest} />;
  }
  if ((isEditable || rest.isEditing) && !isExpandableColumnCell) {
>>>>>>> 88469abd
    return <TableCellEditable {...rest} />;
  }

  const { column, item } = rest;
  return <TableTdElement {...rest}>{column.cell(item)}</TableTdElement>;
}<|MERGE_RESOLUTION|>--- conflicted
+++ resolved
@@ -82,11 +82,6 @@
   return (
     <TableTdElement
       {...rest}
-<<<<<<< HEAD
-      // Remove expandable offset for cells in editing state to maximize available space.
-      level={!isEditing ? rest.level : undefined}
-=======
->>>>>>> 88469abd
       nativeAttributes={tdNativeAttributes as TableTdElementProps['nativeAttributes']}
       className={clsx(
         className,
@@ -162,21 +157,12 @@
   const isExpandableColumnCell = rest.level !== undefined;
   const editDisabledReason = rest.column.editConfig?.disabledReason?.(rest.item);
 
-<<<<<<< HEAD
-  // Inline editing is disabled for expandable cells because editable cells are interactive and
-  // cannot include interactive content such as expand toggles.
-  if (editDisabledReason && rest.level === undefined) {
-    return <DisabledInlineEditor editDisabledReason={editDisabledReason} {...rest} />;
-  }
-  if ((isEditable || rest.isEditing) && rest.level === undefined) {
-=======
   // Inline editing is deactivated for expandable column because editable cells are interactive
   // and cannot include interactive content such as expand toggles.
   if (editDisabledReason && !isExpandableColumnCell) {
     return <DisabledInlineEditor editDisabledReason={editDisabledReason} {...rest} />;
   }
   if ((isEditable || rest.isEditing) && !isExpandableColumnCell) {
->>>>>>> 88469abd
     return <TableCellEditable {...rest} />;
   }
 
