--- conflicted
+++ resolved
@@ -9,10 +9,7 @@
 import styles from './styles.css.js';
 import { Optional } from '../../internal/types';
 import FocusLock, { FocusLockRef } from '../../internal/components/focus-lock';
-<<<<<<< HEAD
 import LiveRegion from '../../internal/components/live-region';
-=======
->>>>>>> 29d1ec0b
 
 // A function that does nothing
 const noop = () => undefined;
@@ -101,20 +98,14 @@
   } = column.editConfig!;
 
   return (
-<<<<<<< HEAD
-    <FocusLock ref={focusLockRef}>
-      <div role="dialog" aria-label={ariaLabels?.activateEditLabel?.(column, item)} onKeyDown={handleEscape}>
-        <form ref={clickAwayRef} onSubmit={onSubmitClick} className={styles['body-cell-editor-form']}>
-=======
     <FocusLock restoreFocus={true} ref={focusLockRef}>
       <div
         role="dialog"
         ref={clickAwayRef}
-        aria-label={ariaLabels?.activateEditLabel?.(column)}
+        aria-label={ariaLabels?.activateEditLabel?.(column, item)}
         onKeyDown={handleEscape}
       >
         <form onSubmit={onSubmitClick} className={styles['body-cell-editor-form']}>
->>>>>>> 29d1ec0b
           <FormField
             stretch={true}
             label={ariaLabel}
@@ -130,11 +121,7 @@
                 <SpaceBetween direction="horizontal" size="xxs">
                   {!currentEditLoading ? (
                     <Button
-<<<<<<< HEAD
                       ariaLabel={ariaLabels?.cancelEditLabel?.(column, item)}
-=======
-                      ariaLabel={ariaLabels?.cancelEditLabel?.(column)}
->>>>>>> 29d1ec0b
                       formAction="none"
                       iconName="close"
                       variant="inline-icon"
@@ -142,20 +129,13 @@
                     />
                   ) : null}
                   <Button
-<<<<<<< HEAD
                     ariaLabel={ariaLabels?.submitEditLabel?.(column, item)}
-=======
-                    ariaLabel={ariaLabels?.submitEditLabel?.(column)}
->>>>>>> 29d1ec0b
                     formAction="submit"
                     iconName="check"
                     variant="inline-icon"
                     loading={currentEditLoading}
                   />
-<<<<<<< HEAD
                   <LiveRegion>{currentEditLoading ? 'Loading edit' : ''}</LiveRegion>
-=======
->>>>>>> 29d1ec0b
                 </SpaceBetween>
               </span>
             </div>
