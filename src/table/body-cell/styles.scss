/*
 Copyright Amazon.com, Inc. or its affiliates. All Rights Reserved.
 SPDX-License-Identifier: Apache-2.0
*/

@use '../../internal/styles' as styles;
@use '../../internal/styles/tokens' as awsui;
@use '../../internal/hooks/focus-visible' as focus-visible;

$cell-vertical-padding: awsui.$space-scaled-xs;
// Calculate padding to prevent a shift in content after selection due to the difference
// between selected border widths and normal row divider widths (visual refresh).
$cell-vertical-padding-w-border: calc(
  #{$cell-vertical-padding} + (#{awsui.$border-item-width} - #{awsui.$border-divider-list-width})
);
$cell-horizontal-padding: awsui.$space-scaled-l;
$cell-edge-horizontal-padding: calc(#{awsui.$space-l} - #{awsui.$border-item-width});
$cell-horizontal-padding-w-border: calc(#{$cell-edge-horizontal-padding} + #{awsui.$border-item-width});
$selected-border: awsui.$border-item-width solid awsui.$color-border-item-selected;
$selected-border-placeholder: awsui.$border-divider-list-width solid awsui.$color-border-item-placeholder;
$border-placeholder: awsui.$border-item-width solid transparent;
$icon-width-with-spacing: calc(#{awsui.$size-icon-normal} + #{awsui.$space-xs});
// Right paddings of the absolute positioned icons (success icon is shown next to the edit icon)
$edit-button-padding-right: calc(
  #{awsui.$space-xs} + #{awsui.$space-xxs}
); // Cell vertical padding + xxs space that would normally come from the button.
$success-icon-padding-right: calc(#{$edit-button-padding-right} + #{$icon-width-with-spacing});

.body-cell {
  box-sizing: border-box;
  padding: $cell-vertical-padding $cell-horizontal-padding $cell-vertical-padding-w-border;
  border-top: awsui.$border-divider-list-width solid transparent;
  word-wrap: break-word;
  border-bottom: awsui.$border-divider-list-width solid awsui.$color-border-divider-secondary;
  font-weight: inherit;
<<<<<<< HEAD

  @include focus-visible.when-visible {
    @include styles.focus-highlight(
      (
        'vertical': calc(-1 * #{awsui.$space-scaled-xxs}),
        'horizontal': calc(-1 * #{awsui.$space-scaled-xxs}),
      )
    );
    // @mixin focus-highlight sets cell's position to "relative".
    // Reinforcing sticky position for it to take precedence.
    &.sticky-cell {
      position: sticky;
    }
  }

=======
  text-align: start;
>>>>>>> 5d94df4b
  &:not(.body-cell-wrap) {
    white-space: nowrap;
    overflow: hidden;
    text-overflow: ellipsis;
  }
  &:first-child {
    border-left: $border-placeholder;
  }
  &:last-child {
    border-right: $border-placeholder;
    padding-right: $cell-edge-horizontal-padding;
  }
  &.is-visual-refresh:first-child {
    &:not(.has-striped-rows) {
      padding-left: awsui.$space-xxxs;
      &:not(.body-cell-edit-active).body-cell-editable:hover {
        padding-left: calc(#{awsui.$space-xxxs} + #{awsui.$border-divider-list-width});
      }
    }

    /*
      Striped rows requires additional left padding because the
      shaded background makes the child content appear too close
      to the table edge.
      */
    &:first-child.has-striped-rows {
      padding-left: awsui.$space-xxs;
      &-sticky-cell-pad-left {
        padding-left: awsui.$space-table-horizontal;
      }
    }

    /*
      Remove the placeholder border if the row is not selectable.
      Rows that are not selectable will reserve the horizontal space
      that the placeholder border would consume.
      */
    &:not(.has-selection):not(.body-cell-editable) {
      border-left: none;
    }
  }
  &:first-child:not(.is-visual-refresh) {
    padding-left: $cell-edge-horizontal-padding;
  }
  &-first-row {
    border-top: $border-placeholder;
  }
  &-last-row:not(.body-cell-selected) {
    &:not(.has-footer) {
      // skip the border for the last row because the container already has a border
      border-bottom: $border-placeholder;
    }

    &.has-footer {
      /*
      Add a bottom border to the body cells of the last row as a separator between the
      table and the footer
      */
      border-bottom: awsui.$border-divider-section-width solid awsui.$color-border-divider-default;
    }
  }
  &-shaded {
    background: awsui.$color-background-cell-shaded;
  }
  &-selected {
    background-color: awsui.$color-background-item-selected;
    border-top: $selected-border;
    border-bottom: $selected-border;
    padding-bottom: $cell-vertical-padding;

    // Last selected row has a fixed border-bottom width which do not change on selection in visual refresh.
    // Adjust padding-bottom prevents a slight jump in the table height.
    &.body-cell-last-row.is-visual-refresh {
      padding-bottom: calc(#{$cell-vertical-padding} + #{awsui.$border-divider-list-width});
    }

    &:first-child {
      border-left: $selected-border;
      border-radius: awsui.$border-radius-item 0 0 awsui.$border-radius-item;
    }
    &:last-child {
      border-right: $selected-border;
      border-radius: 0 awsui.$border-radius-item awsui.$border-radius-item 0;
    }
  }

  &.sticky-cell {
    position: sticky;
    background: awsui.$color-background-container-content;
    z-index: 798; // Our sticky elements should have z-index in the range of 800-850, this value needs to be lower
    &-pad-left:not(.has-selection):not(.is-visual-refresh.body-cell:first-child.has-striped-rows) {
      padding-left: awsui.$space-table-horizontal;
    }
    &.body-cell-shaded {
      background: awsui.$color-background-cell-shaded;
    }
    &.body-cell-selected {
      background-color: awsui.$color-background-item-selected;

      // Create a background using box-shadow and clip path to hide underlying elements
      &:first-child {
        box-shadow: 0 0 0 4px awsui.$color-background-container-content;
        clip-path: inset(0 0 0 0);
      }
      &:last-child {
        box-shadow: 4px 0 0 0 awsui.$color-background-container-content;
        clip-path: inset(0 0 0 0);
        &.sticky-cell-last-right {
          box-shadow: awsui.$shadow-sticky-column-last, 8px 0 0 0 awsui.$color-background-container-content;
          clip-path: inset(0 0 0 -24px);
        }
      }
    }
    &-last-left {
      box-shadow: awsui.$shadow-sticky-column-first;
      clip-path: inset(0px -24px 0px 0px);
    }
    &-last-right {
      box-shadow: awsui.$shadow-sticky-column-last;
      clip-path: inset(0 0 0 -24px);
    }
    @include styles.with-motion {
      transition-property: padding;
      transition-duration: awsui.$motion-duration-transition-show-quick;
      transition-timing-function: awsui.$motion-easing-sticky;
    }
  }

  // Use padding as a selected border placeholder to make sure rows don't change height on selection (visual refresh)
  &-selected:not(:first-child) {
    padding-top: $cell-vertical-padding-w-border;
  }
  &:not(.body-cell-selected).body-cell-next-selected {
    border-bottom: 0;
    padding-bottom: calc(#{$cell-vertical-padding} + #{awsui.$border-divider-list-width});
  }
  &-selected.body-cell-prev-selected {
    padding-top: $cell-vertical-padding-w-border;
    border-top: $selected-border-placeholder;
  }
  &-selected.body-cell-next-selected {
    border-bottom-width: awsui.$border-divider-list-width;
  }
  // Remove border radii for consecutive selected rows (visual refresh)
  &-selected.body-cell-next-selected:first-child {
    border-bottom-left-radius: 0;
  }
  &-selected.body-cell-next-selected:last-child {
    border-bottom-right-radius: 0;
  }
  &-selected.body-cell-prev-selected:first-child {
    border-top-left-radius: 0;
  }
  &-selected.body-cell-prev-selected:last-child {
    border-top-right-radius: 0;
  }
  // Reset padding for selected rows with no adjacent selected row above it,
  // because rows reuse adjacent selected borders (visual refresh)
  &-selected:not(.body-cell-prev-selected) {
    padding-top: $cell-vertical-padding;
  }

  &-editor {
    padding: 0 $edit-button-padding-right 0 0;
  }

  &-success {
    padding: 0 $success-icon-padding-right 0 0;
  }

  &-success,
  &-editor {
    top: 0;
    right: 0;
    bottom: 0;
    position: absolute;

    display: flex;
    align-items: center;
    justify-content: flex-end;

    // Reset some native <button> styles
    cursor: pointer;
    outline: 0;
    background: 0;
    border: 0;

    color: awsui.$color-text-button-normal-default;

    &:hover {
      color: awsui.$color-text-button-normal-hover;
    }
    &:active {
      color: awsui.$color-text-button-normal-active;
    }

    &-form {
      margin: calc(-1 * #{awsui.$space-xs}) calc(-1.5 * #{awsui.$space-xs});
      .is-visual-refresh.body-cell:first-child.has-striped-rows > & {
        margin-left: calc(-1 * #{awsui.$space-xxs});
      }

      .is-visual-refresh.body-cell:first-child:not(.has-striped-rows) > & {
        margin-left: calc(-1 * #{awsui.$space-xxxs});
      }
    }

    &-row {
      display: flex;
      flex-flow: row nowrap;
      align-items: center;
      justify-content: space-between;
      column-gap: awsui.$space-xxs;
      & > :not(:last-child) {
        flex-grow: 1;
      }
    }
    &-controls {
      flex-shrink: 0;
    }
  }

  &.body-cell-disabled-edit > .body-cell-editor {
    color: awsui.$color-text-disabled-inline-edit;
  }

  &.body-cell-editable {
    position: relative;
    cursor: pointer;

    &.sticky-cell {
      position: sticky;
    }

    &.body-cell-edit-active {
      overflow: visible;
      &.sticky-cell {
        position: sticky;
      }
    }

    &:not(.body-cell-edit-active) {
      @mixin focused-editor-styles {
        padding-right: calc(#{$cell-horizontal-padding} + #{awsui.$space-l});
        & > .body-cell-editor {
          opacity: 1;
        }
        & > .body-cell-success {
          opacity: 1;
        }
      }
      & > .body-cell-editor {
        opacity: 0;
      }
      // We don't use our focus-visible polyfill here because it doesn't work properly with screen readers.
      // These edit buttons are special because they are visually hidden (opacity: 0), but exposed to assistive technology.
      // It's therefore important to display the focus outline, even when a keyboard user wasn't detected.
      // For example, when an edit button is selected from the VoiceOver rotor menu.
      &:focus-within {
        @include styles.focus-highlight(
          (
            'vertical': calc(-1 * #{awsui.$space-scaled-xxs}),
            'horizontal': calc(-1 * #{awsui.$space-scaled-xxs}),
          )
        );
      }

      &:focus-within,
      &.body-cell-edit-disabled-popover {
        padding-right: calc(#{$cell-horizontal-padding} + #{awsui.$space-l});
        &.body-cell-has-success {
          // After a successful edit, we display the success icon next to the edit button and need additional padding to not let the text overflow the success icon.
          padding-right: calc(#{$cell-horizontal-padding} + #{awsui.$space-l} + #{$icon-width-with-spacing});
        }
        @include focused-editor-styles;
        &.sticky-cell {
          position: sticky;
        }
      }

      &:hover {
        background-color: awsui.$color-background-dropdown-item-hover;
        border: awsui.$border-divider-list-width solid awsui.$color-border-editable-cell-hover;
        left: calc(-1 * #{awsui.$border-divider-list-width});
        right: calc(-1 * #{awsui.$border-divider-list-width});

        position: relative;

        &:first-child {
          left: 0;
          right: 0;
        }

        & > .body-cell-editor {
          padding-right: calc(#{$edit-button-padding-right} - (2 * #{awsui.$border-divider-list-width}));
        }
        & > .body-cell-success {
          // Update padding to avoid a jumping icon because of the additional borders added when hovering an editable cell.
          padding-right: calc(#{$success-icon-padding-right} - (2 * #{awsui.$border-divider-list-width}));
        }
        &.body-cell-last-row.body-cell-selected,
        &.body-cell-next-selected {
          padding-top: calc(#{$cell-vertical-padding} - calc(#{awsui.$border-divider-list-width} / 2));
          padding-bottom: calc(#{$cell-vertical-padding} - calc(#{awsui.$border-divider-list-width} / 2));
        }
        &.body-cell-last-row:not(.body-cell-selected) {
          padding-top: calc(#{$cell-vertical-padding} - calc(#{awsui.$border-divider-list-width}));
        }
        &.body-cell-first-row:not(.body-cell-selected) {
          padding-top: calc(#{$cell-vertical-padding} - calc(#{awsui.$border-divider-list-width}));
          padding-bottom: calc(#{$cell-vertical-padding} - calc(#{awsui.$border-divider-list-width}));
        }
        &.sticky-cell {
          position: sticky;
        }
        @include focused-editor-styles;
      }
    }
  }
  &-editable.is-visual-refresh:not(.body-cell-edit-active):hover {
    &:first-child {
      border-top-left-radius: awsui.$border-radius-item;
      border-bottom-left-radius: awsui.$border-radius-item;
    }
    &:last-child {
      border-top-right-radius: awsui.$border-radius-item;
      border-bottom-right-radius: awsui.$border-radius-item;
    }
    &.body-cell-first-row > .body-cell-success,
    &.body-cell-first-row > .body-cell-editor {
      padding-top: awsui.$border-divider-list-width;
    }
  }
}<|MERGE_RESOLUTION|>--- conflicted
+++ resolved
@@ -33,7 +33,6 @@
   word-wrap: break-word;
   border-bottom: awsui.$border-divider-list-width solid awsui.$color-border-divider-secondary;
   font-weight: inherit;
-<<<<<<< HEAD
 
   @include focus-visible.when-visible {
     @include styles.focus-highlight(
@@ -49,9 +48,7 @@
     }
   }
 
-=======
   text-align: start;
->>>>>>> 5d94df4b
   &:not(.body-cell-wrap) {
     white-space: nowrap;
     overflow: hidden;
