--- conflicted
+++ resolved
@@ -1,16 +1,13 @@
 // Copyright Amazon.com, Inc. or its affiliates. All Rights Reserved.
 // SPDX-License-Identifier: Apache-2.0
 import clsx from 'clsx';
-import React, { useEffect, useRef, useState } from 'react';
+import React, { useCallback, useEffect, useRef, useState } from 'react';
 import styles from './styles.css.js';
 import { KeyCode } from '../../internal/keycode';
 import { DEFAULT_COLUMN_WIDTH } from '../use-column-widths';
 import { useStableCallback } from '@cloudscape-design/component-toolkit/internal';
-<<<<<<< HEAD
 import { useUniqueId } from '../../internal/hooks/use-unique-id';
-=======
 import { getHeaderWidth, getResizerElements } from './resizer-lookup';
->>>>>>> 8766148a
 
 interface ResizerProps {
   onWidthUpdate: (newWidth: number) => void;
@@ -38,27 +35,34 @@
   onWidthUpdate = useStableCallback(onWidthUpdate);
   onWidthUpdateCommit = useStableCallback(onWidthUpdateCommit);
 
-  const resizerRef = useRef<HTMLSpanElement>(null);
+  const separatorId = useUniqueId();
+  const resizerToggleRef = useRef<HTMLButtonElement>(null);
+  const resizerSeparatorRef = useRef<HTMLSpanElement>(null);
+
   const [isDragging, setIsDragging] = useState(false);
-<<<<<<< HEAD
   const [isKeyboardDragging, setIsKeyboardDragging] = useState(false);
-  const [headerCell, setHeaderCell] = useState<null | HTMLElement>(null);
-=======
->>>>>>> 8766148a
   const autoGrowTimeout = useRef<ReturnType<typeof setTimeout> | undefined>();
   const [resizerHasFocus, setResizerHasFocus] = useState(false);
   const [headerCellWidth, setHeaderCellWidth] = useState(0);
+  const originalHeaderCellWidth = useRef(0);
+
+  const resetHeaderWidth = useCallback(() => {
+    onWidthUpdate(originalHeaderCellWidth.current);
+    setHeaderCellWidth(originalHeaderCellWidth.current);
+  }, [onWidthUpdate]);
 
   // Read header width after mounting for it to be available in the element's ARIA label before it gets focused.
   useEffect(() => {
-    setHeaderCellWidth(getHeaderWidth(resizerRef.current));
+    setHeaderCellWidth(getHeaderWidth(resizerToggleRef.current));
   }, []);
 
   useEffect(() => {
-    const elements = getResizerElements(resizerRef.current);
+    const elements = getResizerElements(resizerToggleRef.current);
     if ((!isDragging && !resizerHasFocus) || !elements) {
       return;
     }
+
+    originalHeaderCellWidth.current = elements.header.getBoundingClientRect().width;
 
     const { left: leftEdge, right: rightEdge } = elements.scrollParent.getBoundingClientRect();
 
@@ -115,28 +119,27 @@
     };
 
     const onKeyDown = (event: KeyboardEvent) => {
-<<<<<<< HEAD
       if (isKeyboardDragging) {
         // Update width
         if (event.keyCode === KeyCode.left) {
           event.preventDefault();
-          updateColumnWidth(headerCell.getBoundingClientRect().width - 10);
+          updateColumnWidth(elements.header.getBoundingClientRect().width - 10);
         }
         if (event.keyCode === KeyCode.right) {
           event.preventDefault();
-          updateColumnWidth(headerCell.getBoundingClientRect().width + 10);
+          updateColumnWidth(elements.header.getBoundingClientRect().width + 10);
         }
         // Exit keyboard dragging mode
         if (event.keyCode === KeyCode.enter || event.keyCode === KeyCode.space) {
           event.preventDefault();
           setIsKeyboardDragging(false);
-          onFinishStable();
+          onWidthUpdateCommit();
           resizerToggleRef.current?.focus();
         }
         if (event.keyCode === KeyCode.escape) {
           event.preventDefault();
           setIsKeyboardDragging(false);
-          resetColumnWidth();
+          resetHeaderWidth();
           resizerToggleRef.current?.focus();
         }
       } else {
@@ -149,32 +152,7 @@
       }
     };
 
-    return { updateTrackerPosition, updateColumnWidth, resetColumnWidth, onMouseMove, onMouseUp, onKeyDown };
-  }, [headerCell, isKeyboardDragging, minWidth, onDragStable, onFinishStable]);
-
-  useEffect(() => {
-    if ((!isDragging && !resizerHasFocus) || !headerCell || !handlers) {
-      return;
-    }
-
-    originalHeaderCellWidthRef.current = headerCell.getBoundingClientRect().width;
-
-    handlers.updateTrackerPosition(headerCell.getBoundingClientRect().right);
-=======
-      if (event.keyCode === KeyCode.left) {
-        event.preventDefault();
-        updateColumnWidth(elements.header.getBoundingClientRect().width - 10);
-        setTimeout(() => onWidthUpdateCommit(), 0);
-      }
-      if (event.keyCode === KeyCode.right) {
-        event.preventDefault();
-        updateColumnWidth(elements.header.getBoundingClientRect().width + 10);
-        setTimeout(() => onWidthUpdateCommit(), 0);
-      }
-    };
-
     updateTrackerPosition(elements.header.getBoundingClientRect().right);
->>>>>>> 8766148a
 
     if (isDragging) {
       document.body.classList.add(styles['resize-active']);
@@ -197,35 +175,7 @@
       document.removeEventListener('mouseup', onMouseUp);
       elements.header.removeEventListener('keydown', onKeyDown);
     };
-<<<<<<< HEAD
-  }, [headerCell, isDragging, isKeyboardDragging, onFinishStable, resizerHasFocus, handlers]);
-
-  const resizerToggleRef = useRef<HTMLButtonElement>(null);
-  const resizerSeparatorRef = useRef<HTMLSpanElement>(null);
-
-  // Read header width and text content after mounting for it to be available in the element's ARIA label before it gets focused.
-  useEffect(() => {
-    if (resizerToggleRef.current) {
-      const headerCell = findUpUntil(resizerToggleRef.current, element => element.tagName.toLowerCase() === 'th')!;
-      setHeaderCellWidth(headerCell.getBoundingClientRect().width);
-    }
-  }, []);
-
-  const separatorId = useUniqueId();
-=======
-  }, [isDragging, resizerHasFocus, minWidth, onWidthUpdate, onWidthUpdateCommit]);
-
-  const headerCellWidthString = headerCellWidth.toFixed(0);
-  const resizerAriaProps = {
-    role: 'separator',
-    'aria-labelledby': ariaLabelledby,
-    'aria-orientation': 'vertical' as const,
-    'aria-valuenow': headerCellWidth,
-    // aria-valuetext is needed because the VO announces "collapsed" when only aria-valuenow set without aria-valuemax
-    'aria-valuetext': headerCellWidthString,
-    'aria-valuemin': minWidth,
-  };
->>>>>>> 8766148a
+  }, [minWidth, isDragging, isKeyboardDragging, resizerHasFocus, onWidthUpdate, onWidthUpdateCommit, resetHeaderWidth]);
 
   return (
     <>
@@ -244,34 +194,20 @@
           setIsDragging(true);
         }}
         onClick={() => {
-<<<<<<< HEAD
           // Prevent mouse drag activation and activate keyboard dragging for VO+Space click.
           setIsDragging(false);
           setResizerHasFocus(true);
           setIsKeyboardDragging(true);
           resizerSeparatorRef.current?.focus();
         }}
-        onFocus={event => {
-          const headerCell = findUpUntil(event.currentTarget, element => element.tagName.toLowerCase() === 'th')!;
-          setHeaderCellWidth(headerCell.getBoundingClientRect().width);
+        onFocus={() => {
+          setHeaderCellWidth(getHeaderWidth(resizerToggleRef.current));
           setResizerHasFocus(true);
-          setHeaderCell(headerCell);
         }}
         onBlur={event => {
           if (event.relatedTarget !== resizerSeparatorRef.current) {
             setResizerHasFocus(false);
           }
-=======
-          // Prevents dragging mode activation for VO+Space click.
-          setIsDragging(false);
-        }}
-        onFocus={() => {
-          setHeaderCellWidth(getHeaderWidth(resizerRef.current));
-          setResizerHasFocus(true);
-        }}
-        onBlur={() => {
-          setResizerHasFocus(false);
->>>>>>> 8766148a
         }}
         aria-roledescription={`resize handle ${headerCellWidth.toFixed(0)}`}
         aria-labelledby={ariaLabelledby}
@@ -294,7 +230,7 @@
           setResizerHasFocus(false);
           if (isKeyboardDragging) {
             setIsKeyboardDragging(false);
-            handlers?.resetColumnWidth();
+            resetHeaderWidth();
           }
         }}
       />
