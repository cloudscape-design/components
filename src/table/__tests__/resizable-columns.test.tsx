// Copyright Amazon.com, Inc. or its affiliates. All Rights Reserved.
// SPDX-License-Identifier: Apache-2.0
import * as React from 'react';
import times from 'lodash/times';
<<<<<<< HEAD
import { render, screen, waitFor } from '@testing-library/react';
import { useResizeObserver } from '@cloudscape-design/component-toolkit/internal';
=======
import { render, screen } from '@testing-library/react';
>>>>>>> 8c2a8ce1
import createWrapper, { TableWrapper } from '../../../lib/components/test-utils/dom';
import Table, { TableProps } from '../../../lib/components/table';
import resizerStyles from '../../../lib/components/table/resizer/styles.css.js';
import { fireMousedown, fireMouseup, fireMouseMove, fakeBoundingClientRect } from './utils/resize-actions';
import { KeyCode } from '@cloudscape-design/test-utils-core/dist/utils';

jest.mock('../../../lib/components/internal/utils/scrollable-containers', () => ({
  browserScrollbarSize: () => ({ width: 20, height: 20 }),
  getOverflowParents: jest.fn(() => {
    const overflowParent = document.createElement('div');
    overflowParent.style.width = '400px';
    overflowParent.getBoundingClientRect = fakeBoundingClientRect;
    return [overflowParent];
  }),
}));

jest.mock('@cloudscape-design/component-toolkit/internal', () => ({
  ...jest.requireActual('@cloudscape-design/component-toolkit/internal'),
  useResizeObserver: jest.fn().mockImplementation((_target, cb) => cb({ contentBoxWidth: 0 })),
}));

interface Item {
  id: number;
  description: string;
}

const defaultProps: TableProps<Item> = {
  resizableColumns: true,
  columnDefinitions: [
    { id: 'id', header: 'Id', cell: item => item.id, width: 150, minWidth: 80 },
    { id: 'description', header: 'Description', cell: item => item.description, width: 300 },
  ],
  items: times(20, index => ({ id: index + 1, description: 'Description' })),
  ariaLabels: {
    resizerRoleDescription: 'resize button',
  },
};

function renderTable(jsx: React.ReactElement) {
  const { container, rerender } = render(jsx);
  const wrapper = createWrapper(container).findTable()!;
  return { wrapper, rerender };
}

function hasGlobalResizeClass() {
  return document.body.classList.contains(resizerStyles['resize-active']);
}

function findActiveResizer(wrapper: TableWrapper) {
  return wrapper.findByClassName(resizerStyles['resizer-active']);
}

afterEach(() => {
  jest.restoreAllMocks();
});

test('should be disabled by default', () => {
  const props = { ...defaultProps };
  delete props.resizableColumns;
  const { wrapper } = renderTable(<Table {...props} />);
  expect(wrapper.findColumnResizer(1)).toBeNull();
  expect(wrapper.findColumnResizer(2)).toBeNull();
});

test('should render resizers when enabled', () => {
  const { wrapper } = renderTable(<Table {...defaultProps} />);
  expect(wrapper.findColumnResizer(1)).not.toBeNull();
  expect(wrapper.findColumnResizer(2)).not.toBeNull();
});

test('should allow dragging a column only with the left mouse button', () => {
  const { wrapper } = renderTable(<Table {...defaultProps} />);
  const leftButton = 0;
  const rightButton = 1;
  expect(hasGlobalResizeClass()).toEqual(false);

  fireMousedown(wrapper.findColumnResizer(1)!, rightButton);
  expect(hasGlobalResizeClass()).toEqual(false);

  fireMousedown(wrapper.findColumnResizer(1)!, leftButton);
  expect(hasGlobalResizeClass()).toEqual(true);
});

test('should not allow the table selection to be resized', () => {
  const { wrapper } = renderTable(<Table {...defaultProps} selectionType="single" />);
  expect(wrapper.findColumnResizer(1)).toBeNull();
  expect(wrapper.findColumnResizer(2)).not.toBeNull();
});

test('should use the default width if it is not provided to a column and the column was not initially visible', () => {
  const props: TableProps<Item> = {
    ...defaultProps,
    columnDefinitions: [...defaultProps.columnDefinitions, { id: 'extra', header: 'Extra', cell: () => '-' }],
  };
  const { wrapper, rerender } = renderTable(<Table {...props} visibleColumns={['id', 'description']} />);

  expect(wrapper.findColumnHeaders()).toHaveLength(2);

  rerender(<Table {...props} visibleColumns={['id', 'description', 'extra']} />);

  expect(wrapper.findColumnHeaders()).toHaveLength(3);
  expect(wrapper.findColumnHeaders()[2].getElement()).toHaveStyle({ width: '120px' });
});

test('should show the tracking line and activate resizer onMouseDown', () => {
  const { wrapper } = renderTable(<Table {...defaultProps} />);
  expect(findActiveResizer(wrapper)).toBeNull();
  expect(hasGlobalResizeClass()).toEqual(false);

  fireMousedown(wrapper.findColumnResizer(1)!);
  expect(findActiveResizer(wrapper)).not.toBeNull();
  expect(hasGlobalResizeClass()).toEqual(true);

  fireMouseup(150);
  expect(findActiveResizer(wrapper)).toBeNull();
  expect(hasGlobalResizeClass()).toEqual(false);
});

test('should attach event listeners to the body on mousedown and remove on mouseup ', () => {
  const { wrapper } = renderTable(<Table {...defaultProps} />);
  jest.spyOn(document, 'addEventListener');
  jest.spyOn(document, 'removeEventListener');
  expect(document.addEventListener).toHaveBeenCalledTimes(0);

  fireMousedown(wrapper.findColumnResizer(1)!);
  expect(document.addEventListener).toHaveBeenCalledTimes(2);
  expect(document.addEventListener).toHaveBeenCalledWith('mousemove', expect.any(Function));
  expect(document.addEventListener).toHaveBeenCalledWith('mouseup', expect.any(Function));
  expect(document.removeEventListener).toHaveBeenCalledTimes(0);

  (document.addEventListener as jest.Mock).mockReset();
  fireMouseup(200);
  expect(document.addEventListener).toHaveBeenCalledTimes(0);
  expect(document.removeEventListener).toHaveBeenCalledWith('mousemove', expect.any(Function));
  expect(document.removeEventListener).toHaveBeenCalledWith('mouseup', expect.any(Function));
});

test('should correctly handle a column with special character', () => {
  const props: TableProps<Item> = {
    ...defaultProps,
    columnDefinitions: [
      { id: 'special:column', header: 'Special', cell: item => item.id },
      ...defaultProps.columnDefinitions,
    ],
  };
  const { wrapper } = renderTable(<Table {...props} />);
  fireMousedown(wrapper.findColumnResizer(1)!);
  fireMouseup(150);
});

test('should resize column to grow', () => {
  const { wrapper } = renderTable(<Table {...defaultProps} />);
  expect(wrapper.findColumnHeaders()[0].getElement()).toHaveStyle({ width: '150px' });

  fireMousedown(wrapper.findColumnResizer(1)!);
  fireMouseMove(200);
  fireMouseup(200);
  expect(wrapper.findColumnHeaders()[0].getElement()).toHaveStyle({ width: '200px' });
});

test('should resize column to shrink', () => {
  const { wrapper } = renderTable(<Table {...defaultProps} />);
  expect(wrapper.findColumnHeaders()[0].getElement()).toHaveStyle({ width: '150px' });

  fireMousedown(wrapper.findColumnResizer(1)!);
  fireMouseMove(130);
  fireMouseup(130);
  expect(wrapper.findColumnHeaders()[0].getElement()).toHaveStyle({ width: '130px' });
});

test('should not allow to resize column below the min width', () => {
  const { wrapper } = renderTable(<Table {...defaultProps} />);
  expect(wrapper.findColumnHeaders()[0].getElement()).toHaveStyle({ width: '150px' });

  fireMousedown(wrapper.findColumnResizer(1)!);
  fireMouseMove(10);
  fireMouseup(10);
  expect(wrapper.findColumnHeaders()[0].getElement()).toHaveStyle({ width: '80px' });
});

test('should to resize column beyond the screen bounds', () => {
  const { wrapper } = renderTable(<Table {...defaultProps} />);
  expect(wrapper.findColumnHeaders()[0].getElement()).toHaveStyle({ width: '150px' });

  fireMousedown(wrapper.findColumnResizer(1)!);
  fireMouseMove(-10);
  expect(wrapper.findColumnHeaders()[0].getElement()).toHaveStyle({ width: '150px' });
});

test('should not allow to resize column below 120px if min width is not defined', () => {
  const props: TableProps<Item> = {
    ...defaultProps,
    columnDefinitions: [{ header: 'id', cell: item => item.id, width: 150 }, defaultProps.columnDefinitions[1]],
  };
  const { wrapper } = renderTable(<Table {...props} />);
  expect(wrapper.findColumnHeaders()[0].getElement()).toHaveStyle({ width: '150px' });

  fireMousedown(wrapper.findColumnResizer(1)!);
  fireMouseMove(100);
  fireMouseup(100);
  expect(wrapper.findColumnHeaders()[0].getElement()).toHaveStyle({ width: '120px' });
});

test('should follow along each mouse move event', () => {
  const { wrapper } = renderTable(<Table {...defaultProps} />);
  expect(wrapper.findColumnHeaders()[0].getElement()).toHaveStyle({ width: '150px' });

  fireMousedown(wrapper.findColumnResizer(1)!);
  fireMouseMove(200);
  expect(wrapper.findColumnHeaders()[0].getElement()).toHaveStyle({ width: '200px' });
  fireMouseMove(250);
  expect(wrapper.findColumnHeaders()[0].getElement()).toHaveStyle({ width: '250px' });
  fireMouseMove(200);
  expect(wrapper.findColumnHeaders()[0].getElement()).toHaveStyle({ width: '200px' });
  fireMouseup(200);
  expect(wrapper.findColumnHeaders()[0].getElement()).toHaveStyle({ width: '200px' });
});

test('should allow column resize with missing mousemove event', () => {
  const { wrapper } = renderTable(<Table {...defaultProps} />);
  expect(wrapper.findColumnHeaders()[0].getElement()).toHaveStyle({ width: '150px' });

  fireMousedown(wrapper.findColumnResizer(1)!);
  fireMouseup(200);
  expect(wrapper.findColumnHeaders()[0].getElement()).toHaveStyle({ width: '200px' });
});

test('should trigger the columnWidthsChange event after a column is resized', () => {
  const onChange = jest.fn();
  const { wrapper } = renderTable(<Table {...defaultProps} onColumnWidthsChange={event => onChange(event.detail)} />);

  fireMousedown(wrapper.findColumnResizer(1)!);
  fireMouseMove(100);
  fireMouseup(100);

  expect(onChange).toHaveBeenCalledTimes(1);
  expect(onChange).toHaveBeenCalledWith({ widths: [100, 300] });
});

test('should provide the value for the last column when it was not defined', () => {
  const props: TableProps<Item> = {
    ...defaultProps,
    columnDefinitions: [...defaultProps.columnDefinitions, { id: 'extra', header: 'Extra', cell: () => '-' }],
  };
  const onChange = jest.fn();
  const { wrapper } = renderTable(<Table {...props} onColumnWidthsChange={event => onChange(event.detail)} />);

  fireMousedown(wrapper.findColumnResizer(1)!);
  fireMouseMove(100);
  fireMouseup(100);

  expect(onChange).toHaveBeenCalledTimes(1);
  expect(onChange).toHaveBeenCalledWith({ widths: [100, 300, 120] });
});

test('should include hidden columns into the event detail', () => {
  const onChange = jest.fn();
  const props: TableProps<Item> = {
    ...defaultProps,
    visibleColumns: ['id', 'last'],
    columnDefinitions: [
      ...defaultProps.columnDefinitions,
      { id: 'no-width', header: 'No width', cell: () => '-' },
      { id: 'last', header: 'Last', cell: () => '-' },
    ],
  };
  const { wrapper } = renderTable(<Table {...props} onColumnWidthsChange={event => onChange(event.detail)} />);

  fireMousedown(wrapper.findColumnResizer(2)!);
  fireMouseMove(140);
  fireMouseup(140);

  expect(onChange).toHaveBeenCalledTimes(1);
  expect(onChange).toHaveBeenCalledWith({ widths: [150, 300, 120, 140] });
});

test('should update the value for the last column when it is resized', () => {
  const onChange = jest.fn();
  const { wrapper } = renderTable(<Table {...defaultProps} onColumnWidthsChange={event => onChange(event.detail)} />);

  fireMousedown(wrapper.findColumnResizer(2)!);
  fireMouseMove(400);
  fireMouseup(400);

  expect(onChange).toHaveBeenCalledTimes(1);
  expect(onChange).toHaveBeenCalledWith({ widths: [150, 400] });
});

test('should not trigger if the previous and the current widths are the same', () => {
  const onChange = jest.fn();
  const { wrapper } = renderTable(<Table {...defaultProps} onColumnWidthsChange={event => onChange(event.detail)} />);

  fireMousedown(wrapper.findColumnResizer(1)!);
  fireMouseMove(150);
  fireMouseup(150);

  expect(onChange).toHaveBeenCalledTimes(0);
});

describe('resize with keyboard', () => {
  let mockWidth = 150;

  const originalBoundingClientRect = HTMLElement.prototype.getBoundingClientRect;
  beforeEach(() => {
    HTMLElement.prototype.getBoundingClientRect = function () {
      const rect = originalBoundingClientRect.apply(this);
      if (this.tagName === 'TH') {
        rect.width = mockWidth;
      }
      return rect;
    };
  });

  afterEach(() => {
    mockWidth = 150;
    HTMLElement.prototype.getBoundingClientRect = originalBoundingClientRect;
  });

  test('ignores arrow keys before entering the dragging mode', () => {
    const onChange = jest.fn();
    const { wrapper } = renderTable(<Table {...defaultProps} onColumnWidthsChange={event => onChange(event.detail)} />);
    const columnResizerWrapper = wrapper.findColumnResizer(1)!;

    columnResizerWrapper.focus();
    columnResizerWrapper.keydown(KeyCode.right);
    columnResizerWrapper.keydown(KeyCode.enter);

    expect(onChange).toHaveBeenCalledTimes(0);
  });

  test.each([KeyCode.space, KeyCode.enter])('activates and commits keyboard resize with keyCode="%s"', keyCode => {
    const onChange = jest.fn();
    const { wrapper } = renderTable(<Table {...defaultProps} onColumnWidthsChange={event => onChange(event.detail)} />);
    const columnResizerWrapper = wrapper.findColumnResizer(1)!;

    columnResizerWrapper.focus();
    columnResizerWrapper.keydown(keyCode);
    columnResizerWrapper.keydown(KeyCode.left);
    columnResizerWrapper.keydown(keyCode);

    expect(onChange).toHaveBeenCalledTimes(1);
    expect(onChange).toHaveBeenCalledWith({ widths: [140, 300] });
  });

  test('activates keyboard resize with click', () => {
    const onChange = jest.fn();
    const { wrapper } = renderTable(<Table {...defaultProps} onColumnWidthsChange={event => onChange(event.detail)} />);
    const columnResizerWrapper = wrapper.findColumnResizer(1)!;

    columnResizerWrapper.focus();
    columnResizerWrapper.click();
    columnResizerWrapper.keydown(KeyCode.right);
    columnResizerWrapper.keydown(KeyCode.enter);

    expect(onChange).toHaveBeenCalledTimes(1);
    expect(onChange).toHaveBeenCalledWith({ widths: [160, 300] });
  });

  test('submits resize with escape', () => {
    const onChange = jest.fn();
    const { wrapper } = renderTable(<Table {...defaultProps} onColumnWidthsChange={event => onChange(event.detail)} />);
    const columnResizerWrapper = wrapper.findColumnResizer(1)!;

    columnResizerWrapper.focus();
    columnResizerWrapper.keydown(KeyCode.enter);
    columnResizerWrapper.keydown(KeyCode.right);
    columnResizerWrapper.keydown(KeyCode.escape);

    expect(onChange).toHaveBeenCalledTimes(1);
    expect(onChange).toHaveBeenCalledWith({ widths: [160, 300] });
  });

  test('submits resize on blur', () => {
    const onChange = jest.fn();
    const { wrapper } = renderTable(<Table {...defaultProps} onColumnWidthsChange={event => onChange(event.detail)} />);
    const columnResizerWrapper = wrapper.findColumnResizer(1)!;

    columnResizerWrapper.focus();
    columnResizerWrapper.keydown(KeyCode.enter);
    columnResizerWrapper.keydown(KeyCode.right);
    wrapper.findColumnResizer(2)!.focus();

    expect(onChange).toHaveBeenCalledTimes(1);
    expect(onChange).toHaveBeenCalledWith({ widths: [160, 300] });
  });

  test('prevents resizing to below the min-width', () => {
    mockWidth = 80;
    const { wrapper } = renderTable(<Table {...defaultProps} />);
    const columnResizerWrapper = wrapper.findColumnResizer(1)!;
    const columnResizerSeparatorWrapper = wrapper.findColumnHeaders()[0].find('[role="separator"]')!;

    columnResizerWrapper.focus();
    columnResizerWrapper.keydown(KeyCode.enter);
    columnResizerWrapper.keydown(KeyCode.left);

    expect(columnResizerSeparatorWrapper.getElement()).toHaveAttribute('aria-valuenow', '80');
  });
});

describe('column header content', () => {
  test('resizable columns headers have expected text content', () => {
    const { wrapper } = renderTable(<Table {...defaultProps} />);

    expect(wrapper.findColumnHeaders()[0].getElement()!.textContent).toEqual('Id');
    expect(wrapper.findColumnHeaders()[1].getElement()!.textContent).toEqual('Description');
  });

  test('resizable columns can be queries with columnheader role', () => {
    renderTable(<Table {...defaultProps} />);

    expect(screen.getByRole('columnheader', { name: 'Id' }));
    expect(screen.getByRole('columnheader', { name: 'Description' }));
  });

  test('resize handles have expected accessible names', () => {
    const { wrapper } = renderTable(<Table {...defaultProps} />);
    const getResizeHandle = (columnIndex: number) =>
      wrapper.findColumnHeaders()[columnIndex].findByClassName(resizerStyles.resizer)!.getElement();

    expect(getResizeHandle(0)).toHaveAccessibleName('Id');
    expect(getResizeHandle(1)).toHaveAccessibleName('Description');
  });
<<<<<<< HEAD
});

test('should set last column width to "auto" when container width exceeds total column width', () => {
  jest.mocked(useResizeObserver).mockImplementation((_target, cb) => cb({ contentBoxWidth: 451 } as any));

  const { wrapper } = renderTable(<Table {...defaultProps} />);

  expect(wrapper.findColumnHeaders().map(w => w.getElement().style.width)).toEqual(['150px', 'auto']);
=======

  test('resize handles have aria-roledescription', () => {
    const { wrapper } = renderTable(<Table {...defaultProps} />);
    const getResizeHandle = (columnIndex: number) =>
      wrapper.findColumnHeaders()[columnIndex].findByClassName(resizerStyles.resizer)!.getElement();

    expect(getResizeHandle(0)).toHaveAttribute('aria-roledescription', 'resize button');
    expect(getResizeHandle(1)).toHaveAttribute('aria-roledescription', 'resize button');
  });
>>>>>>> 8c2a8ce1
});<|MERGE_RESOLUTION|>--- conflicted
+++ resolved
@@ -2,12 +2,8 @@
 // SPDX-License-Identifier: Apache-2.0
 import * as React from 'react';
 import times from 'lodash/times';
-<<<<<<< HEAD
-import { render, screen, waitFor } from '@testing-library/react';
 import { useResizeObserver } from '@cloudscape-design/component-toolkit/internal';
-=======
 import { render, screen } from '@testing-library/react';
->>>>>>> 8c2a8ce1
 import createWrapper, { TableWrapper } from '../../../lib/components/test-utils/dom';
 import Table, { TableProps } from '../../../lib/components/table';
 import resizerStyles from '../../../lib/components/table/resizer/styles.css.js';
@@ -431,16 +427,6 @@
     expect(getResizeHandle(0)).toHaveAccessibleName('Id');
     expect(getResizeHandle(1)).toHaveAccessibleName('Description');
   });
-<<<<<<< HEAD
-});
-
-test('should set last column width to "auto" when container width exceeds total column width', () => {
-  jest.mocked(useResizeObserver).mockImplementation((_target, cb) => cb({ contentBoxWidth: 451 } as any));
-
-  const { wrapper } = renderTable(<Table {...defaultProps} />);
-
-  expect(wrapper.findColumnHeaders().map(w => w.getElement().style.width)).toEqual(['150px', 'auto']);
-=======
 
   test('resize handles have aria-roledescription', () => {
     const { wrapper } = renderTable(<Table {...defaultProps} />);
@@ -450,5 +436,12 @@
     expect(getResizeHandle(0)).toHaveAttribute('aria-roledescription', 'resize button');
     expect(getResizeHandle(1)).toHaveAttribute('aria-roledescription', 'resize button');
   });
->>>>>>> 8c2a8ce1
+});
+
+test('should set last column width to "auto" when container width exceeds total column width', () => {
+  jest.mocked(useResizeObserver).mockImplementation((_target, cb) => cb({ contentBoxWidth: 451 } as any));
+
+  const { wrapper } = renderTable(<Table {...defaultProps} />);
+
+  expect(wrapper.findColumnHeaders().map(w => w.getElement().style.width)).toEqual(['150px', 'auto']);
 });