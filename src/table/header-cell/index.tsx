--- conflicted
+++ resolved
@@ -35,7 +35,6 @@
   getStickyColumnProperties: (colIndex: number) => GetStickyColumnProperties;
 }
 
-<<<<<<< HEAD
 export function TableHeaderCell<ItemType>(props: TableHeaderCellProps<ItemType>) {
   const {
     className,
@@ -57,28 +56,6 @@
     isEditable,
     getStickyColumnProperties,
   } = props;
-  const focusVisible = useFocusVisible();
-=======
-export function TableHeaderCell<ItemType>({
-  className,
-  style,
-  tabIndex,
-  column,
-  activeSortingColumn,
-  sortingDescending,
-  sortingDisabled,
-  wrapLines,
-  focusedComponent,
-  onFocusedComponentChange,
-  hidden,
-  onClick,
-  colIndex,
-  updateColumn,
-  resizableColumns,
-  onResizeFinish,
-  isEditable,
-}: TableHeaderCellProps<ItemType>) {
->>>>>>> 471735b6
   const sortable = !!column.sortingComparator || !!column.sortingField;
   const sorted = !!activeSortingColumn && isSorted(column, activeSortingColumn);
   const sortingStatus = getSortingStatus(sortable, sorted, !!sortingDescending, !!sortingDisabled);
@@ -171,23 +148,9 @@
         <>
           <Resizer
             tabIndex={tabIndex}
-<<<<<<< HEAD
-            showFocusRing={
-              focusedComponent?.type === 'resizer' &&
-              focusedComponent.col === colIndex &&
-              focusVisible['data-awsui-focus-visible']
-            }
-            onDragMove={newWidth => {
-              updateColumn(colIndex, newWidth);
-            }}
-            onFinish={() => {
-              onResizeFinish();
-            }}
-=======
             showFocusRing={focusedComponent?.type === 'resizer' && focusedComponent.col === colIndex}
             onDragMove={newWidth => updateColumn(colIndex, newWidth)}
             onFinish={onResizeFinish}
->>>>>>> 471735b6
             ariaLabelledby={headerId}
             onFocus={() => onFocusedComponentChange?.({ type: 'resizer', col: colIndex })}
             onBlur={() => onFocusedComponentChange?.(null)}
