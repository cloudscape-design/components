/*
 Copyright Amazon.com, Inc. or its affiliates. All Rights Reserved.
 SPDX-License-Identifier: Apache-2.0
*/

@use '../../internal/hooks/focus-visible' as focus-visible;
@use '../../internal/styles/tokens' as awsui;
@use '../../internal/styles' as styles;

.header-cell {
  position: relative;
  text-align: start;
  box-sizing: border-box;
  border-block-end: awsui.$border-divider-section-width solid awsui.$color-border-divider-default;
  background: awsui.$color-background-table-header;
  color: awsui.$color-text-column-header;
  font-weight: awsui.$font-weight-heading-s;
  @include styles.font-smoothing;
<<<<<<< HEAD
  padding: awsui.$space-scaled-xxs awsui.$space-scaled-xs;

  @include focus-visible.when-visible {
    @include styles.focus-highlight(
      (
        'vertical': calc(-1 * #{awsui.$space-scaled-xxs}),
        'horizontal': calc(-1 * #{awsui.$space-scaled-xxs}),
      )
    );
  }
  // stylelint-disable-next-line selector-combinator-disallowed-list
  body[data-awsui-focus-visible='true'] &-fake-focus {
    @include styles.focus-highlight(
      (
        'vertical': calc(-1 * #{awsui.$space-scaled-xxs}),
        'horizontal': calc(-1 * #{awsui.$space-scaled-xxs}),
      )
    );
  }
=======
  padding-block: awsui.$space-scaled-xxs;
  padding-inline: awsui.$space-scaled-xs;
>>>>>>> 164eb254

  &-sticky {
    border-block-end: awsui.$border-table-sticky-width solid awsui.$color-border-divider-default;
  }
  &-stuck:not(.header-cell-variant-full-page) {
    border-block-end-color: transparent;
  }
  &-variant-full-page.header-cell-hidden {
    border-block-end-color: transparent;
  }
  &:last-child,
  &.header-cell-sortable {
    padding-inline-end: awsui.$space-xs;
  }

  &.sticky-cell {
    position: sticky;
    background: awsui.$color-background-table-header;
    z-index: 798; // Lower than the AppLayout's notification slot z-index(799)
    &-pad-left:not(.has-selection) {
      padding-inline-start: awsui.$space-table-horizontal;
    }
    &-last-left {
      box-shadow: awsui.$shadow-sticky-column-first;
      clip-path: inset(0px -24px 0px 0px);
      & > .resize-divider {
        display: none;
      }
    }
    &-last-right {
      box-shadow: awsui.$shadow-sticky-column-last;
      clip-path: inset(0 0 0 -24px);
    }
    @include styles.with-motion {
      transition-property: padding;
      transition-duration: awsui.$motion-duration-transition-show-quick;
      transition-timing-function: awsui.$motion-easing-sticky;
    }
  }
}

.sorting-icon {
  position: absolute;
  inset-block-start: 50%;
  transform: translateY(-50%);
  inset-inline-end: awsui.$space-xxs;
  color: awsui.$color-text-column-sorting-icon;
}

.edit-icon {
  margin-inline-start: awsui.$space-xxs;
  margin-block-start: awsui.$space-scaled-xxs;
  color: inherit;
}

.header-cell-content {
  position: relative;
  padding-block: awsui.$space-scaled-xxs;
  padding-inline: awsui.$space-s;

  .header-cell-sortable > & {
    padding-inline-end: calc(#{awsui.$space-xl} + #{awsui.$space-xxs});
  }
  &:focus {
    outline: none;
    text-decoration: none;
  }

  @include focus-visible.when-visible {
    @include styles.focus-highlight(awsui.$space-table-header-focus-outline-gutter);
  }

  // stylelint-disable-next-line selector-combinator-disallowed-list
  body[data-awsui-focus-visible='true'] &.header-cell-fake-focus {
    @include styles.focus-highlight(awsui.$space-table-header-focus-outline-gutter);
  }

  .header-cell-disabled.header-cell-sorted > & {
    & > .sorting-icon {
      color: awsui.$color-text-interactive-disabled;
    }
  }
}

.header-cell-sortable:not(.header-cell-disabled) {
  & > .header-cell-content {
    cursor: pointer;
  }
  & > .header-cell-content:hover,
  &.header-cell-sorted > .header-cell-content {
    color: awsui.$color-text-interactive-active;
    & > .sorting-icon {
      color: awsui.$color-text-interactive-active;
    }
  }
}

.header-cell-text {
  line-height: awsui.$line-height-heading-xs;

  padding-block: calc(#{awsui.$space-xxxs} / 2);

  &:not(.header-cell-text-wrap) {
    white-space: nowrap;
    overflow: hidden;
    text-overflow: ellipsis;
  }
}

.header-cell-ascending,
.header-cell-descending {
  /* used in test-utils */
}

/*
In Visual Refresh the first cell in the header should align
with the left edge of the table as closely as possible. If the
last header cell is sortable the sort icon should align with the
settings icon in the pagination slot.
*/
.header-cell:not(.is-visual-refresh) {
  &:first-child {
    padding-inline-start: awsui.$space-xs;
  }
}

.header-cell.is-visual-refresh {
  &:first-child:not(.has-striped-rows) {
    padding-inline-start: awsui.$space-xxxs;
    &.sticky-cell-pad-left {
      padding-inline-start: awsui.$space-table-horizontal;
    }
  }

  /*
  Striped rows requires additional left padding because the
  shaded background makes the child content appear too close
  to the table edge.
  */
  &:first-child.has-striped-rows {
    padding-inline-start: awsui.$space-xxs;
  }

  &:first-child > .header-cell-content {
    padding-inline-start: 0;
  }

  &:last-child.header-cell-sortable {
    padding-inline-end: awsui.$space-xxxs;
  }
}<|MERGE_RESOLUTION|>--- conflicted
+++ resolved
@@ -16,8 +16,8 @@
   color: awsui.$color-text-column-header;
   font-weight: awsui.$font-weight-heading-s;
   @include styles.font-smoothing;
-<<<<<<< HEAD
-  padding: awsui.$space-scaled-xxs awsui.$space-scaled-xs;
+  padding-block: awsui.$space-scaled-xxs;
+  padding-inline: awsui.$space-scaled-xs;
 
   @include focus-visible.when-visible {
     @include styles.focus-highlight(
@@ -36,10 +36,6 @@
       )
     );
   }
-=======
-  padding-block: awsui.$space-scaled-xxs;
-  padding-inline: awsui.$space-scaled-xs;
->>>>>>> 164eb254
 
   &-sticky {
     border-block-end: awsui.$border-table-sticky-width solid awsui.$color-border-divider-default;
