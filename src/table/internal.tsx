--- conflicted
+++ resolved
@@ -387,28 +387,6 @@
                               stickyState={stickyState}
                               columnId={selectionColumnId}
                               tableRole={tableRole}
-<<<<<<< HEAD
-                            />
-                          );
-                        })}
-                      </tr>
-                    );
-                  })
-                )}
-              </tbody>
-            </table>
-            {resizableColumns && <ResizeTracker />}
-          </div>
-          <StickyScrollbar
-            ref={scrollbarRef}
-            wrapperRef={wrapperRefObject}
-            tableRef={tableRefObject}
-            onScroll={handleScroll}
-            offsetScrollbar={hasStickyColumns}
-          />
-        </InternalContainer>
-      </ColumnWidthsProvider>
-=======
                             >
                               <SelectionControl
                                 onFocusDown={moveFocusDown}
@@ -479,7 +457,6 @@
           </InternalContainer>
         </ColumnWidthsProvider>
       </LinkDefaultVariantContext.Provider>
->>>>>>> 5fb7188e
     );
   }
 ) as TableForwardRefType;
