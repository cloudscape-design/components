--- conflicted
+++ resolved
@@ -127,12 +127,7 @@
       : visibleColumns
       ? columnDefinitions.filter(column => column.id && visibleColumns.indexOf(column.id) !== -1)
       : columnDefinitions;
-<<<<<<< HEAD
-
-    const { isItemSelected, selectAllProps, getItemSelectionProps, updateShiftToggle } = useSelection({
-=======
     const { isItemSelected, getSelectAllProps, getItemSelectionProps, updateShiftToggle } = useSelection({
->>>>>>> 574a45b2
       items,
       trackBy,
       selectedItems,
@@ -165,13 +160,8 @@
     const theadProps: TheadProps = {
       containerWidth,
       selectionType,
-<<<<<<< HEAD
-      selectAllProps,
+      getSelectAllProps,
       columnDefinitions: sortedVisibleColumnDefinitions,
-=======
-      getSelectAllProps,
-      columnDefinitions: visibleColumnDefinitions,
->>>>>>> 574a45b2
       variant: computedVariant,
       wrapLines,
       resizableColumns,
