--- conflicted
+++ resolved
@@ -521,7 +521,7 @@
                               }
                               {...rowRoleProps}
                             >
-                              {hasSelection && (
+                              {getItemSelectionProps && (
                                 <TableTdElement
                                   {...sharedCellProps}
                                   className={clsx(styles['selection-control'])}
@@ -532,7 +532,6 @@
                                   <SelectionControl
                                     onFocusDown={moveFocusDown}
                                     onFocusUp={moveFocusUp}
-                                    onShiftToggle={updateShiftToggle}
                                     {...getItemSelectionProps(row.item)}
                                   />
                                 </TableTdElement>
@@ -596,15 +595,7 @@
                                 columnId={selectionColumnId}
                                 colIndex={0}
                               >
-<<<<<<< HEAD
                                 {null}
-=======
-                                <SelectionControl
-                                  onFocusDown={moveFocusDown}
-                                  onFocusUp={moveFocusUp}
-                                  {...getItemSelectionProps(item)}
-                                />
->>>>>>> 41a606f0
                               </TableTdElement>
                             )}
                             {visibleColumnDefinitions.map((column, colIndex) => (
