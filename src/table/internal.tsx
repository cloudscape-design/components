// Copyright Amazon.com, Inc. or its affiliates. All Rights Reserved.
// SPDX-License-Identifier: Apache-2.0
import clsx from 'clsx';
import React, { useCallback, useImperativeHandle, useMemo, useRef } from 'react';
import { TableForwardRefType, TableProps } from './interfaces';
import { getVisualContextClassname } from '../internal/components/visual-context';
import InternalContainer, { InternalContainerProps } from '../container/internal';
import { getBaseProps } from '../internal/base-component';
import ToolsHeader from './tools-header';
import Thead, { TheadProps } from './thead';
import { TableBodyCell } from './body-cell';
import InternalStatusIndicator from '../status-indicator/internal';
import { supportsStickyPosition } from '../internal/utils/dom';
import { checkSortingState, getColumnKey, getItemKey, getVisibleColumnDefinitions, toContainerVariant } from './utils';
import { useRowEvents } from './use-row-events';
import { SelectionControl, focusMarkers, useSelectionFocusMove, useSelection } from './selection';
import { fireNonCancelableEvent } from '../internal/events';
import { isDevelopment } from '../internal/is-development';
import { ColumnWidthDefinition, ColumnWidthsProvider, DEFAULT_COLUMN_WIDTH } from './use-column-widths';
import { useScrollSync } from '../internal/hooks/use-scroll-sync';
import { ResizeTracker } from './resizer';
import styles from './styles.css.js';
import { InternalBaseComponentProps } from '../internal/hooks/use-base-component';
import { useVisualRefresh } from '../internal/hooks/use-visual-mode';
import StickyHeader, { StickyHeaderRef } from './sticky-header';
import { useMergeRefs } from '../internal/hooks/use-merge-refs';
import useMouseDownTarget from '../internal/hooks/use-mouse-down-target';
import { useDynamicOverlap } from '../internal/hooks/use-dynamic-overlap';
import LiveRegion from '../internal/components/live-region';
import useTableFocusNavigation from './use-table-focus-navigation';
import { SomeRequired } from '../internal/types';
import { TableTdElement } from './body-cell/td-element';
import { useStickyColumns } from './sticky-columns';
import { StickyScrollbar } from './sticky-scrollbar';
import { checkColumnWidths } from './column-widths-utils';
import { useMobile } from '../internal/hooks/use-mobile';
import { useContainerQuery } from '@cloudscape-design/component-toolkit';
import { getTableRoleProps, getTableRowRoleProps, getTableWrapperRoleProps } from './table-role';
import { useCellEditing } from './use-cell-editing';
import { LinkDefaultVariantContext } from '../internal/context/link-default-variant-context';
import { CollectionLabelContext } from '../internal/context/collection-label-context';
import { useFunnelSubStep } from '../internal/analytics/hooks/use-funnel';

const SELECTION_COLUMN_WIDTH = 54;
const selectionColumnId = Symbol('selection-column-id');

type InternalTableProps<T> = SomeRequired<TableProps<T>, 'items' | 'selectedItems' | 'variant'> &
  InternalBaseComponentProps & {
    __funnelSubStepProps?: InternalContainerProps['__funnelSubStepProps'];
  };

export const InternalTableAsSubstep = React.forwardRef(
  <T,>(props: InternalTableProps<T>, ref: React.Ref<TableProps.Ref>) => {
    const { funnelSubStepProps } = useFunnelSubStep();

    const tableProps: InternalTableProps<T> = {
      ...props,
      __funnelSubStepProps: funnelSubStepProps,
    };

    return <InternalTable {...tableProps} ref={ref} />;
  }
) as TableForwardRefType;

const InternalTable = React.forwardRef(
  <T,>(
    {
      header,
      footer,
      empty,
      filter,
      pagination,
      preferences,
      items,
      columnDefinitions,
      trackBy,
      loading,
      loadingText,
      selectionType,
      selectedItems,
      isItemDisabled,
      ariaLabels,
      onSelectionChange,
      onSortingChange,
      sortingColumn,
      sortingDescending,
      sortingDisabled,
      visibleColumns,
      stickyHeader,
      stickyHeaderVerticalOffset,
      onRowClick,
      onRowContextMenu,
      wrapLines,
      stripedRows,
      contentDensity,
      submitEdit,
      onEditCancel,
      resizableColumns,
      onColumnWidthsChange,
      variant,
      __internalRootRef,
      totalItemsCount,
      firstIndex,
      renderAriaLive,
      stickyColumns,
      columnDisplay,
      __funnelSubStepProps,
      ...rest
    }: InternalTableProps<T>,
    ref: React.Ref<TableProps.Ref>
  ) => {
    const baseProps = getBaseProps(rest);
    stickyHeader = stickyHeader && supportsStickyPosition();
    const isMobile = useMobile();

    const [containerWidth, wrapperMeasureRef] = useContainerQuery<number>(rect => rect.contentBoxWidth);
    const wrapperRefObject = useRef(null);

    const [tableWidth, tableMeasureRef] = useContainerQuery<number>(rect => rect.contentBoxWidth);
    const tableRefObject = useRef(null);

    const containerContentWidth = useMemo(() => {
      if (!containerWidth || !tableRefObject.current) {
        return null;
      }
      const tableStyle = getComputedStyle(tableRefObject.current);
      return containerWidth - (parseFloat(tableStyle.paddingLeft) || 0) - (parseFloat(tableStyle.paddingRight) || 0);
    }, [containerWidth]);

    const secondaryWrapperRef = React.useRef<HTMLDivElement>(null);
    const theadRef = useRef<HTMLTableRowElement>(null);
    const stickyHeaderRef = React.useRef<StickyHeaderRef>(null);
    const scrollbarRef = React.useRef<HTMLDivElement>(null);
    const { cancelEdit, ...cellEditing } = useCellEditing({ onCancel: onEditCancel, onSubmit: submitEdit });

    useImperativeHandle(
      ref,
      () => ({
        scrollToTop: stickyHeaderRef.current?.scrollToTop || (() => undefined),
        cancelEdit,
      }),
      [cancelEdit]
    );

    const handleScroll = useScrollSync([wrapperRefObject, scrollbarRef, secondaryWrapperRef]);

    const { moveFocusDown, moveFocusUp, moveFocus } = useSelectionFocusMove(selectionType, items.length);
    const { onRowClickHandler, onRowContextMenuHandler } = useRowEvents({ onRowClick, onRowContextMenu });

    const visibleColumnDefinitions = getVisibleColumnDefinitions({
      columnDefinitions,
      columnDisplay,
      visibleColumns,
    });

    const { isItemSelected, getSelectAllProps, getItemSelectionProps, updateShiftToggle } = useSelection({
      items,
      trackBy,
      selectedItems,
      selectionType,
      isItemDisabled,
      onSelectionChange,
      ariaLabels,
      loading,
    });

    if (isDevelopment) {
      if (resizableColumns) {
        checkColumnWidths(columnDefinitions);
      }
      if (sortingColumn?.sortingComparator) {
        checkSortingState(columnDefinitions, sortingColumn.sortingComparator);
      }
    }

    const isVisualRefresh = useVisualRefresh();
    const computedVariant = isVisualRefresh
      ? variant
      : ['embedded', 'full-page'].indexOf(variant) > -1
      ? 'container'
      : variant;
    const hasHeader = !!(header || filter || pagination || preferences);
    const hasSelection = !!selectionType;
    const hasFooterPagination = isMobile && variant === 'full-page' && !!pagination;
    const hasFooter = !!footer || hasFooterPagination;

    const headerIdRef = useRef<string | undefined>(undefined);
    const isLabelledByHeader = !ariaLabels?.tableLabel && !!header;
    const setHeaderRef = useCallback((id: string) => {
      headerIdRef.current = id;
    }, []);

    const visibleColumnWidthsWithSelection: ColumnWidthDefinition[] = [];
    const visibleColumnIdsWithSelection: PropertyKey[] = [];
    if (hasSelection) {
      visibleColumnWidthsWithSelection.push({ id: selectionColumnId, width: SELECTION_COLUMN_WIDTH });
      visibleColumnIdsWithSelection.push(selectionColumnId);
    }
    for (let columnIndex = 0; columnIndex < visibleColumnDefinitions.length; columnIndex++) {
      const columnId = getColumnKey(visibleColumnDefinitions[columnIndex], columnIndex);
      visibleColumnWidthsWithSelection.push({ ...visibleColumnDefinitions[columnIndex], id: columnId });
      visibleColumnIdsWithSelection.push(columnId);
    }

    const stickyState = useStickyColumns({
      visibleColumns: visibleColumnIdsWithSelection,
      stickyColumnsFirst: (stickyColumns?.first ?? 0) + (stickyColumns?.first && hasSelection ? 1 : 0),
      stickyColumnsLast: stickyColumns?.last || 0,
    });

    const hasStickyColumns = !!((stickyColumns?.first ?? 0) + (stickyColumns?.last ?? 0) > 0);
    const hasEditableCells = !!columnDefinitions.find(col => col.editConfig);
    const tableRole = hasEditableCells ? 'grid-default' : 'table';

    const theadProps: TheadProps = {
      selectionType,
      getSelectAllProps,
      columnDefinitions: visibleColumnDefinitions,
      variant: computedVariant,
      wrapLines,
      resizableColumns,
      sortingColumn,
      sortingDisabled,
      sortingDescending,
      onSortingChange,
      onFocusMove: moveFocus,
      onResizeFinish(newWidth) {
        const widthsDetail = columnDefinitions.map(
          (column, index) => newWidth[getColumnKey(column, index)] || (column.width as number) || DEFAULT_COLUMN_WIDTH
        );
        const widthsChanged = widthsDetail.some((width, index) => columnDefinitions[index].width !== width);
        if (widthsChanged) {
          fireNonCancelableEvent(onColumnWidthsChange, { widths: widthsDetail });
        }
      },
      singleSelectionHeaderAriaLabel: ariaLabels?.selectionGroupLabel,
      stripedRows,
      stickyState,
      selectionColumnId,
      tableRole,
    };

    const wrapperRef = useMergeRefs(wrapperMeasureRef, wrapperRefObject, stickyState.refs.wrapper);
    const tableRef = useMergeRefs(tableMeasureRef, tableRefObject, stickyState.refs.table);

    const wrapperProps = getTableWrapperRoleProps({
      tableRole,
      isScrollable: !!(tableWidth && containerContentWidth && tableWidth > containerContentWidth),
      ariaLabel: ariaLabels?.tableLabel,
    });

    const getMouseDownTarget = useMouseDownTarget();

    const hasDynamicHeight = computedVariant === 'full-page';
    const overlapElement = useDynamicOverlap({ disabled: !hasDynamicHeight });
    useTableFocusNavigation(selectionType, tableRefObject, visibleColumnDefinitions, items?.length);
    const toolsHeaderWrapper = useRef(null);
    // If is mobile, we take into consideration the AppLayout's mobile bar and we subtract the tools wrapper height so only the table header is sticky
    const toolsHeaderHeight =
      (toolsHeaderWrapper?.current as HTMLDivElement | null)?.getBoundingClientRect().height ?? 0;

    const totalColumnsCount = selectionType ? visibleColumnDefinitions.length + 1 : visibleColumnDefinitions.length;

    return (
      <LinkDefaultVariantContext.Provider value={{ defaultVariant: 'primary' }}>
<<<<<<< HEAD
        <ColumnWidthsProvider
          visibleColumns={visibleColumnWidthsWithSelection}
          resizableColumns={resizableColumns}
          containerWidth={containerContentWidth ?? 0}
        >
=======
        <ColumnWidthsProvider visibleColumns={visibleColumnWidthsWithSelection} resizableColumns={resizableColumns}>
>>>>>>> 8ad798a6
          <InternalContainer
            {...baseProps}
            __internalRootRef={__internalRootRef}
            className={clsx(baseProps.className, styles.root)}
            __funnelSubStepProps={__funnelSubStepProps}
            header={
              <>
                {hasHeader && (
                  <div
                    ref={overlapElement}
                    className={clsx(hasDynamicHeight && [styles['dark-header'], 'awsui-context-content-header'])}
                  >
                    <div
                      ref={toolsHeaderWrapper}
                      className={clsx(styles['header-controls'], styles[`variant-${computedVariant}`])}
                    >
                      <CollectionLabelContext.Provider value={{ assignId: setHeaderRef }}>
                        <ToolsHeader
                          header={header}
                          filter={filter}
                          pagination={pagination}
                          preferences={preferences}
                        />
                      </CollectionLabelContext.Provider>
                    </div>
                  </div>
                )}
                {stickyHeader && (
                  <StickyHeader
                    ref={stickyHeaderRef}
                    variant={computedVariant}
                    theadProps={theadProps}
                    wrapperRef={wrapperRefObject}
                    theadRef={theadRef}
                    secondaryWrapperRef={secondaryWrapperRef}
                    tableRef={tableRefObject}
                    onScroll={handleScroll}
                    tableHasHeader={hasHeader}
                    contentDensity={contentDensity}
                    tableRole={tableRole}
                  />
                )}
              </>
            }
            disableHeaderPaddings={true}
            disableContentPaddings={true}
            variant={toContainerVariant(computedVariant)}
            __disableFooterPaddings={true}
            __disableFooterDivider={true}
            __disableStickyMobile={false}
            footer={
              hasFooter ? (
                <div className={clsx(styles['footer-wrapper'], styles[`variant-${computedVariant}`])}>
                  <div className={clsx(styles.footer, hasFooterPagination && styles['footer-with-pagination'])}>
                    {footer && <span>{footer}</span>}
                    {hasFooterPagination && <div className={styles['footer-pagination']}>{pagination}</div>}
                  </div>
                </div>
              ) : null
            }
            __stickyHeader={stickyHeader}
            __mobileStickyOffset={toolsHeaderHeight}
            __stickyOffset={stickyHeaderVerticalOffset}
            {...focusMarkers.root}
          >
            <div
              ref={wrapperRef}
              className={clsx(styles.wrapper, styles[`variant-${computedVariant}`], {
                [styles['has-footer']]: hasFooter,
                [styles['has-header']]: hasHeader,
              })}
              style={stickyState.style.wrapper}
              onScroll={handleScroll}
              {...wrapperProps}
            >
              {!!renderAriaLive && !!firstIndex && (
                <LiveRegion>
                  <span>
                    {renderAriaLive({ totalItemsCount, firstIndex, lastIndex: firstIndex + items.length - 1 })}
                  </span>
                </LiveRegion>
              )}
              <table
                ref={tableRef}
                className={clsx(
                  styles.table,
                  resizableColumns && styles['table-layout-fixed'],
                  contentDensity === 'compact' && getVisualContextClassname('compact-table')
                )}
                {...getTableRoleProps({
                  tableRole,
                  totalItemsCount,
                  totalColumnsCount: totalColumnsCount,
                  ariaLabel: ariaLabels?.tableLabel,
                  ariaLabelledBy: isLabelledByHeader && headerIdRef.current ? headerIdRef.current : undefined,
                })}
              >
                <Thead
                  ref={theadRef}
                  hidden={stickyHeader}
                  onFocusedComponentChange={focusId => stickyHeaderRef.current?.setFocus(focusId)}
                  {...theadProps}
                />
                <tbody>
                  {loading || items.length === 0 ? (
                    <tr>
                      <td
                        colSpan={totalColumnsCount}
                        className={clsx(styles['cell-merged'], hasFooter && styles['has-footer'])}
                      >
                        <div
                          className={styles['cell-merged-content']}
                          style={{
                            width:
                              (supportsStickyPosition() && containerWidth && Math.floor(containerWidth)) || undefined,
                          }}
                        >
                          {loading ? (
                            <InternalStatusIndicator type="loading" className={styles.loading} wrapText={true}>
                              <LiveRegion visible={true}>{loadingText}</LiveRegion>
                            </InternalStatusIndicator>
                          ) : (
                            <div className={styles.empty}>{empty}</div>
                          )}
                        </div>
                      </td>
                    </tr>
                  ) : (
                    items.map((item, rowIndex) => {
                      const firstVisible = rowIndex === 0;
                      const lastVisible = rowIndex === items.length - 1;
                      const isEven = rowIndex % 2 === 0;
                      const isSelected = !!selectionType && isItemSelected(item);
                      const isPrevSelected = !!selectionType && !firstVisible && isItemSelected(items[rowIndex - 1]);
                      const isNextSelected = !!selectionType && !lastVisible && isItemSelected(items[rowIndex + 1]);
                      return (
                        <tr
                          key={getItemKey(trackBy, item, rowIndex)}
                          className={clsx(styles.row, isSelected && styles['row-selected'])}
                          onFocus={({ currentTarget }) => {
                            // When an element inside table row receives focus we want to adjust the scroll.
                            // However, that behaviour is unwanted when the focus is received as result of a click
                            // as it causes the click to never reach the target element.
                            if (!currentTarget.contains(getMouseDownTarget())) {
                              stickyHeaderRef.current?.scrollToRow(currentTarget);
                            }
                          }}
                          {...focusMarkers.item}
                          onClick={onRowClickHandler && onRowClickHandler.bind(null, rowIndex, item)}
                          onContextMenu={onRowContextMenuHandler && onRowContextMenuHandler.bind(null, rowIndex, item)}
                          {...getTableRowRoleProps({ tableRole, firstIndex, rowIndex })}
                        >
                          {selectionType !== undefined && (
                            <TableTdElement
                              className={clsx(styles['selection-control'])}
                              isVisualRefresh={isVisualRefresh}
                              isFirstRow={firstVisible}
                              isLastRow={lastVisible}
                              isSelected={isSelected}
                              isNextSelected={isNextSelected}
                              isPrevSelected={isPrevSelected}
                              wrapLines={false}
                              isEvenRow={isEven}
                              stripedRows={stripedRows}
                              hasSelection={hasSelection}
                              hasFooter={hasFooter}
                              stickyState={stickyState}
                              columnId={selectionColumnId}
                              colIndex={0}
                              tableRole={tableRole}
                            >
                              <SelectionControl
                                onFocusDown={moveFocusDown}
                                onFocusUp={moveFocusUp}
                                onShiftToggle={updateShiftToggle}
                                {...getItemSelectionProps(item)}
                              />
                            </TableTdElement>
                          )}
                          {visibleColumnDefinitions.map((column, colIndex) => {
                            const isEditing = cellEditing.checkEditing({ rowIndex, colIndex });
                            const successfulEdit = cellEditing.checkLastSuccessfulEdit({ rowIndex, colIndex });
                            const isEditable = !!column.editConfig && !cellEditing.isLoading;
                            return (
                              <TableBodyCell
                                key={getColumnKey(column, colIndex)}
                                style={
                                  resizableColumns
                                    ? {}
                                    : {
                                        width: column.width,
                                        minWidth: column.minWidth,
                                        maxWidth: column.maxWidth,
                                      }
                                }
                                ariaLabels={ariaLabels}
                                column={column}
                                item={item}
                                wrapLines={wrapLines}
                                isEditable={isEditable}
                                isEditing={isEditing}
                                isRowHeader={column.isRowHeader}
                                isFirstRow={firstVisible}
                                isLastRow={lastVisible}
                                isSelected={isSelected}
                                isNextSelected={isNextSelected}
                                isPrevSelected={isPrevSelected}
                                successfulEdit={successfulEdit}
                                onEditStart={() => cellEditing.startEdit({ rowIndex, colIndex })}
                                onEditEnd={editCancelled =>
                                  cellEditing.completeEdit({ rowIndex, colIndex }, editCancelled)
                                }
                                submitEdit={cellEditing.submitEdit}
                                hasFooter={hasFooter}
                                stripedRows={stripedRows}
                                isEvenRow={isEven}
                                columnId={column.id ?? colIndex}
                                colIndex={selectionType !== undefined ? colIndex + 1 : colIndex}
                                stickyState={stickyState}
                                isVisualRefresh={isVisualRefresh}
                                tableRole={tableRole}
                              />
                            );
                          })}
                        </tr>
                      );
                    })
                  )}
                </tbody>
              </table>
              {resizableColumns && <ResizeTracker />}
            </div>

            <StickyScrollbar
              ref={scrollbarRef}
              wrapperRef={wrapperRefObject}
              tableRef={tableRefObject}
              onScroll={handleScroll}
              hasStickyColumns={hasStickyColumns}
            />
          </InternalContainer>
        </ColumnWidthsProvider>
      </LinkDefaultVariantContext.Provider>
    );
  }
) as TableForwardRefType;

export default InternalTable;<|MERGE_RESOLUTION|>--- conflicted
+++ resolved
@@ -213,6 +213,7 @@
     const tableRole = hasEditableCells ? 'grid-default' : 'table';
 
     const theadProps: TheadProps = {
+      containerWidth: containerContentWidth,
       selectionType,
       getSelectAllProps,
       columnDefinitions: visibleColumnDefinitions,
@@ -263,15 +264,7 @@
 
     return (
       <LinkDefaultVariantContext.Provider value={{ defaultVariant: 'primary' }}>
-<<<<<<< HEAD
-        <ColumnWidthsProvider
-          visibleColumns={visibleColumnWidthsWithSelection}
-          resizableColumns={resizableColumns}
-          containerWidth={containerContentWidth ?? 0}
-        >
-=======
         <ColumnWidthsProvider visibleColumns={visibleColumnWidthsWithSelection} resizableColumns={resizableColumns}>
->>>>>>> 8ad798a6
           <InternalContainer
             {...baseProps}
             __internalRootRef={__internalRootRef}
