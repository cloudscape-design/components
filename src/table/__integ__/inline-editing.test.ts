--- conflicted
+++ resolved
@@ -29,7 +29,10 @@
 
 const bodyCellError = bodyCell.findFormField().findError().toSelector();
 
-<<<<<<< HEAD
+const disabledCell = tableWrapper.findBodyCell(4, 4);
+const disabledCell$ = disabledCell.toSelector();
+const disabledCellLiveRegion$ = createWrapper().find('[aria-live]').toSelector();
+
 interface TestOptions {
   enableKeyboardNavigation?: boolean;
 }
@@ -38,13 +41,6 @@
   { enableKeyboardNavigation = false }: TestOptions,
   testFn: (page: BasePageObject) => Promise<void>
 ) => {
-=======
-const disabledCell = tableWrapper.findBodyCell(4, 4);
-const disabledCell$ = disabledCell.toSelector();
-const disabledCellLiveRegion$ = createWrapper().find('[aria-live]').toSelector();
-
-const setupTest = (testFn: (page: BasePageObject) => Promise<void>) => {
->>>>>>> 6ea0f800
   return useBrowser(async browser => {
     const page = new BasePageObject(browser);
     await page.setWindowSize({ width: 1200, height: 800 });
@@ -161,7 +157,6 @@
   }
 );
 
-<<<<<<< HEAD
 test.each([false, true])(
   'click focusable element outside when editing cancels editing and focuses clicked element [enableKeyboardNavigation=%s]',
   enableKeyboardNavigation => {
@@ -175,23 +170,11 @@
       await expect(page.isFocused('[data-testid="focus"]')).resolves.toBe(true);
     });
   }
-=======
-test(
-  'click focusable element outside when editing cancels editing and focuses clicked element',
-  setupTest(async page => {
-    // Edit a cell
-    await page.click(cellEditButton$);
-    await expect(page.isFocused(cellInputField$)).resolves.toBe(true);
-
-    // Click on the input element outside, it should get focused.
-    await page.click('[data-testid="focus"]');
-    await expect(page.isFocused('[data-testid="focus"]')).resolves.toBe(true);
-  })
 );
 
 test(
   'can activate and dismiss disabled reason popover with mouse',
-  setupTest(async page => {
+  setupTest({}, async page => {
     // Click on cell with disabled inline edit
     await page.click(disabledCell$);
 
@@ -205,20 +188,21 @@
   })
 );
 
-test(
-  'can activate disabled reason popover with keyboard',
-  setupTest(async page => {
-    // Navigate to a disabled cell
-    await page.click(mainCell$);
-    await page.click(cellSaveButton.toSelector());
-    await page.keys(['ArrowLeft']);
-
-    // Activate the popover with Enter
-    await page.keys(['Enter']);
-
-    await expect(page.getText(disabledCellLiveRegion$)).resolves.toContain(
-      "You don't have the necessary permissions to change a BrowserStack origin."
-    );
-  })
->>>>>>> 6ea0f800
+test.each([false, true])(
+  'can activate disabled reason popover with keyboard [enableKeyboardNavigation=%s]',
+  enableKeyboardNavigation => {
+    setupTest({ enableKeyboardNavigation }, async page => {
+      // Navigate to a disabled cell
+      await page.click(mainCell$);
+      await page.click(cellSaveButton.toSelector());
+      await page.keys(['ArrowLeft']);
+
+      // Activate the popover with Enter
+      await page.keys(['Enter']);
+
+      await expect(page.getText(disabledCellLiveRegion$)).resolves.toContain(
+        "You don't have the necessary permissions to change a BrowserStack origin."
+      );
+    });
+  }
 );