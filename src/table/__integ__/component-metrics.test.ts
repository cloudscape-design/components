--- conflicted
+++ resolved
@@ -137,7 +137,6 @@
   );
 });
 
-<<<<<<< HEAD
 describe('filtering', () => {
   test(
     'tracks component updates caused by text filtering',
@@ -146,22 +145,12 @@
       await page.keys('m3.2xlarge');
       await page.waitForInteractionEvent('componentUpdated');
 
-=======
-describe('selection', () => {
-  test(
-    'tracks component updates caused by multi selection',
-    setupTest(async ({ page, wrapper }) => {
-      await page.click(wrapper.findRowSelectionArea(1).toSelector());
-      await page.click(wrapper.findRowSelectionArea(2).toSelector());
-      await page.waitForInteractionEvent('componentUpdated');
->>>>>>> cf550dde
-      const componentsLog = await page.getComponentMetricsLog();
-      expect(componentsLog.length).toBe(2);
-      expect(componentsLog[1].name).toBe('componentUpdated');
-      expect(componentsLog[1].detail).toEqual({
-        taskInteractionId: expect.any(String),
-        componentName: 'table',
-<<<<<<< HEAD
+      const componentsLog = await page.getComponentMetricsLog();
+      expect(componentsLog.length).toBe(2);
+      expect(componentsLog[1].name).toBe('componentUpdated');
+      expect(componentsLog[1].detail).toEqual({
+        taskInteractionId: expect.any(String),
+        componentName: 'table',
         actionType: 'filter',
         componentConfiguration: {
           ...baseComponentConfiguration,
@@ -234,7 +223,21 @@
       });
     }, '#/light/funnel-analytics/with-table-property-filter')
   );
-=======
+});
+
+describe('selection', () => {
+  test(
+    'tracks component updates caused by multi selection',
+    setupTest(async ({ page, wrapper }) => {
+      await page.click(wrapper.findRowSelectionArea(1).toSelector());
+      await page.click(wrapper.findRowSelectionArea(2).toSelector());
+      await page.waitForInteractionEvent('componentUpdated');
+      const componentsLog = await page.getComponentMetricsLog();
+      expect(componentsLog.length).toBe(2);
+      expect(componentsLog[1].name).toBe('componentUpdated');
+      expect(componentsLog[1].detail).toEqual({
+        taskInteractionId: expect.any(String),
+        componentName: 'table',
         actionType: 'selection',
         componentConfiguration: {
           ...baseComponentConfiguration,
@@ -243,5 +246,4 @@
       });
     })
   );
->>>>>>> cf550dde
 });