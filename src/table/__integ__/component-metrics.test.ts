--- conflicted
+++ resolved
@@ -51,7 +51,6 @@
     resourcesPerPage: 20,
   },
   filtered: false,
-<<<<<<< HEAD
   filteredBy: [],
   totalNumberOfResources: 4000,
   resourcesPerPage: 20,
@@ -78,9 +77,6 @@
   filteredBy: [],
   totalNumberOfResources: 4000,
   resourcesPerPage: 20,
-=======
-  totalNumberOfResources: 200,
->>>>>>> e85f4a3d
   pagination: {
     currentPageIndex: 1,
     totalNumberOfPages: 200,
@@ -145,7 +141,6 @@
   );
 });
 
-<<<<<<< HEAD
 describe('filtering', () => {
   test(
     'tracks component updates caused by text filtering',
@@ -154,7 +149,109 @@
       await page.keys('m3.2xlarge');
       await page.waitForInteractionEvent('componentUpdated');
 
-=======
+      const componentsLog = await page.getComponentMetricsLog();
+      expect(componentsLog.length).toBe(2);
+      expect(componentsLog[1].name).toBe('componentUpdated');
+      expect(componentsLog[1].detail).toEqual({
+        taskInteractionId: expect.any(String),
+        componentName: 'table',
+        actionType: 'filter',
+        componentConfiguration: {
+          ...baseComponentConfiguration,
+          filtered: true,
+          totalNumberOfResources: 92,
+          pagination: {
+            currentPageIndex: 1,
+            openEnd: false,
+            totalNumberOfPages: 5,
+          },
+        },
+      });
+    })
+  );
+
+  test(
+    'tracks component updates caused by property filtering',
+    setupTest(async ({ page, wrapper }) => {
+      await page.click(wrapper.findPropertyFilter().findNativeInput().toSelector());
+      await page.keys('State=Stopped');
+      await page.keys(['Enter']);
+      await page.waitForInteractionEvent('componentUpdated');
+      const componentsLog = await page.getComponentMetricsLog();
+      expect(componentsLog.length).toBe(2);
+      expect(componentsLog[1].name).toBe('componentUpdated');
+      expect(componentsLog[1].detail).toEqual({
+        taskInteractionId: expect.any(String),
+        componentName: 'table',
+        actionType: 'filter',
+        componentConfiguration: {
+          ...basePropertyFilterConfiguration,
+          filtered: true,
+          filteredBy: ['state'],
+          totalNumberOfResources: 852,
+          pagination: {
+            currentPageIndex: 1,
+            openEnd: false,
+            totalNumberOfPages: 43,
+          },
+        },
+      });
+    }, '#/light/funnel-analytics/with-table-property-filter')
+  );
+
+  test(
+    'tracks component updates caused by property filtering with free text',
+    setupTest(async ({ page, wrapper }) => {
+      await page.click(wrapper.findPropertyFilter().findNativeInput().toSelector());
+      await page.keys('Stopped');
+      await page.keys(['Enter']);
+      await page.waitForInteractionEvent('componentUpdated');
+      const componentsLog = await page.getComponentMetricsLog();
+      expect(componentsLog.length).toBe(2);
+      expect(componentsLog[1].name).toBe('componentUpdated');
+      expect(componentsLog[1].detail).toEqual({
+        taskInteractionId: expect.any(String),
+        componentName: 'table',
+        actionType: 'filter',
+        componentConfiguration: {
+          ...basePropertyFilterConfiguration,
+          filtered: true,
+          filteredBy: [],
+          totalNumberOfResources: 852,
+          pagination: {
+            currentPageIndex: 1,
+            openEnd: false,
+            totalNumberOfPages: 43,
+          },
+        },
+      });
+    }, '#/light/funnel-analytics/with-table-property-filter')
+  );
+});
+
+describe('selection', () => {
+  test(
+    'tracks component updates caused by multi selection',
+    setupTest(async ({ page, wrapper }) => {
+      await page.click(wrapper.findRowSelectionArea(1).toSelector());
+      await page.click(wrapper.findRowSelectionArea(2).toSelector());
+      await page.waitForInteractionEvent('componentUpdated');
+      const componentsLog = await page.getComponentMetricsLog();
+      expect(componentsLog.length).toBe(2);
+      expect(componentsLog[1].name).toBe('componentUpdated');
+      expect(componentsLog[1].detail).toEqual({
+        taskInteractionId: expect.any(String),
+        componentName: 'table',
+        actionType: 'selection',
+        componentConfiguration: {
+          ...baseComponentConfiguration,
+          resourcesSelected: true,
+        },
+      });
+    })
+  );
+});
+
 describe('preferences', () => {
   test(
     'tracks component changes when visible content preference is changed',
@@ -166,74 +263,25 @@
       );
       await page.click(wrapper.findCollectionPreferences().findModal().findConfirmButton().toSelector());
       await page.waitForInteractionEvent('componentUpdated');
->>>>>>> e85f4a3d
-      const componentsLog = await page.getComponentMetricsLog();
-      expect(componentsLog.length).toBe(2);
-      expect(componentsLog[1].name).toBe('componentUpdated');
-      expect(componentsLog[1].detail).toEqual({
-        taskInteractionId: expect.any(String),
-        componentName: 'table',
-<<<<<<< HEAD
-        actionType: 'filter',
-        componentConfiguration: {
-          ...baseComponentConfiguration,
-          filtered: true,
-          totalNumberOfResources: 92,
-          pagination: {
-            currentPageIndex: 1,
-            openEnd: false,
-            totalNumberOfPages: 5,
-=======
+      const componentsLog = await page.getComponentMetricsLog();
+      expect(componentsLog.length).toBe(2);
+      expect(componentsLog[1].name).toBe('componentUpdated');
+      expect(componentsLog[1].detail).toEqual({
+        taskInteractionId: expect.any(String),
+        componentName: 'table',
         actionType: 'preferences',
         componentConfiguration: {
           ...baseComponentConfiguration,
           tablePreferences: {
             visibleColumns: ['id', 'dnsName', 'state'],
             resourcesPerPage: 20,
->>>>>>> e85f4a3d
-          },
-        },
-      });
-    })
-  );
-
-  test(
-<<<<<<< HEAD
-    'tracks component updates caused by property filtering',
-    setupTest(async ({ page, wrapper }) => {
-      await page.click(wrapper.findPropertyFilter().findNativeInput().toSelector());
-      await page.keys('State=Stopped');
-      await page.keys(['Enter']);
-      await page.waitForInteractionEvent('componentUpdated');
-      const componentsLog = await page.getComponentMetricsLog();
-      expect(componentsLog.length).toBe(2);
-      expect(componentsLog[1].name).toBe('componentUpdated');
-      expect(componentsLog[1].detail).toEqual({
-        taskInteractionId: expect.any(String),
-        componentName: 'table',
-        actionType: 'filter',
-        componentConfiguration: {
-          ...basePropertyFilterConfiguration,
-          filtered: true,
-          filteredBy: ['state'],
-          totalNumberOfResources: 852,
-          pagination: {
-            currentPageIndex: 1,
-            openEnd: false,
-            totalNumberOfPages: 43,
-          },
-        },
-      });
-    }, '#/light/funnel-analytics/with-table-property-filter')
-  );
-
-  test(
-    'tracks component updates caused by property filtering with free text',
-    setupTest(async ({ page, wrapper }) => {
-      await page.click(wrapper.findPropertyFilter().findNativeInput().toSelector());
-      await page.keys('Stopped');
-      await page.keys(['Enter']);
-=======
+          },
+        },
+      });
+    })
+  );
+
+  test(
     'tracks component changes when page size is changed',
     setupTest(async ({ page, wrapper }) => {
       await page.click(wrapper.findCollectionPreferences().findTriggerButton().toSelector());
@@ -250,54 +298,16 @@
       );
 
       await page.click(wrapper.findCollectionPreferences().findModal().findConfirmButton().toSelector());
->>>>>>> e85f4a3d
-      await page.waitForInteractionEvent('componentUpdated');
-      const componentsLog = await page.getComponentMetricsLog();
-      expect(componentsLog.length).toBe(2);
-      expect(componentsLog[1].name).toBe('componentUpdated');
-      expect(componentsLog[1].detail).toEqual({
-        taskInteractionId: expect.any(String),
-        componentName: 'table',
-<<<<<<< HEAD
-        actionType: 'filter',
-        componentConfiguration: {
-          ...basePropertyFilterConfiguration,
-          filtered: true,
-          filteredBy: [],
-          totalNumberOfResources: 852,
-          pagination: {
-            currentPageIndex: 1,
-            openEnd: false,
-            totalNumberOfPages: 43,
-          },
-        },
-      });
-    }, '#/light/funnel-analytics/with-table-property-filter')
-  );
-});
-
-describe('selection', () => {
-  test(
-    'tracks component updates caused by multi selection',
-    setupTest(async ({ page, wrapper }) => {
-      await page.click(wrapper.findRowSelectionArea(1).toSelector());
-      await page.click(wrapper.findRowSelectionArea(2).toSelector());
-      await page.waitForInteractionEvent('componentUpdated');
-      const componentsLog = await page.getComponentMetricsLog();
-      expect(componentsLog.length).toBe(2);
-      expect(componentsLog[1].name).toBe('componentUpdated');
-      expect(componentsLog[1].detail).toEqual({
-        taskInteractionId: expect.any(String),
-        componentName: 'table',
-        actionType: 'selection',
-        componentConfiguration: {
-          ...baseComponentConfiguration,
-          resourcesSelected: true,
-=======
+      await page.waitForInteractionEvent('componentUpdated');
+      const componentsLog = await page.getComponentMetricsLog();
+      expect(componentsLog.length).toBe(2);
+      expect(componentsLog[1].name).toBe('componentUpdated');
+      expect(componentsLog[1].detail).toEqual({
+        taskInteractionId: expect.any(String),
+        componentName: 'table',
         actionType: 'preferences',
         componentConfiguration: {
           ...baseComponentConfiguration,
-          totalNumberOfResources: 80, // TODO: Remove after filtering PR is merged
           pagination: {
             currentPageIndex: 1,
             totalNumberOfPages: 80,
@@ -307,7 +317,6 @@
             visibleColumns: ['id', 'type', 'dnsName', 'state'],
             resourcesPerPage: 50,
           },
->>>>>>> e85f4a3d
         },
       });
     })
