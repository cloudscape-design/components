--- conflicted
+++ resolved
@@ -6,12 +6,6 @@
 @use '../internal/styles/tokens' as awsui;
 @use '../internal/styles' as styles;
 @use '../app-layout/constants.scss' as constants;
-
-@mixin desktop-only {
-  @include styles.media-breakpoint-up(styles.$breakpoint-x-small) {
-    @content;
-  }
-}
 
 @mixin desktop-only {
   @include styles.media-breakpoint-up(styles.$breakpoint-x-small) {
@@ -40,13 +34,10 @@
     }
   }
 
-<<<<<<< HEAD
-=======
   &.with-runtime-context {
     padding-block: constants.$toolbar-vertical-panel-icon-offset;
   }
 
->>>>>>> 6ab77625
   .with-toolbar > & {
     border-color: transparent;
     margin-block-end: 0px;
