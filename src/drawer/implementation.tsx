// Copyright Amazon.com, Inc. or its affiliates. All Rights Reserved.
// SPDX-License-Identifier: Apache-2.0
import React, { RefObject } from 'react';
import clsx from 'clsx';

import { useRuntimeDrawerContext } from '../app-layout/runtime-drawer/use-runtime-drawer-context';
import { useAppLayoutToolbarDesignEnabled } from '../app-layout/utils/feature-flags';
import { useInternalI18n } from '../i18n/context';
import { getBaseProps } from '../internal/base-component';
import { InternalBaseComponentProps } from '../internal/hooks/use-base-component';
import { createWidgetizedComponent } from '../internal/widgets';
import InternalLiveRegion from '../live-region/internal';
import InternalStatusIndicator from '../status-indicator/internal';
import { DrawerProps } from './interfaces';

import styles from './styles.css.js';

type DrawerInternalProps = DrawerProps & InternalBaseComponentProps;

export function DrawerImplementation({
  header,
  children,
  loading,
  i18nStrings,
  disableContentPaddings,
  __internalRootRef,
  headerActions,
  ...restProps
}: DrawerInternalProps) {
  const baseProps = getBaseProps(restProps);
  const isToolbar = useAppLayoutToolbarDesignEnabled();
  const i18n = useInternalI18n('drawer');
  const containerProps = {
    ...baseProps,
    className: clsx(baseProps.className, styles.drawer, isToolbar && styles['with-toolbar']),
  };

  const runtimeDrawerContext = useRuntimeDrawerContext({ rootRef: __internalRootRef as RefObject<HTMLElement> });
  const hasAdditioalDrawerAction = !!runtimeDrawerContext?.isExpandable;

  return loading ? (
    <div
      {...containerProps}
      className={clsx(containerProps.className, styles['content-with-paddings'])}
      ref={__internalRootRef}
    >
      <InternalStatusIndicator type="loading">
        <InternalLiveRegion tagName="span">
          {i18n('i18nStrings.loadingText', i18nStrings?.loadingText)}
        </InternalLiveRegion>
      </InternalStatusIndicator>
    </div>
  ) : (
    <div {...containerProps} ref={__internalRootRef}>
      {header && (
<<<<<<< HEAD
        <div className={clsx(styles.header, hasAdditioalDrawerAction && styles['with-additional-action'])}>
=======
        <div
          className={clsx(
            styles.header,
            runtimeDrawerContext && styles['with-runtime-context'],
            hasAdditioalDrawerAction && styles['with-additional-action']
          )}
        >
>>>>>>> 6ab77625
          {header}
          {headerActions && <div className={styles['header-actions']}>{headerActions}</div>}
        </div>
      )}
      <div
        className={clsx(
          styles['test-utils-drawer-content'],
          !disableContentPaddings && styles['content-with-paddings']
        )}
      >
        {children}
      </div>
    </div>
  );
}

export const createWidgetizedDrawer = createWidgetizedComponent(DrawerImplementation);<|MERGE_RESOLUTION|>--- conflicted
+++ resolved
@@ -53,9 +53,6 @@
   ) : (
     <div {...containerProps} ref={__internalRootRef}>
       {header && (
-<<<<<<< HEAD
-        <div className={clsx(styles.header, hasAdditioalDrawerAction && styles['with-additional-action'])}>
-=======
         <div
           className={clsx(
             styles.header,
@@ -63,7 +60,6 @@
             hasAdditioalDrawerAction && styles['with-additional-action']
           )}
         >
->>>>>>> 6ab77625
           {header}
           {headerActions && <div className={styles['header-actions']}>{headerActions}</div>}
         </div>
