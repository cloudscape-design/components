--- conflicted
+++ resolved
@@ -76,10 +76,7 @@
   });
 }
 
-<<<<<<< HEAD
 export function setEditorDefaults(ace: any, editor: Ace.Editor) {
-=======
-function setEditorDefaults(ace: any, editor: Ace.Editor) {
   ace.config.loadModule('ace/ext/language_tools', function () {
     editor.setOptions({
       displayIndentGuides: false,
@@ -90,7 +87,6 @@
 
   editor.setAutoScrollEditorIntoView(true);
 
->>>>>>> 7108c464
   if (!supportsKeyboardAccessibility(ace)) {
     editor.commands.addCommand({
       name: 'exitCodeEditor',
