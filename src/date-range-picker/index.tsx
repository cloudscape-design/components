--- conflicted
+++ resolved
@@ -51,23 +51,6 @@
       <BreakSpaces text={formatAbsoluteRange(range, timeOffset)} />
     );
 
-<<<<<<< HEAD
-  if (range.type === 'absolute') {
-    const formattedOffset = isDateOnly(range) ? '' : formatTimezoneOffset(timeOffset);
-    return (
-      <InternalBox fontWeight="normal" display="inline" color="inherit">
-        <span className={styles['preferred-wordbreak']}>
-          {range.startDate}
-          {formattedOffset} &mdash;
-        </span>{' '}
-        <span className={styles['preferred-wordbreak']}>
-          {range.endDate}
-          {formattedOffset}
-        </span>
-      </InternalBox>
-    );
-  }
-=======
   return (
     <InternalBox fontWeight="normal" display="inline" color="inherit">
       {formatted}
@@ -92,7 +75,6 @@
 function formatAbsoluteRange(value: DateRangePickerProps.AbsoluteValue, timeOffset: number): string {
   const formattedOffset = isDateOnly(value) ? '' : formatOffset(timeOffset);
   return value.startDate + formattedOffset + ' ' + '—' + ' ' + value.endDate + formattedOffset;
->>>>>>> 7f73cecd
 }
 
 function isDateOnly(value: null | DateRangePickerProps.Value) {
