--- conflicted
+++ resolved
@@ -50,31 +50,19 @@
 
   /**
    * Used as part of the `aria-label` for today's date in the calendar.
-<<<<<<< HEAD
-   * @deprecated Use `i18nStrings`
-=======
    * @deprecated Use `i18nStrings` instead.
->>>>>>> 012582fd
    */
   todayAriaLabel?: string;
 
   /**
    * Specifies an `aria-label` for the 'next month' button.
-<<<<<<< HEAD
-   * @deprecated Use `i18nStrings`
-=======
    * @deprecated Use `i18nStrings` instead.
->>>>>>> 012582fd
    */
   nextMonthAriaLabel?: string;
 
   /**
    * Specifies an `aria-label` for the 'previous month' button.
-<<<<<<< HEAD
-   * @deprecated Use `i18nStrings`
-=======
    * @deprecated Use `i18nStrings` instead.
->>>>>>> 012582fd
    */
   previousMonthAriaLabel?: string;
 
@@ -87,7 +75,7 @@
   /**
    * An object containing all the necessary localized strings required by
    * the component.
-<<<<<<< HEAD
+   * @i18n
    */
   i18nStrings?: CalendarProps.I18nStrings;
 
@@ -96,11 +84,6 @@
    * Defaults to `day`.
    **/
   granularity?: 'month' | 'day';
-=======
-   * @i18n
-   */
-  i18nStrings?: CalendarProps.I18nStrings;
->>>>>>> 012582fd
 }
 
 export namespace CalendarProps {
@@ -115,33 +98,23 @@
     (date: Date): boolean;
   }
 
-<<<<<<< HEAD
   export type Granularity = 'day' | 'month';
 
   export interface I18nStrings {
     /**
      * Used as part of the `aria-label` for today's date in the calendar.
      * @i18n
-=======
-  export interface I18nStrings {
-    /**
-     * Used as part of the `aria-label` for today's date in the calendar.
->>>>>>> 012582fd
      */
     todayAriaLabel?: string;
 
     /**
      * Specifies an `aria-label` for the 'next month' button.
-<<<<<<< HEAD
      * @i18n
-=======
->>>>>>> 012582fd
      */
     nextMonthAriaLabel?: string;
 
     /**
      * Specifies an `aria-label` for the 'previous month' button.
-<<<<<<< HEAD
      * @i18n
      */
     previousMonthAriaLabel?: string;
@@ -163,9 +136,22 @@
      * @i18n
      */
     previousYearAriaLabel?: string;
-=======
+  }
+
+  export interface I18nStrings {
+    /**
+     * Used as part of the `aria-label` for today's date in the calendar.
+     */
+    todayAriaLabel?: string;
+
+    /**
+     * Specifies an `aria-label` for the 'next month' button.
+     */
+    nextMonthAriaLabel?: string;
+
+    /**
+     * Specifies an `aria-label` for the 'previous month' button.
      */
     previousMonthAriaLabel?: string;
->>>>>>> 012582fd
   }
 }