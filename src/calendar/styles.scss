--- conflicted
+++ resolved
@@ -93,12 +93,8 @@
         &:hover {
           color: awsui.$color-text-calendar-date-hover;
           background-color: calendar.$grid-hover-background-color;
-<<<<<<< HEAD
           border-radius: awsui.$border-radius-item;
-          &:not(.calendar-day-selected) {
-=======
           &:not(.calendar-date-selected) {
->>>>>>> 55685b8c
             &::after {
               border-block: awsui.$border-item-width solid calendar.$grid-hover-border-color;
               border-inline: awsui.$border-item-width solid calendar.$grid-hover-border-color;
