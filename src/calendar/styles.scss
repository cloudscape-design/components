--- conflicted
+++ resolved
@@ -48,66 +48,46 @@
   }
 
   &-grid {
-<<<<<<< HEAD
-    width: 100%;
+    inline-size: 100%;
 
     &:not(.calendar-grid-spaced) {
       border-spacing: 0;
     }
     &-spaced {
       border-spacing: awsui.$space-xxxs calc(#{awsui.$space-xxs} + #{awsui.$space-xxxs});
-      padding: awsui.$space-xs;
+      padding-block: awsui.$space-xs;
+      padding-inline: awsui.$space-xs;
     }
   }
 
   &-grid-cell {
-=======
-    inline-size: 100%;
-    border-spacing: 0;
-  }
-
-  &-grid-cell {
-    inline-size: calc(100% / 7);
->>>>>>> 0ae969d8
     word-break: break-word;
     text-align: center;
     font-weight: unset;
   }
 
-<<<<<<< HEAD
   &-date-header {
-    padding: awsui.$space-s 0 awsui.$space-xxs;
-=======
-  &-day-header {
     padding-block-start: awsui.$space-s;
     padding-block-end: awsui.$space-xxs;
     padding-inline: 0;
->>>>>>> 0ae969d8
     color: calendar.$grid-day-name-color;
     @include styles.font-body-s;
   }
 
-<<<<<<< HEAD
   &-date {
-    border-bottom: calendar.$grid-border;
-    border-right: calendar.$grid-border;
-    padding: awsui.$space-xxs 0;
-=======
-  &-day {
     border-block-end: calendar.$grid-border;
     border-inline-end: calendar.$grid-border;
     padding-block: awsui.$space-xxs;
     padding-inline: 0;
->>>>>>> 0ae969d8
     color: calendar.$grid-disabled-day-color;
     position: relative;
 
     &:not(.calendar-date-spaced) {
-      width: calc(100% / 7);
+      inline-size: calc(100% / 7);
     }
 
     &-spaced {
-      width: calc(100% / 3);
+      inline-size: calc(100% / 3);
     }
 
     &::after {
@@ -118,17 +98,17 @@
     }
 
     &:not(.calendar-date-spaced)::after {
-      top: calc(-1 * #{awsui.$border-item-width});
-      left: -1px;
-      bottom: -1px;
-      right: calc(-1 * #{awsui.$border-item-width});
+      inset-block-start: calc(-1 * #{awsui.$border-item-width});
+      inset-inline-start: -1px;
+      inset-block-end: -1px;
+      inset-inline-end: calc(-1 * #{awsui.$border-item-width});
     }
 
     &-spaced::after {
-      top: calc(-1 * #{awsui.$border-item-width});
-      left: 0;
-      bottom: calc(-1 * #{awsui.$border-item-width});
-      right: 0;
+      inset-block-start: calc(-1 * #{awsui.$border-item-width});
+      inset-inline-start: 0;
+      inset-block-end: calc(-1 * #{awsui.$border-item-width});
+      inset-inline-end: 0;
     }
 
     &:first-child {
@@ -168,21 +148,7 @@
       font-weight: styles.$font-weight-bold;
     }
 
-<<<<<<< HEAD
     > .date-inner {
-=======
-    &::after {
-      content: '';
-      position: absolute;
-      z-index: 1;
-      inset-block-start: calc(-1 * #{awsui.$border-item-width});
-      inset-block-end: -1px;
-      inset-inline-start: -1px;
-      inset-inline-end: calc(-1 * #{awsui.$border-item-width});
-      background-color: transparent;
-    }
-    > .day-inner {
->>>>>>> 0ae969d8
       position: relative;
       z-index: 1;
     }
@@ -236,13 +202,8 @@
 
   &-row {
     &:first-child {
-<<<<<<< HEAD
       > .calendar-date {
-        border-top: calendar.$grid-border;
-=======
-      > .calendar-day {
         border-block-start: calendar.$grid-border;
->>>>>>> 0ae969d8
       }
     }
   }
