// Copyright Amazon.com, Inc. or its affiliates. All Rights Reserved.
// SPDX-License-Identifier: Apache-2.0

import * as React from 'react';
import MockDate from 'mockdate';
import { render } from '@testing-library/react';
import Calendar, { CalendarProps } from '../../../lib/components/calendar';
import styles from '../../../lib/components/calendar/styles.selectors.js';
import createWrapper, { CalendarWrapper } from '../../../lib/components/test-utils/dom';
import '../../__a11y__/to-validate-a11y';
import screenreaderOnlyStyles from '../../../lib/components/internal/components/screenreader-only/styles.selectors.js';

// The calendar is mostly tested here: src/date-picker/__tests__/date-picker-calendar.test.tsx

const localeDE = new Intl.DateTimeFormat('de-DE', { timeZone: 'GMT' });

const defaultProps: CalendarProps = {
  i18nStrings: {
    todayAriaLabel: 'Today',
    nextMonthAriaLabel: 'next month',
    previousMonthAriaLabel: 'prev month',
  },
  value: '',
};

function renderCalendar(props: CalendarProps = defaultProps) {
  const { container } = render(<Calendar {...props} />);
  const wrapper = createWrapper(container).findCalendar()!;
  return { container, wrapper };
}

function findCalendarWeekdays(wrapper: CalendarWrapper) {
  return wrapper
    .findAll(`.${styles['calendar-date-header']} :not(.${screenreaderOnlyStyles.root})`)
    .map(day => day.getElement().textContent!.trim());
}

function getDayText(wrapper: CalendarWrapper, row: number, col: number) {
  return wrapper.findDateAt(row, col).findByClassName(styles['date-inner'])!.getElement().textContent;
}

describe('Calendar', () => {
  test('check a11y', async () => {
    const { container } = renderCalendar();
    await expect(container).toValidateA11y();
  });
});

describe('Calendar locale US', () => {
  beforeEach(() => {
    const locale = new Intl.DateTimeFormat('en-US', { timeZone: 'EST' });
    jest.spyOn(Intl, 'DateTimeFormat').mockImplementation(() => locale);
  });
  afterEach(() => jest.restoreAllMocks());

  test('start of the week is Sunday', () => {
    const { wrapper } = renderCalendar();
    expect(findCalendarWeekdays(wrapper)[0]).toBe('Sun');
  });
});

describe('Calendar locale DE', () => {
  beforeEach(() => {
    const locale = new Intl.DateTimeFormat('de-DE', { timeZone: 'GMT' });
    jest.spyOn(Intl, 'DateTimeFormat').mockImplementation(() => locale);
  });
  afterEach(() => jest.restoreAllMocks());

  test('start of the week is Monday', () => {
    const { wrapper } = renderCalendar();
    expect(findCalendarWeekdays(wrapper)[0]).toBe('Mo');
  });
});

describe('aria labels', () => {
  describe('aria-label', () => {
    test('can be set', () => {
      const { container } = render(<Calendar {...defaultProps} ariaLabel="This is a label for the calendar" />);
      const wrapper = createWrapper(container);

      expect(wrapper.findCalendar()!.getElement()).toHaveAttribute('aria-label', 'This is a label for the calendar');
    });
  });

  describe('aria-labelledby', () => {
    test('can be set', () => {
      const { container } = render(<Calendar {...defaultProps} ariaLabelledby="calendar-label" />);
      const wrapper = createWrapper(container);

      expect(wrapper.findCalendar()!.getElement()).toHaveAttribute(
        'aria-labelledby',
        expect.stringContaining('calendar-label')
      );
    });
  });

  describe('aria-describedby', () => {
    test('can be set', () => {
      const { container } = render(<Calendar {...defaultProps} ariaDescribedby="calendar-description" />);
      const wrapper = createWrapper(container);

      expect(wrapper.findCalendar()!.getElement()).toHaveAttribute(
        'aria-describedby',
        expect.stringContaining('calendar-description')
      );
    });
  });

  describe('should add `todayAriaLabel` to today', () => {
    const getTodayLabelText = (container: HTMLElement) => {
      return container
<<<<<<< HEAD
        .querySelector(`.${styles['calendar-date-current']}`)!
=======
        .querySelector(`.${styles['calendar-day-today']}`)!
>>>>>>> a0869822
        .querySelector(`.${screenreaderOnlyStyles.root}`)!.textContent;
    };

    test('from i18nStrings', () => {
      const { container } = render(
        <Calendar
          {...defaultProps}
          i18nStrings={{
            todayAriaLabel: 'TEST TODAY',
          }}
        />
      );
      expect(getTodayLabelText(container)).toMatch('TEST TODAY');
    });
    test('from deprecated top-level property', () => {
      const { container } = render(<Calendar {...defaultProps} i18nStrings={undefined} todayAriaLabel="TEST TODAY" />);
      expect(getTodayLabelText(container)).toMatch('TEST TODAY');
    });
  });

  describe('should add `nextMonthAriaLabel` to appropriate button', () => {
    test('from i18nStrings', () => {
      const { container } = render(
        <Calendar
          {...defaultProps}
          i18nStrings={{
            nextMonthAriaLabel: 'TEST NEXT MONTH',
          }}
        />
      );
      const wrapper = createWrapper(container);
      expect(wrapper.findCalendar()!.findNextMonthButton()!.getElement()!.getAttribute('aria-label')).toMatch(
        'TEST NEXT MONTH'
      );
    });

    test('from deprecated top-level property', () => {
      const { container } = render(
        <Calendar {...defaultProps} i18nStrings={undefined} nextMonthAriaLabel="TEST NEXT MONTH" />
      );
      const wrapper = createWrapper(container);
      expect(wrapper.findCalendar()!.findNextMonthButton()!.getElement()!.getAttribute('aria-label')).toMatch(
        'TEST NEXT MONTH'
      );
    });
  });
});

describe('should add `previousMonthAriaLabel` to appropriate button in the calendar', () => {
  test('from i18nStrings', () => {
    const { container } = render(
      <Calendar
        {...defaultProps}
        i18nStrings={{
          previousMonthAriaLabel: 'TEST PREVIOUS MONTH',
        }}
      />
    );
    const wrapper = createWrapper(container);
    expect(wrapper.findCalendar()!.findPreviousMonthButton()!.getElement()!.getAttribute('aria-label')).toMatch(
      'TEST PREVIOUS MONTH'
    );
  });

  test('from deprecated top-level property', () => {
    const { container } = render(
      <Calendar {...defaultProps} i18nStrings={undefined} previousMonthAriaLabel="TEST PREVIOUS MONTH" />
    );
    const wrapper = createWrapper(container);
    expect(wrapper.findCalendar()!.findPreviousMonthButton()!.getElement()!.getAttribute('aria-label')).toMatch(
      'TEST PREVIOUS MONTH'
    );
  });
});

describe('selected date', () => {
  beforeEach(() => jest.spyOn(Intl, 'DateTimeFormat').mockImplementation(() => localeDE));
  afterEach(() => jest.restoreAllMocks());

  test('aria-selected is set for selected date only', () => {
    const { container } = render(<Calendar {...defaultProps} value="2022-01-07" />);
    const wrapper = createWrapper(container).findCalendar()!;
    const selectedDateRow = 2;
    const selectedDateCol = 5;

    expect(getDayText(wrapper, selectedDateRow, selectedDateCol)).toBe('7');

    for (let row = 1; row <= 6; row++) {
      for (let col = 1; col <= 7; col++) {
        const matchesSelected = row === selectedDateRow && col === selectedDateCol;
        expect(wrapper.findDateAt(row, col).getElement()).toHaveAttribute('aria-selected', String(matchesSelected));
      }
    }
  });

  test('aria-selected is not set when selected date is disabled', () => {
    const { container } = render(
      <Calendar {...defaultProps} value="2022-01-07" isDateEnabled={date => date.getDate() !== 7} />
    );
    const wrapper = createWrapper(container).findCalendar()!;
    const selectedDateRow = 2;
    const selectedDateCol = 5;

    expect(getDayText(wrapper, selectedDateRow, selectedDateCol)).toBe('7');

    for (let row = 1; row <= 6; row++) {
      for (let col = 1; col <= 7; col++) {
        expect(wrapper.findDateAt(row, col).getElement()).not.toHaveAttribute('aria-selected', 'true');
      }
    }
  });
});

describe('disabled date', () => {
  beforeEach(() => jest.spyOn(Intl, 'DateTimeFormat').mockImplementation(() => localeDE));
  afterEach(() => jest.restoreAllMocks());

  test('aria-disabled is set for all disabled dates', () => {
    const { container } = render(
      <Calendar {...defaultProps} value="2022-01-07" isDateEnabled={date => date.getDay() !== 4} />
    );
    const wrapper = createWrapper(container).findCalendar()!;
    const disabledDateCol = 4;

    for (let row = 1; row <= 6; row++) {
      for (let col = 1; col <= 7; col++) {
        const matchesDisabled = col === disabledDateCol;
        expect(wrapper.findDateAt(row, col).getElement()).toHaveAttribute('aria-disabled', String(matchesDisabled));
      }
    }
  });
});

describe('current date', () => {
  beforeEach(() => {
    MockDate.set(new Date(2022, 0, 5));
    jest.spyOn(Intl, 'DateTimeFormat').mockImplementation(() => localeDE);
  });
  afterEach(() => {
    MockDate.reset();
    jest.restoreAllMocks();
  });

  test('aria-disabled is set for all disabled dates', () => {
    const { container } = render(
      <Calendar {...defaultProps} value="2022-01-07" isDateEnabled={date => date.getDay() !== 4} />
    );
    const wrapper = createWrapper(container).findCalendar()!;
    const currentDateRow = 2;
    const currentDateCol = 3;

    expect(getDayText(wrapper, currentDateRow, currentDateCol)).toBe('5');
    expect(wrapper.findDateAt(currentDateRow, currentDateCol).getElement()).toHaveAttribute('aria-current', 'date');

    for (let row = 1; row <= 6; row++) {
      for (let col = 1; col <= 7; col++) {
        if (row !== currentDateRow || col !== currentDateCol) {
          expect(wrapper.findDateAt(row, col).getElement()).not.toHaveAttribute('aria-current');
        }
      }
    }
  });
});<|MERGE_RESOLUTION|>--- conflicted
+++ resolved
@@ -109,11 +109,7 @@
   describe('should add `todayAriaLabel` to today', () => {
     const getTodayLabelText = (container: HTMLElement) => {
       return container
-<<<<<<< HEAD
-        .querySelector(`.${styles['calendar-date-current']}`)!
-=======
         .querySelector(`.${styles['calendar-day-today']}`)!
->>>>>>> a0869822
         .querySelector(`.${screenreaderOnlyStyles.root}`)!.textContent;
     };
 
@@ -160,32 +156,110 @@
       );
     });
   });
-});
-
-describe('should add `previousMonthAriaLabel` to appropriate button in the calendar', () => {
-  test('from i18nStrings', () => {
-    const { container } = render(
-      <Calendar
-        {...defaultProps}
-        i18nStrings={{
-          previousMonthAriaLabel: 'TEST PREVIOUS MONTH',
-        }}
-      />
-    );
-    const wrapper = createWrapper(container);
-    expect(wrapper.findCalendar()!.findPreviousMonthButton()!.getElement()!.getAttribute('aria-label')).toMatch(
-      'TEST PREVIOUS MONTH'
-    );
-  });
-
-  test('from deprecated top-level property', () => {
-    const { container } = render(
-      <Calendar {...defaultProps} i18nStrings={undefined} previousMonthAriaLabel="TEST PREVIOUS MONTH" />
-    );
-    const wrapper = createWrapper(container);
-    expect(wrapper.findCalendar()!.findPreviousMonthButton()!.getElement()!.getAttribute('aria-label')).toMatch(
-      'TEST PREVIOUS MONTH'
-    );
+
+  describe('should add `previousMonthAriaLabel` to appropriate button in the calendar', () => {
+    test('from i18nStrings', () => {
+      const { container } = render(
+        <Calendar
+          {...defaultProps}
+          i18nStrings={{
+            previousMonthAriaLabel: 'TEST PREVIOUS MONTH',
+          }}
+        />
+      );
+      const wrapper = createWrapper(container);
+      expect(wrapper.findCalendar()!.findPreviousMonthButton()!.getElement()!.getAttribute('aria-label')).toMatch(
+        'TEST PREVIOUS MONTH'
+      );
+    });
+
+    test('from deprecated top-level property', () => {
+      const { container } = render(
+        <Calendar {...defaultProps} i18nStrings={undefined} previousMonthAriaLabel="TEST PREVIOUS MONTH" />
+      );
+      const wrapper = createWrapper(container);
+      expect(wrapper.findCalendar()!.findPreviousMonthButton()!.getElement()!.getAttribute('aria-label')).toMatch(
+        'TEST PREVIOUS MONTH'
+      );
+    });
+  });
+
+  describe('should add `todayAriaLabel` to today', () => {
+    const getTodayLabelText = (container: HTMLElement) => {
+      return container
+        .querySelector(`.${styles['calendar-date-current']}`)!
+        .querySelector(`.${screenreaderOnlyStyles.root}`)!.textContent;
+    };
+
+    test('from i18nStrings', () => {
+      const { container } = render(
+        <Calendar
+          {...defaultProps}
+          i18nStrings={{
+            todayAriaLabel: 'TEST TODAY',
+          }}
+        />
+      );
+      expect(getTodayLabelText(container)).toMatch('TEST TODAY');
+    });
+    test('from deprecated top-level property', () => {
+      const { container } = render(<Calendar {...defaultProps} i18nStrings={undefined} todayAriaLabel="TEST TODAY" />);
+      expect(getTodayLabelText(container)).toMatch('TEST TODAY');
+    });
+  });
+
+  describe('should add `nextMonthAriaLabel` to appropriate button', () => {
+    test('from i18nStrings', () => {
+      const { container } = render(
+        <Calendar
+          {...defaultProps}
+          i18nStrings={{
+            nextMonthAriaLabel: 'TEST NEXT MONTH',
+          }}
+        />
+      );
+      const wrapper = createWrapper(container);
+      expect(wrapper.findCalendar()!.findNextMonthButton()!.getElement()!.getAttribute('aria-label')).toMatch(
+        'TEST NEXT MONTH'
+      );
+    });
+
+    test('from deprecated top-level property', () => {
+      const { container } = render(
+        <Calendar {...defaultProps} i18nStrings={undefined} nextMonthAriaLabel="TEST NEXT MONTH" />
+      );
+      const wrapper = createWrapper(container);
+      expect(wrapper.findCalendar()!.findNextMonthButton()!.getElement()!.getAttribute('aria-label')).toMatch(
+        'TEST NEXT MONTH'
+      );
+    });
+  });
+
+  describe('should add `previousMonthAriaLabel` to appropriate button in the calendar', () => {
+    test('from i18nStrings', () => {
+      const { container } = render(
+        <Calendar
+          {...defaultProps}
+          i18nStrings={{
+            previousMonthAriaLabel: 'TEST PREVIOUS MONTH',
+          }}
+        />
+      );
+      const wrapper = createWrapper(container);
+      expect(wrapper.findCalendar()!.findPreviousMonthButton()!.getElement()!.getAttribute('aria-label')).toMatch(
+        'TEST PREVIOUS MONTH'
+      );
+    });
+
+    test('from deprecated top-level property', () => {
+      const { container } = render(
+        <Calendar {...defaultProps} i18nStrings={undefined} previousMonthAriaLabel="TEST PREVIOUS MONTH" />
+      );
+      const wrapper = createWrapper(container);
+      expect(wrapper.findCalendar()!.findPreviousMonthButton()!.getElement()!.getAttribute('aria-label')).toMatch(
+        'TEST PREVIOUS MONTH'
+      );
+    });
   });
 });
 
