--- conflicted
+++ resolved
@@ -4,26 +4,12 @@
 import * as React from 'react';
 import { render } from '@testing-library/react';
 import Calendar, { CalendarProps } from '../../../lib/components/calendar';
-import createWrapper from '../../../lib/components/test-utils/dom';
+import styles from '../../../lib/components/calendar/styles.selectors.js';
+import createWrapper, { CalendarWrapper } from '../../../lib/components/test-utils/dom';
 import '../../__a11y__/to-validate-a11y';
 
 // The calendar is mostly tested here: src/date-picker/__tests__/date-picker-calendar.test.tsx
 
-<<<<<<< HEAD
-describe('Calendar', () => {
-  const defaultProps: CalendarProps = {
-    todayAriaLabel: 'Today',
-    nextMonthAriaLabel: 'next month',
-    previousMonthAriaLabel: 'prev month',
-    value: '2018-03-22',
-  };
-
-  function renderCalendar(props: CalendarProps = defaultProps) {
-    const { container, getByTestId } = render(<Calendar {...props} />);
-    const wrapper = createWrapper(container).findCalendar();
-    return { container, wrapper, getByTestId };
-  }
-=======
 const defaultProps: CalendarProps = {
   todayAriaLabel: 'Today',
   nextMonthAriaLabel: 'next month',
@@ -33,14 +19,13 @@
 
 function renderCalendar(props: CalendarProps = defaultProps) {
   const { container } = render(<Calendar {...props} />);
-  const wrapper = createWrapper(container) as unknown as CalendarWrapper;
+  const wrapper = createWrapper(container).findCalendar()!;
   return { container, wrapper };
 }
 
 function findCalendarWeekdays(wrapper: CalendarWrapper) {
   return wrapper.findAll(`.${styles['calendar-day-name']}`).map(day => day.getElement().textContent!.trim());
 }
->>>>>>> 656cf336
 
 describe('Calendar', () => {
   test('check a11y', async () => {
