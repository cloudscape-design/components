// Copyright Amazon.com, Inc. or its affiliates. All Rights Reserved.
// SPDX-License-Identifier: Apache-2.0
import React, { useRef } from 'react';
import styles from '../styles.css.js';
import { KeyCode } from '../../internal/keycode';
import { DayIndex } from '../internal';
import { DatePickerProps } from '../../date-picker/interfaces';
import clsx from 'clsx';
import { useEffectOnUpdate } from '../../internal/hooks/use-effect-on-update.js';
import ScreenreaderOnly from '../../internal/components/screenreader-only/index.js';
import {
  moveNextDay,
  movePrevDay,
  moveNextWeek,
  movePrevWeek,
  moveNextMonth,
  movePrevMonth,
  moveMonthDown,
  moveMonthUp,
} from '../utils/navigation';
import { CalendarProps } from '../interfaces.js';

/**
 * Calendar grid supports two mechanisms of keyboard navigation:
 * - Native screen-reader table navigation (semantic table markup);
 * - Keyboard arrow-keys navigation (a custom key-down handler).
 *
 * The implementation largely follows the w3 example (https://www.w3.org/WAI/ARIA/apg/example-index/dialog-modal/datepicker-dialog) and shares the following issues:
 * - (table navigation) Chrome+VO - weekday is announced twice when navigating to the calendar's header;
 * - (table navigation) Safari+VO - "dimmed" state is announced twice;
 * - (table navigation) Firefox/Chrome+NVDA - cannot use table navigation if any cell has a focus;
 * - (keyboard navigation) Firefox+NVDA - every date is announced as "not selected";
 * - (keyboard navigation) Safari/Chrome+VO - weekdays are not announced;
 * - (keyboard navigation) Safari/Chrome+VO - dates are not announced as interactive (clickable or selectable);
 * - (keyboard navigation) Safari/Chrome+VO - date announcements are not interruptive and can be missed if navigating fast.
 */

export interface GridProps {
  locale: string;
  isDateEnabled: DatePickerProps.IsDateEnabledFunction;
  focusedDate: Date | null;
  focusableDate: Date | null;
  onSelectDate: (date: Date) => void;
  onFocusDate: (date: null | Date) => void;
  onChangePage: (date: Date) => void;
  startOfWeek: DayIndex;
  selectedDate: Date | null;
  ariaLabelledby: string;
  granularity?: CalendarProps.Granularity;
  header?: React.ReactNode;
  rows: ReadonlyArray<ReadonlyArray<Date>>;
  isActive: (date: Date) => boolean;
  renderDate: (date: Date) => string;
  renderDateAnnouncement: (date: Date, isOnCurrentDate: boolean) => string;
  isSameDate: (date: Date, baseDate: Date) => boolean;
  belongsToCurrentPage: (date: Date) => boolean;
}

export default function Grid({
  isDateEnabled,
  focusedDate,
  focusableDate,
  onSelectDate,
  onFocusDate,
  onChangePage,
  selectedDate,
  ariaLabelledby,
  granularity,
  header,
  rows,
  isActive,
  renderDate,
  renderDateAnnouncement,
  isSameDate,
  belongsToCurrentPage,
}: GridProps) {
  const focusedDateRef = useRef<HTMLTableCellElement>(null);
  const isMonthPicker = granularity === 'month';

  const moveRight = isMonthPicker ? moveNextMonth : moveNextDay;
  const moveLeft = isMonthPicker ? movePrevMonth : movePrevDay;
  const moveUp = isMonthPicker ? moveMonthUp : movePrevWeek;
  const moveDown = isMonthPicker ? moveMonthDown : moveNextWeek;

  const onGridKeyDownHandler = (event: React.KeyboardEvent) => {
    let updatedFocusDate;

    if (focusableDate === null) {
      return;
    }

    switch (event.keyCode) {
      case KeyCode.space:
      case KeyCode.enter:
        event.preventDefault();
        if (focusableDate) {
          onFocusDate(null);
          onSelectDate(focusableDate);
        }
        return;
      case KeyCode.right:
        event.preventDefault();
        updatedFocusDate = moveRight(focusableDate, isDateEnabled);
        break;
      case KeyCode.left:
        event.preventDefault();
        updatedFocusDate = moveLeft(focusableDate, isDateEnabled);
        break;
      case KeyCode.up:
        event.preventDefault();
        updatedFocusDate = moveUp(focusableDate, isDateEnabled);
        break;
      case KeyCode.down:
        event.preventDefault();
        updatedFocusDate = moveDown(focusableDate, isDateEnabled);
        break;
      default:
        return;
    }

    if (!belongsToCurrentPage(updatedFocusDate)) {
      onChangePage(updatedFocusDate);
    }
    onFocusDate(updatedFocusDate);
  };

  // The focused date changes as a feedback to keyboard navigation in the grid.
  // Once changed, the corresponding date button needs to receive the actual focus.
  useEffectOnUpdate(() => {
    if (focusedDate && focusedDateRef.current) {
      (focusedDateRef.current as HTMLDivElement).focus();
    }
  }, [focusedDate]);

  const rowLength = rows[0].length;

  const spacedGrid = rowLength < 7;

  return (
<<<<<<< HEAD
    <table
      role="grid"
      className={clsx(styles['calendar-grid'], spacedGrid && styles['calendar-grid-spaced'])}
      aria-labelledby={ariaLabelledby}
    >
      {header}
      <tbody onKeyDown={onGridKeyDownHandler}>
        {rows.map((row, rowIndex) => (
          <tr key={rowIndex} className={styles['calendar-row']}>
            {row.map((date, dateIndex) => {
              const isFocusable = !!focusableDate && isSameDate(date, focusableDate);
              const isSelected = !!selectedDate && isSameDate(date, selectedDate);
=======
    <table role="grid" className={styles['calendar-grid']} aria-labelledby={ariaLabelledby}>
      <thead>
        <tr>
          {weekdays.map(dayIndex => (
            <th
              key={dayIndex}
              scope="col"
              className={clsx(styles['calendar-grid-cell'], styles['calendar-date-header'])}
            >
              <span aria-hidden="true">{renderDayName(locale, dayIndex, 'short')}</span>
              <ScreenreaderOnly>{renderDayName(locale, dayIndex, 'long')}</ScreenreaderOnly>
            </th>
          ))}
        </tr>
      </thead>
      <tbody onKeyDown={onGridKeyDownHandler}>
        {weeks.map((week, weekIndex) => (
          <tr key={weekIndex} className={styles['calendar-row']}>
            {week.map((date, dateIndex) => {
              const isFocusable = !!focusableDate && isSameDay(date, focusableDate);
              const isSelected = !!selectedDate && isSameDay(date, selectedDate);
>>>>>>> 55685b8c
              const isEnabled = !isDateEnabled || isDateEnabled(date);
              const isCurrentDate = isSameDate(date, new Date());

              // Can't be focused.
              let tabIndex = undefined;
              if (isFocusable && isEnabled) {
                // Next focus target.
                tabIndex = 0;
              } else if (isEnabled) {
                // Can be focused programmatically.
                tabIndex = -1;
              }

<<<<<<< HEAD
=======
              // Screen-reader announcement for the focused date.
              let dayAnnouncement = getDateLabel(locale, date, 'short');
              if (isDateOnSameDay && todayAriaLabel) {
                dayAnnouncement += '. ' + todayAriaLabel;
              }

>>>>>>> 55685b8c
              return (
                <td
                  key={`${rowIndex}:${dateIndex}`}
                  ref={tabIndex === 0 ? focusedDateRef : undefined}
                  tabIndex={tabIndex}
                  aria-current={isCurrentDate ? 'date' : undefined}
                  aria-selected={isEnabled ? isSelected : undefined}
                  aria-disabled={!isEnabled}
                  // Do not attach click event when the date is disabled, otherwise VO+safari announces clickable
                  onClick={isEnabled ? () => onSelectDate(date) : undefined}
                  className={clsx(styles['calendar-grid-cell'], styles['calendar-date'], {
<<<<<<< HEAD
                    [styles['calendar-date-active']]: isActive(date),
                    [styles['calendar-date-enabled']]: isEnabled,
                    [styles['calendar-date-selected']]: isSelected,
                    [styles['calendar-date-current']]: isCurrentDate,
                    [styles['calendar-date-spaced']]: spacedGrid,
                  })}
                >
                  <span className={styles['date-inner']} aria-hidden="true">
                    {renderDate(date)}
=======
                    [styles['calendar-date-current-page']]: isSameMonth(date, baseDate),
                    [styles['calendar-date-enabled']]: isEnabled,
                    [styles['calendar-date-selected']]: isSelected,
                    [styles['calendar-date-current']]: isDateOnSameDay,
                  })}
                >
                  <span className={styles['date-inner']} aria-hidden="true">
                    {date.getDate()}
>>>>>>> 55685b8c
                  </span>
                  {/* Screen-reader announcement for the focused date. */}
                  <ScreenreaderOnly>{renderDateAnnouncement(date, isCurrentDate)}</ScreenreaderOnly>
                </td>
              );
            })}
          </tr>
        ))}
      </tbody>
    </table>
  );
}<|MERGE_RESOLUTION|>--- conflicted
+++ resolved
@@ -137,7 +137,6 @@
   const spacedGrid = rowLength < 7;
 
   return (
-<<<<<<< HEAD
     <table
       role="grid"
       className={clsx(styles['calendar-grid'], spacedGrid && styles['calendar-grid-spaced'])}
@@ -150,29 +149,6 @@
             {row.map((date, dateIndex) => {
               const isFocusable = !!focusableDate && isSameDate(date, focusableDate);
               const isSelected = !!selectedDate && isSameDate(date, selectedDate);
-=======
-    <table role="grid" className={styles['calendar-grid']} aria-labelledby={ariaLabelledby}>
-      <thead>
-        <tr>
-          {weekdays.map(dayIndex => (
-            <th
-              key={dayIndex}
-              scope="col"
-              className={clsx(styles['calendar-grid-cell'], styles['calendar-date-header'])}
-            >
-              <span aria-hidden="true">{renderDayName(locale, dayIndex, 'short')}</span>
-              <ScreenreaderOnly>{renderDayName(locale, dayIndex, 'long')}</ScreenreaderOnly>
-            </th>
-          ))}
-        </tr>
-      </thead>
-      <tbody onKeyDown={onGridKeyDownHandler}>
-        {weeks.map((week, weekIndex) => (
-          <tr key={weekIndex} className={styles['calendar-row']}>
-            {week.map((date, dateIndex) => {
-              const isFocusable = !!focusableDate && isSameDay(date, focusableDate);
-              const isSelected = !!selectedDate && isSameDay(date, selectedDate);
->>>>>>> 55685b8c
               const isEnabled = !isDateEnabled || isDateEnabled(date);
               const isCurrentDate = isSameDate(date, new Date());
 
@@ -186,15 +162,6 @@
                 tabIndex = -1;
               }
 
-<<<<<<< HEAD
-=======
-              // Screen-reader announcement for the focused date.
-              let dayAnnouncement = getDateLabel(locale, date, 'short');
-              if (isDateOnSameDay && todayAriaLabel) {
-                dayAnnouncement += '. ' + todayAriaLabel;
-              }
-
->>>>>>> 55685b8c
               return (
                 <td
                   key={`${rowIndex}:${dateIndex}`}
@@ -206,8 +173,7 @@
                   // Do not attach click event when the date is disabled, otherwise VO+safari announces clickable
                   onClick={isEnabled ? () => onSelectDate(date) : undefined}
                   className={clsx(styles['calendar-grid-cell'], styles['calendar-date'], {
-<<<<<<< HEAD
-                    [styles['calendar-date-active']]: isActive(date),
+                    [styles['calendar-date-current-page']]: isActive(date),
                     [styles['calendar-date-enabled']]: isEnabled,
                     [styles['calendar-date-selected']]: isSelected,
                     [styles['calendar-date-current']]: isCurrentDate,
@@ -216,16 +182,6 @@
                 >
                   <span className={styles['date-inner']} aria-hidden="true">
                     {renderDate(date)}
-=======
-                    [styles['calendar-date-current-page']]: isSameMonth(date, baseDate),
-                    [styles['calendar-date-enabled']]: isEnabled,
-                    [styles['calendar-date-selected']]: isSelected,
-                    [styles['calendar-date-current']]: isDateOnSameDay,
-                  })}
-                >
-                  <span className={styles['date-inner']} aria-hidden="true">
-                    {date.getDate()}
->>>>>>> 55685b8c
                   </span>
                   {/* Screen-reader announcement for the focused date. */}
                   <ScreenreaderOnly>{renderDateAnnouncement(date, isCurrentDate)}</ScreenreaderOnly>
