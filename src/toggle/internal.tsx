--- conflicted
+++ resolved
@@ -39,12 +39,8 @@
       onFocus,
       onBlur,
       onChange,
-<<<<<<< HEAD
       __internalRootRef,
-=======
       style,
-      __internalRootRef = null,
->>>>>>> fa5bdbd8
       __injectAnalyticsComponentMetadata,
       ...rest
     },
