--- conflicted
+++ resolved
@@ -32,12 +32,8 @@
 import useContainerWidth from '../internal/utils/use-container-width';
 import { useMergeRefs } from '../internal/hooks/use-merge-refs';
 import { nodeBelongs } from '../internal/utils/node-belongs';
-<<<<<<< HEAD
-import { ChartLayout } from '../internal/components/cartesian-chart/chart-layout';
+import { CartesianChartContainer } from '../internal/components/cartesian-chart/chart-container';
 import { useResizeObserver } from '../internal/hooks/container-queries';
-=======
-import { CartesianChartContainer } from '../internal/components/cartesian-chart/chart-container';
->>>>>>> 8e2a25ea
 
 const LEFT_LABELS_MARGIN = 16;
 const BOTTOM_LABELS_OFFSET = 12;
@@ -458,13 +454,20 @@
   const isLineXKeyboardFocused = isPlotFocused && !highlightedPoint && verticalMarkerX;
 
   return (
-<<<<<<< HEAD
-    <ChartLayout
+    <CartesianChartContainer
       ref={containerRef}
-      fitHeight={fitHeight}
+      fitHeight={!!fitHeight}
       bottomLabelsHeight={bottomLabelsHeight}
-      leftLabels={<AxisLabel axis={y} position="left" title={xy.title[y]} />}
-      bottomLabels={<AxisLabel axis={x} position="bottom" title={xy.title[x]} />}
+      leftAxisLabel={<AxisLabel axis={y} position="left" title={xy.title[y]} />}
+      leftAxisLabelMeasure={
+        <LabelsMeasure
+          ticks={xy.ticks[y]}
+          scale={xy.scale[y]}
+          tickFormatter={xy.tickFormatter[y] as TickFormatter}
+          autoWidth={setLeftLabelsWidth}
+        />
+      }
+      bottomAxisLabel={<AxisLabel axis={x} position="bottom" title={xy.title[x]} />}
       chartPlot={
         <ChartPlot
           ref={plotRef}
@@ -582,130 +585,6 @@
           />
         </ChartPlot>
       }
-      labelsMeasure={
-=======
-    <CartesianChartContainer
-      ref={containerRef}
-      leftAxisLabel={<AxisLabel axis={y} position="left" title={xy.title[y]} />}
-      leftAxisLabelMeasure={
->>>>>>> 8e2a25ea
-        <LabelsMeasure
-          ticks={xy.ticks[y]}
-          scale={xy.scale[y]}
-          tickFormatter={xy.tickFormatter[y] as TickFormatter}
-          autoWidth={setLeftLabelsWidth}
-        />
-      }
-<<<<<<< HEAD
-=======
-      bottomAxisLabel={<AxisLabel axis={x} position="bottom" title={xy.title[x]} />}
-      chartPlot={
-        <ChartPlot
-          ref={plotRef}
-          width={plotWidth}
-          height={plotHeight}
-          offsetBottom={bottomLabelsHeight}
-          isClickable={isPopoverOpen && !isPopoverPinned}
-          ariaLabel={ariaLabel}
-          ariaLabelledby={ariaLabelledby}
-          ariaDescription={ariaDescription}
-          ariaRoleDescription={i18nStrings?.chartAriaRoleDescription}
-          ariaLiveRegion={activeLiveRegion}
-          activeElementRef={highlightedElementRef}
-          activeElementKey={
-            isPlotFocused &&
-            (highlightedGroupIndex?.toString() ??
-              (isLineXKeyboardFocused ? `point-index-${handlers.xIndex}` : point?.key))
-          }
-          activeElementFocusOffset={isGroupNavigation ? 0 : isLineXKeyboardFocused ? { x: 8, y: 0 } : 3}
-          onMouseMove={onSVGMouseMove}
-          onMouseOut={onSVGMouseOut}
-          onMouseDown={onSVGMouseDown}
-          onFocus={onSVGFocus}
-          onBlur={onSVGBlur}
-          onKeyDown={onSVGKeyDown}
-        >
-          <LeftLabels
-            axis={y}
-            ticks={xy.ticks[y]}
-            scale={xy.scale[y]}
-            tickFormatter={xy.tickFormatter[y] as TickFormatter}
-            title={xy.title[y]}
-            ariaRoleDescription={xy.ariaRoleDescription[y]}
-            width={plotWidth}
-            height={plotHeight}
-          />
-
-          {horizontalBars && <VerticalGridLines scale={yScale} ticks={yTicks} height={plotHeight} />}
-
-          {emphasizeBaselineAxis && linesOnly && (
-            <EmphasizedBaseline axis={x} scale={yScale} width={plotWidth} height={plotHeight} />
-          )}
-
-          <DataSeries
-            axis={x}
-            plotWidth={plotWidth}
-            plotHeight={plotHeight}
-            highlightedSeries={highlightedSeries ?? null}
-            highlightedGroupIndex={highlightedGroupIndex}
-            stackedBars={stackedBars}
-            isGroupNavigation={isGroupNavigation}
-            visibleSeries={visibleSeries}
-            xScale={xScale}
-            yScale={yScale}
-          />
-
-          {emphasizeBaselineAxis && !linesOnly && (
-            <EmphasizedBaseline axis={x} scale={yScale} width={plotWidth} height={plotHeight} />
-          )}
-
-          <VerticalMarker
-            key={verticalLineX || ''}
-            height={plotHeight}
-            showPoints={highlightedPoint === null}
-            showLine={!isGroupNavigation}
-            points={verticalMarkers}
-            ref={verticalMarkerRef}
-          />
-
-          {highlightedPoint && (
-            <HighlightedPoint
-              ref={highlightedPointRef}
-              point={point}
-              role="button"
-              ariaLabel={activeAriaLabel}
-              ariaHasPopup={true}
-              ariaExpanded={isPopoverPinned}
-            />
-          )}
-
-          {isGroupNavigation && xScale.isCategorical() && (
-            <BarGroups
-              ariaLabel={activeAriaLabel}
-              isRefresh={isRefresh}
-              isPopoverPinned={isPopoverPinned}
-              barGroups={barGroups}
-              highlightedGroupIndex={highlightedGroupIndex}
-              highlightedGroupRef={highlightedGroupRef}
-            />
-          )}
-
-          <BottomLabels
-            axis={x}
-            ticks={xy.ticks[x]}
-            scale={xy.scale[x]}
-            tickFormatter={xy.tickFormatter[x] as TickFormatter}
-            title={xy.title[x]}
-            ariaRoleDescription={xy.ariaRoleDescription[x]}
-            height={plotHeight}
-            width={plotWidth}
-            offsetLeft={leftLabelsWidth + BOTTOM_LABELS_OFFSET}
-            offsetRight={BOTTOM_LABELS_OFFSET}
-            autoHeight={setBottomLabelsHeight}
-          />
-        </ChartPlot>
-      }
->>>>>>> 8e2a25ea
       popover={
         <ChartPopover
           ref={popoverRef}
