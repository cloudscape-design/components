// Copyright Amazon.com, Inc. or its affiliates. All Rights Reserved.
// SPDX-License-Identifier: Apache-2.0
import React from 'react';
import { render } from '@testing-library/react';
import FormField, { FormFieldProps } from '../../../lib/components/form-field';
import createWrapper, { FormFieldWrapper } from '../../../lib/components/test-utils/dom';
import liveRegionStyles from '../../../lib/components/internal/components/live-region/styles.css.js';

function renderFormField(props: FormFieldProps = {}) {
  const renderResult = render(<FormField {...props} />);
  return createWrapper(renderResult.container).findFormField()!;
}

describe('FormField component', () => {
  describe('Basic rendering', () => {
    [
      { slot: 'label', finder: (wrapper: FormFieldWrapper) => wrapper.findLabel() },
      { slot: 'description', finder: (wrapper: FormFieldWrapper) => wrapper.findDescription() },
      { slot: 'info', finder: (wrapper: FormFieldWrapper) => wrapper.findInfo() },
      { slot: 'constraintText', finder: (wrapper: FormFieldWrapper) => wrapper.findConstraint() },
      { slot: 'errorText', finder: (wrapper: FormFieldWrapper) => wrapper.findError() },
      { slot: 'warningText', finder: (wrapper: FormFieldWrapper) => wrapper.findWarning() },
      { slot: 'children', finder: (wrapper: FormFieldWrapper) => wrapper.findControl() },
      { slot: 'secondaryControl', finder: (wrapper: FormFieldWrapper) => wrapper.findSecondaryControl() },
    ].forEach(({ slot, finder }) => {
      describe(`${slot}`, () => {
        test(`displays empty ${slot} when not set`, () => {
          const wrapper = renderFormField({});
          expect(finder(wrapper)).toBeNull();
        });

        test(`displays empty ${slot} when set to empty`, () => {
          const props: any = {};
          props[slot] = '';
          const wrapper = renderFormField(props);
          expect(finder(wrapper)).toBeNull();
        });

        test(`renders a ${slot} when a string is passed`, () => {
          const value = 'this is a string';
          const props: any = {};
          props[slot] = value;

          const wrapper = renderFormField(props);
          expect(finder(wrapper)?.getElement()).toHaveTextContent(value);
        });

        test(`renders a ${slot} when jsx is passed`, () => {
          const value = (
            <div>
              this is a <strong>formatted</strong> value
            </div>
          );
          const props: any = {};
          props[slot] = value;
          const wrapper = renderFormField(props);

          expect(finder(wrapper)?.getElement()).toHaveTextContent('this is a formatted value');
          expect(finder(wrapper)?.getElement()).toContainHTML('<div>this is a <strong>formatted</strong> value</div>');
        });

        test(`${slot} re-renders content correctly`, () => {
          let wrapper: FormFieldWrapper;

          const renderResult = render(<FormField />);
          wrapper = createWrapper(renderResult.container).findFormField()!;
          expect(finder(wrapper)).toBeNull();

          const value = 'this is a string';
          const props: any = {};
          props[slot] = value;

          renderResult.rerender(<FormField {...props} />);
          wrapper = createWrapper(renderResult.container).findFormField()!;
          expect(finder(wrapper)?.getElement()).not.toBeNull();
        });
      });
    });
  });

  test('label is rendered with semantic DOM element', () => {
    const testLabel = 'Label Unit Test';

    const wrapper = renderFormField({
      label: testLabel,
    });

    const labelElement = wrapper.findLabel();
    expect(labelElement).not.toBeNull();
    expect(labelElement?.getElement()).toHaveTextContent(testLabel);
    expect(labelElement?.getElement().tagName).toBe('LABEL');
  });

  test('errorIcon has an accessible text alternative', () => {
    const errorText = 'Yikes, that is just plan wrong';
    const errorIconAriaLabel = 'Error';
    const wrapper = renderFormField({
      errorText,
      i18nStrings: { errorIconAriaLabel },
    });

    const errorLabel = wrapper.find(`:scope [aria-label]`);

    expect(errorLabel?.getElement()).not.toBeNull();
    expect(errorLabel?.getElement()).toHaveAttribute('aria-label', errorIconAriaLabel);
  });

  test('warningIcon has an accessible text alternative', () => {
    const warningText = 'You sure?';
    const warningIconAriaLabel = 'Warning';
    const wrapper = renderFormField({
      warningText,
      i18nStrings: { warningIconAriaLabel },
    });

    const warningLabel = wrapper.find(`:scope [aria-label]`);

    expect(warningLabel?.getElement()).not.toBeNull();
    expect(warningLabel?.getElement()).toHaveAttribute('aria-label', warningIconAriaLabel);
  });

  test('constraintText region displays constraint content text when error-text is also set', () => {
    const constraintText = 'let this be a lesson to you';
    const errorText = 'wrong, do it again';
    const wrapper = renderFormField({
      constraintText,
      errorText,
    });
    expect(wrapper.findConstraint()?.getElement()).toHaveTextContent(constraintText);
    expect(wrapper.findError()?.getElement()).toHaveTextContent(errorText);
  });

<<<<<<< HEAD
  test('constraintText region displays constraint content text when warning-text is also set', () => {
    const constraintText = 'think twice';
    const warningText = 'warning you, check once again';
    const wrapper = renderFormField({
      constraintText,
      warningText,
    });
    expect(wrapper.findConstraint()?.getElement()).toHaveTextContent(constraintText);
    expect(wrapper.findWarning()?.getElement()).toHaveTextContent(warningText);
=======
  describe('live-region', () => {
    test('Should render live region for error text', () => {
      const errorText = 'Nope do it again';
      const errorIconAriaLabel = 'Error';
      const wrapper = renderFormField({
        errorText,
        i18nStrings: { errorIconAriaLabel },
      });

      expect(wrapper.findByClassName(liveRegionStyles.root)?.getElement()).toBeInTheDocument();
    });
>>>>>>> e4e2f251
  });
});<|MERGE_RESOLUTION|>--- conflicted
+++ resolved
@@ -130,7 +130,6 @@
     expect(wrapper.findError()?.getElement()).toHaveTextContent(errorText);
   });
 
-<<<<<<< HEAD
   test('constraintText region displays constraint content text when warning-text is also set', () => {
     const constraintText = 'think twice';
     const warningText = 'warning you, check once again';
@@ -140,7 +139,8 @@
     });
     expect(wrapper.findConstraint()?.getElement()).toHaveTextContent(constraintText);
     expect(wrapper.findWarning()?.getElement()).toHaveTextContent(warningText);
-=======
+  });
+
   describe('live-region', () => {
     test('Should render live region for error text', () => {
       const errorText = 'Nope do it again';
@@ -152,6 +152,5 @@
 
       expect(wrapper.findByClassName(liveRegionStyles.root)?.getElement()).toBeInTheDocument();
     });
->>>>>>> e4e2f251
   });
 });