--- conflicted
+++ resolved
@@ -1,11 +1,7 @@
 // Copyright Amazon.com, Inc. or its affiliates. All Rights Reserved.
 // SPDX-License-Identifier: Apache-2.0
-<<<<<<< HEAD
 import { ComponentWrapper, ElementWrapper, createWrapper } from '@cloudscape-design/test-utils-core/dom';
-=======
-import { ComponentWrapper, ElementWrapper } from '@cloudscape-design/test-utils-core/dom';
 import ButtonWrapper from '../button';
->>>>>>> c440d32a
 import styles from '../../../tabs/styles.selectors.js';
 
 export class TabWrapper extends ComponentWrapper {
@@ -46,7 +42,6 @@
    * Finds the tab with the given ID and returns the clickable element from its tab label.
    *
    * @param id ID of the clickable element to return
-<<<<<<< HEAD
    */
   findTabLinkById(id: string): TabWrapper | null {
     return this.findComponent(`.${styles['tabs-tab-link']}[data-testid="${id}"]`, TabWrapper);
@@ -54,8 +49,6 @@
 
   /**
    * Finds the currently focused tab, which might not be active if disabled with a reason.
-=======
->>>>>>> c440d32a
    */
   findFocusedTab(): ElementWrapper<HTMLAnchorElement | HTMLButtonElement> | null {
     return this.find(`.${styles['tabs-tab-focused']}`);
