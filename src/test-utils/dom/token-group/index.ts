--- conflicted
+++ resolved
@@ -21,11 +21,7 @@
    */
   findToken(tokenIndex: number): TokenWrapper | null {
     return this.findComponent(
-<<<<<<< HEAD
-      `.${tokenListSelectors.child}:nth-child(${tokenIndex}) > .${TokenWrapper.rootSelector}`,
-=======
       `.${tokenListSelectors['list-item']}:nth-child(${tokenIndex}) > .${TokenWrapper.rootSelector}`,
->>>>>>> da1f1eda
       TokenWrapper
     );
   }
