--- conflicted
+++ resolved
@@ -27,17 +27,6 @@
     <div {...baseProps} ref={__internalRootRef} className={clsx(styles.root, baseProps.className)}>
       {header && <div className={styles.header}>{header}</div>}
       {children && <div className={styles.content}>{children}</div>}
-<<<<<<< HEAD
-      <div aria-live="assertive">
-        {errorText && (
-          <InternalBox margin={{ top: 'l' }}>
-            <InternalAlert type="error" statusIconAriaLabel={errorIconAriaLabel}>
-              <div className={styles.error}>{errorText}</div>
-            </InternalAlert>
-          </InternalBox>
-        )}
-      </div>
-=======
       {errorText && (
         <InternalBox margin={{ top: 'l' }}>
           <InternalAlert type="error" statusIconAriaLabel={errorIconAriaLabel}>
@@ -45,7 +34,6 @@
           </InternalAlert>
         </InternalBox>
       )}
->>>>>>> c8d3fb2b
       {(actions || secondaryActions) && (
         <div className={styles.footer}>
           <div className={styles['actions-section']}>
