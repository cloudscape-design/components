--- conflicted
+++ resolved
@@ -11,24 +11,11 @@
   }
   const styleKey = getStylePropertyKey(type as FlashbarProps.Type);
   const background =
-<<<<<<< HEAD
-    style?.item?.root?.background &&
-    style?.item?.root?.background[
-      getStylePropertyKey(type as FlashbarProps.Type) as keyof typeof style.item.root.background
-    ];
-
-  const borderColor =
-    style?.item?.root?.borderColor &&
-    style?.item?.root?.borderColor[
-      getStylePropertyKey(type as FlashbarProps.Type) as keyof typeof style.item.root.borderColor
-    ];
-=======
     style?.item?.root?.background && style?.item?.root?.background[styleKey as keyof typeof style.item.root.background];
 
   const borderColor =
     style?.item?.root?.borderColor &&
     style?.item?.root?.borderColor[styleKey as keyof typeof style.item.root.borderColor];
->>>>>>> 423c6a45
 
   const borderRadius = style?.item?.root?.borderRadius;
 
@@ -36,13 +23,7 @@
 
   const borderStyle = style?.item?.root?.borderWidth && 'solid';
 
-<<<<<<< HEAD
-  const color =
-    style?.item?.root?.color &&
-    style?.item?.root?.color[getStylePropertyKey(type as FlashbarProps.Type) as keyof typeof style.item.root.color];
-=======
   const color = style?.item?.root?.color && style?.item?.root?.color[styleKey as keyof typeof style.item.root.color];
->>>>>>> 423c6a45
 
   return {
     background,
@@ -84,23 +65,6 @@
   const styleKey = getStylePropertyKey(type as FlashbarProps.Type);
   const activeColor =
     style?.item?.dismissButton?.color?.active &&
-<<<<<<< HEAD
-    style.item.dismissButton.color.active[
-      getStylePropertyKey(type as FlashbarProps.Type) as keyof typeof style.item.dismissButton.color.active
-    ];
-
-  const defaultColor =
-    style?.item?.dismissButton?.color?.default &&
-    style.item.dismissButton.color.default[
-      getStylePropertyKey(type as FlashbarProps.Type) as keyof typeof style.item.dismissButton.color.default
-    ];
-
-  const hoverColor =
-    style?.item?.dismissButton?.color?.hover &&
-    style.item.dismissButton.color.hover[
-      getStylePropertyKey(type as FlashbarProps.Type) as keyof typeof style.item.dismissButton.color.hover
-    ];
-=======
     style.item.dismissButton.color.active[styleKey as keyof typeof style.item.dismissButton.color.active];
 
   const defaultColor =
@@ -110,16 +74,11 @@
   const hoverColor =
     style?.item?.dismissButton?.color?.hover &&
     style.item.dismissButton.color.hover[styleKey as keyof typeof style.item.dismissButton.color.hover];
->>>>>>> 423c6a45
 
   const focusRingBorderColor =
     style?.item?.dismissButton?.focusRing?.borderColor &&
     style.item.dismissButton.focusRing.borderColor[
-<<<<<<< HEAD
-      getStylePropertyKey(type as FlashbarProps.Type) as keyof typeof style.item.dismissButton.focusRing.borderColor
-=======
       styleKey as keyof typeof style.item.dismissButton.focusRing.borderColor
->>>>>>> 423c6a45
     ];
 
   return {
