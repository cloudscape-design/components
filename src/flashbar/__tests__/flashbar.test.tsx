--- conflicted
+++ resolved
@@ -6,20 +6,13 @@
 import Button from '../../../lib/components/button';
 import createWrapper from '../../../lib/components/test-utils/dom';
 import styles from '../../../lib/components/flashbar/styles.css.js';
-<<<<<<< HEAD
 import { render } from './common';
-=======
 
 declare global {
   interface Window {
     panorama?: any;
   }
 }
-
-function render(element: React.ReactElement) {
-  return createWrapper(reactRender(element).container).findFlashbar()!;
-}
->>>>>>> 3173385d
 
 const noop = () => void 0;
 const toggleButtonSelector = 'button';
@@ -275,7 +268,6 @@
   });
 });
 
-<<<<<<< HEAD
 describe('Analytics', () => {
   beforeEach(() => {
     window.panorama = () => {};
@@ -295,24 +287,6 @@
         ]}
       />
     );
-=======
-  describe('Stacked notifications', () => {
-    it('shows only the header and content of the last item in the array', () => {
-      const wrapper = render(
-        <Flashbar
-          {...{ stackItems: true }}
-          items={[
-            { type: 'error', header: 'Error', content: 'There was an error' },
-            { type: 'success', header: 'Success', content: 'Everything went fine' },
-          ]}
-        />
-      );
-      const items = wrapper.findItems();
-      expect(items.length).toBe(1);
-      expect(items[0].findHeader()!.getElement()).toHaveTextContent('Success');
-      expect(items[0].findContent()!.getElement()).toHaveTextContent('Everything went fine');
-    });
->>>>>>> 3173385d
 
     expect(window.panorama).toBeCalledTimes(1);
     expect(window.panorama).toHaveBeenCalledWith(
