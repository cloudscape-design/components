--- conflicted
+++ resolved
@@ -10,7 +10,6 @@
 @use '../internal/styles/typography' as typography;
 @use './collapsible.motion';
 
-<<<<<<< HEAD
 $notification-bar-top-overlap: (
   'collapsed': calc(#{awsui.$space-scaled-xl} + 3px),
   'expanded': awsui.$space-scaled-s,
@@ -25,12 +24,9 @@
   'classic': 1px,
   'visual-refresh': 3px,
 );
-=======
-$collapsed-item-overflow: 10px;
->>>>>>> 896472f1
 
 .stack {
-  $notification-bar-horizontal-margin: 3 * $collapsed-item-overflow;
+  $notification-bar-horizontal-margin: 3 * map.get($notification-bar-collapsed-item-overflow, 'x');
   display: grid;
   grid-template-columns: $notification-bar-horizontal-margin 1fr $notification-bar-horizontal-margin;
 }
@@ -59,17 +55,10 @@
   display: grid;
   grid-column: 1 / 4;
   grid-template-columns:
-<<<<<<< HEAD
     repeat(var(#{custom-props.$flashbarStackDepth}), map.get($notification-bar-collapsed-item-overflow, 'x'))
     1fr
     repeat(var(#{custom-props.$flashbarStackDepth}), map.get($notification-bar-collapsed-item-overflow, 'x'));
   row-gap: map.get($notification-bar-collapsed-item-overflow, 'y');
-=======
-    repeat(var(#{custom-props.$flashbarStackDepth}), $collapsed-item-overflow)
-    1fr
-    repeat(var(#{custom-props.$flashbarStackDepth}), $collapsed-item-overflow);
-  row-gap: 8px;
->>>>>>> 896472f1
   z-index: 0;
 
   > .item {
@@ -230,6 +219,8 @@
     cursor: pointer;
     margin-top: 0;
     margin-bottom: 0;
+    padding-top: 0;
+    padding-bottom: 0;
   }
 
   > .status {
