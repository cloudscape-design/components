// Copyright Amazon.com, Inc. or its affiliates. All Rights Reserved.
// SPDX-License-Identifier: Apache-2.0
import { FlashbarProps } from './interfaces';
import React from 'react';
import InternalSpinner from '../spinner/internal';
import InternalIcon from '../icon/internal';
import clsx from 'clsx';
import styles from './styles.css.js';
import { InternalButton } from '../button/internal';
import { warnOnce } from '../internal/logging';
import { isDevelopment } from '../internal/is-development';
import { throttle } from '../internal/utils/throttle';
import useFocusVisible from '../internal/hooks/focus-visible';
import LiveRegion from '../internal/components/live-region';
import { ButtonProps } from '../button/interfaces';
<<<<<<< HEAD
=======

import { sendDismissMetric } from './internal/analytics';
>>>>>>> 3173385d

const FOCUS_THROTTLE_DELAY = 2000;

const ICON_TYPES = {
  success: 'status-positive',
  warning: 'status-warning',
  info: 'status-info',
  error: 'status-negative',
} as const;

function actionButton(
  buttonText: FlashbarProps.MessageDefinition['buttonText'],
  onButtonClick: FlashbarProps.MessageDefinition['onButtonClick']
) {
  return (
    <InternalButton onClick={onButtonClick} className={styles['action-button']} formAction="none">
      {buttonText}
    </InternalButton>
  );
}

function dismissButton(
  dismissLabel: FlashbarProps.MessageDefinition['dismissLabel'],
  onDismiss: FlashbarProps.MessageDefinition['onDismiss']
) {
  return (
    <div className={styles['dismiss-button-wrapper']}>
      <InternalButton
        onClick={onDismiss}
        className={styles['dismiss-button']}
        variant="flashbar-icon"
        iconName="close"
        formAction="none"
        ariaLabel={dismissLabel}
      />
    </div>
  );
}

export const focusFlashById = throttle(
  (element: HTMLElement | null, itemId: string) => {
    const selector = `[data-itemid="${CSS.escape(itemId)}"] .${styles['flash-focus-container']}`;
    element?.querySelector<HTMLElement>(selector)?.focus();
  },
  FOCUS_THROTTLE_DELAY,
  { trailing: false }
);

export interface FlashProps extends FlashbarProps.MessageDefinition {
  className: string;
  transitionState?: string;
}

export const Flash = React.forwardRef(
  (
    {
      id,
      header,
      content,
      dismissible,
      dismissLabel,
      statusIconAriaLabel,
      loading,
      action,
      buttonText,
      onButtonClick,
      onDismiss,
      className,
      transitionState,
      ariaRole,
      type = 'info',
    }: FlashProps,
    ref: React.Ref<HTMLDivElement>
  ) => {
    const focusVisible = useFocusVisible();

    if (isDevelopment) {
      if (buttonText && !onButtonClick) {
        warnOnce(
          'Flashbar',
          `You provided a \`buttonText\` prop without an \`onButtonClick\` handler. This will render a non-interactive action button.`
        );
      }

      if (dismissible && !onDismiss) {
        warnOnce(
          'Flashbar',
          `You have set the \`dismissible\` prop without an \`onDismiss\` handler. This will render a non-interactive dismiss button.`
        );
      }
    }

    const button = action || (buttonText && actionButton(buttonText, onButtonClick));

    const iconType = ICON_TYPES[type];

    const icon = loading ? <InternalSpinner /> : <InternalIcon name={iconType} />;

    const effectiveType = loading ? 'info' : type;

    const announcement = [statusIconAriaLabel, header, content].filter(Boolean).join(' ');

    const handleDismiss: ButtonProps['onClick'] = event => {
<<<<<<< HEAD
      if (onDismiss) {
        console.log('Simulated event', {
          eventContext: 'cwa_flashbar',
          eventType: 'dismiss',
          eventValue: effectiveType,
          eventDetail: {
            content,
          },
        });

        onDismiss(event);
      }
=======
      sendDismissMetric(effectiveType);
      onDismiss && onDismiss(event);
>>>>>>> 3173385d
    };

    return (
      // We're not using "polite" or "assertive" here, just turning default behavior off.
      // eslint-disable-next-line @cloudscape-design/prefer-live-region
      <div
        ref={ref}
        role={ariaRole}
        aria-live={ariaRole ? 'off' : undefined}
        data-itemid={id}
        className={clsx(
          styles.flash,
          styles[`flash-type-${effectiveType}`],
          className,
          transitionState && {
            [styles.enter]: transitionState === 'enter',
            [styles.entering]: transitionState === 'entering',
            [styles.entered]: transitionState === 'entered',
            [styles.exit]: transitionState === 'exit',
            [styles.exiting]: transitionState === 'exiting',
            [styles.exited]: transitionState === 'exited',
          }
        )}
      >
        <div className={styles['flash-body']}>
          <div
            {...focusVisible}
            className={styles['flash-focus-container']}
            tabIndex={ariaRole === 'alert' ? -1 : undefined}
          >
            <div
              className={clsx(styles['flash-icon'], styles['flash-text'])}
              role="img"
              aria-label={statusIconAriaLabel}
            >
              {icon}
            </div>
            <div className={clsx(styles['flash-message'], styles['flash-text'])}>
              <div className={styles['flash-header']}>{header}</div>
              <div className={styles['flash-content']}>{content}</div>
            </div>
          </div>
          {button && <div className={styles['action-button-wrapper']}>{button}</div>}
        </div>
        {dismissible && dismissButton(dismissLabel, handleDismiss)}
        {ariaRole === 'status' && <LiveRegion>{announcement}</LiveRegion>}
      </div>
    );
  }
);<|MERGE_RESOLUTION|>--- conflicted
+++ resolved
@@ -13,11 +13,8 @@
 import useFocusVisible from '../internal/hooks/focus-visible';
 import LiveRegion from '../internal/components/live-region';
 import { ButtonProps } from '../button/interfaces';
-<<<<<<< HEAD
-=======
 
 import { sendDismissMetric } from './internal/analytics';
->>>>>>> 3173385d
 
 const FOCUS_THROTTLE_DELAY = 2000;
 
@@ -121,23 +118,8 @@
     const announcement = [statusIconAriaLabel, header, content].filter(Boolean).join(' ');
 
     const handleDismiss: ButtonProps['onClick'] = event => {
-<<<<<<< HEAD
-      if (onDismiss) {
-        console.log('Simulated event', {
-          eventContext: 'cwa_flashbar',
-          eventType: 'dismiss',
-          eventValue: effectiveType,
-          eventDetail: {
-            content,
-          },
-        });
-
-        onDismiss(event);
-      }
-=======
       sendDismissMetric(effectiveType);
       onDismiss && onDismiss(event);
->>>>>>> 3173385d
     };
 
     return (
