// Copyright Amazon.com, Inc. or its affiliates. All Rights Reserved.
// SPDX-License-Identifier: Apache-2.0
import React from 'react';

import Option from '../internal/components/option';
import checkControlled from '../internal/hooks/check-controlled';
import { InternalBaseComponentProps } from '../internal/hooks/use-base-component';
import { TokenGroupProps } from './interfaces';
import { SomeRequired } from '../internal/types';
<<<<<<< HEAD
import { TokenList } from '../internal/components/token-list';
import styles from './styles.css.js';
import clsx from 'clsx';
import { getBaseProps } from '../internal/base-component';
import { Token } from './token';
import { fireNonCancelableEvent } from '../internal/events';
=======
import { getBaseProps } from '../internal/base-component';
import clsx from 'clsx';
import styles from './styles.css.js';
import TokenList from '../internal/components/token-list';
import { Token } from './token';
>>>>>>> da1f1eda

type InternalTokenGroupProps = SomeRequired<TokenGroupProps, 'items' | 'alignment'> & InternalBaseComponentProps;

export default function InternalTokenGroup({
<<<<<<< HEAD
  items,
  onDismiss,
  __internalRootRef,
  limit,
  alignment,
  i18nStrings,
=======
  alignment,
  items,
  onDismiss,
  limit,
  i18nStrings,
  __internalRootRef,
>>>>>>> da1f1eda
  ...props
}: InternalTokenGroupProps) {
  checkControlled('TokenGroup', 'items', items, 'onDismiss', onDismiss);

  const baseProps = getBaseProps(props);
  const hasItems = items.length > 0;
<<<<<<< HEAD
=======

>>>>>>> da1f1eda
  return (
    <div
      {...baseProps}
      className={clsx(baseProps.className, styles.root, hasItems && styles['has-items'])}
      ref={__internalRootRef}
    >
      <TokenList
        alignment={alignment}
<<<<<<< HEAD
        limit={limit}
        items={items}
        getItemAttributes={item => ({
          ariaLabel: item.label ?? '',
          disabled: item.disabled,
        })}
        renderItem={(item, itemIndex) => (
          <Token
            dismiss={{ label: item.dismissLabel, onDismiss: () => fireNonCancelableEvent(onDismiss, { itemIndex }) }}
=======
        items={items}
        limit={limit}
        renderItem={(item, itemIndex) => (
          <Token
            dismissLabel={item.dismissLabel}
            onDismiss={() => fireNonCancelableEvent(onDismiss, { itemIndex })}
>>>>>>> da1f1eda
            disabled={item.disabled}
          >
            <Option option={item} />
          </Token>
        )}
        i18nStrings={i18nStrings}
      />
    </div>
  );
}<|MERGE_RESOLUTION|>--- conflicted
+++ resolved
@@ -7,49 +7,27 @@
 import { InternalBaseComponentProps } from '../internal/hooks/use-base-component';
 import { TokenGroupProps } from './interfaces';
 import { SomeRequired } from '../internal/types';
-<<<<<<< HEAD
-import { TokenList } from '../internal/components/token-list';
-import styles from './styles.css.js';
-import clsx from 'clsx';
-import { getBaseProps } from '../internal/base-component';
-import { Token } from './token';
-import { fireNonCancelableEvent } from '../internal/events';
-=======
 import { getBaseProps } from '../internal/base-component';
 import clsx from 'clsx';
 import styles from './styles.css.js';
 import TokenList from '../internal/components/token-list';
 import { Token } from './token';
->>>>>>> da1f1eda
 
 type InternalTokenGroupProps = SomeRequired<TokenGroupProps, 'items' | 'alignment'> & InternalBaseComponentProps;
 
 export default function InternalTokenGroup({
-<<<<<<< HEAD
-  items,
-  onDismiss,
-  __internalRootRef,
-  limit,
-  alignment,
-  i18nStrings,
-=======
   alignment,
   items,
   onDismiss,
   limit,
   i18nStrings,
   __internalRootRef,
->>>>>>> da1f1eda
   ...props
 }: InternalTokenGroupProps) {
   checkControlled('TokenGroup', 'items', items, 'onDismiss', onDismiss);
 
   const baseProps = getBaseProps(props);
   const hasItems = items.length > 0;
-<<<<<<< HEAD
-=======
-
->>>>>>> da1f1eda
   return (
     <div
       {...baseProps}
@@ -58,24 +36,12 @@
     >
       <TokenList
         alignment={alignment}
-<<<<<<< HEAD
-        limit={limit}
-        items={items}
-        getItemAttributes={item => ({
-          ariaLabel: item.label ?? '',
-          disabled: item.disabled,
-        })}
-        renderItem={(item, itemIndex) => (
-          <Token
-            dismiss={{ label: item.dismissLabel, onDismiss: () => fireNonCancelableEvent(onDismiss, { itemIndex }) }}
-=======
         items={items}
         limit={limit}
         renderItem={(item, itemIndex) => (
           <Token
             dismissLabel={item.dismissLabel}
             onDismiss={() => fireNonCancelableEvent(onDismiss, { itemIndex })}
->>>>>>> da1f1eda
             disabled={item.disabled}
           >
             <Option option={item} />
