// Jest Snapshot v1, https://goo.gl/fbAQLP

exports[`Documenter definition for alert matches the snapshot: alert 1`] = `
Object {
  "events": Array [
    Object {
      "cancelable": false,
      "description": "Fired when the user clicks the action button.",
      "name": "onButtonClick",
    },
    Object {
      "cancelable": false,
      "description": "Fired when the user clicks the close icon that is displayed
when the \`dismissible\` property is set to \`true\`.",
      "name": "onDismiss",
    },
  ],
  "functions": Array [],
  "name": "Alert",
  "properties": Array [
    Object {
      "deprecatedTag": "Custom CSS is not supported. For other use cases, use [data attributes](https://developer.mozilla.org/en-US/docs/Learn/HTML/Howto/Use_data_attributes).",
      "description": "Adds the specified classes to the root element of the component.",
      "name": "className",
      "optional": true,
      "type": "string",
    },
    Object {
      "description": "Adds an aria-label to the dismiss button.",
      "name": "dismissAriaLabel",
      "optional": true,
      "type": "string",
    },
    Object {
      "description": "Adds a close button to the alert when set to \`true\`.
An \`onDismiss\` event is fired when a user clicks the button.",
      "name": "dismissible",
      "optional": true,
      "type": "boolean",
    },
    Object {
      "deprecatedTag": "Custom CSS is not supported. For other use cases, use [data attributes](https://developer.mozilla.org/en-US/docs/Learn/HTML/Howto/Use_data_attributes).",
      "description": "Adds the specified ID to the root element of the component.",
      "name": "id",
      "optional": true,
      "type": "string",
    },
    Object {
      "description": "Provides a text alternative for the icon.",
      "name": "statusIconAriaLabel",
      "optional": true,
      "type": "string",
    },
    Object {
      "defaultValue": "\\"info\\"",
      "description": "Specifies the type of message you want to display.",
      "inlineType": Object {
        "name": "AlertProps.Type",
        "type": "union",
        "values": Array [
          "success",
          "error",
          "warning",
          "info",
        ],
      },
      "name": "type",
      "optional": true,
      "type": "string",
    },
    Object {
      "defaultValue": "true",
<<<<<<< HEAD
      "deprecatedTag": "Use conditional rendering in your code instead of this prop",
=======
      "deprecatedTag": "Use conditional rendering in your code instead of this prop.",
>>>>>>> b075d441
      "description": "Determines whether the alert is displayed.",
      "name": "visible",
      "optional": true,
      "type": "boolean",
    },
  ],
  "regions": Array [
    Object {
      "description": "Specifies an action for the alert message.
Although it is technically possible to insert any content, our UX guidelines only allow you to add a button.",
      "isDefault": false,
      "name": "action",
    },
    Object {
      "deprecatedTag": "Replaced by \`action\`.",
      "description": "Displays an action button next to the message area when set.
An \`onButtonClick\` event is fired when the user clicks it.",
      "isDefault": false,
      "name": "buttonText",
    },
    Object {
      "description": "Primary text displayed in the element.",
      "isDefault": true,
      "name": "children",
    },
    Object {
      "description": "Heading text.",
      "isDefault": false,
      "name": "header",
    },
  ],
  "releaseStatus": "stable",
}
`;

exports[`Documenter definition for annotation-context matches the snapshot: annotation-context 1`] = `
Object {
  "events": Array [
    Object {
      "cancelable": false,
      "description": "Fired when the user exits the current tutorial.",
      "detailInlineType": Object {
        "name": "TutorialPanelProps.TutorialDetail",
        "properties": Array [
          Object {
            "name": "tutorial",
            "optional": false,
            "type": "TutorialPanelProps.Tutorial",
          },
        ],
        "type": "object",
      },
      "detailType": "TutorialPanelProps.TutorialDetail",
      "name": "onExitTutorial",
    },
    Object {
      "cancelable": false,
      "description": "Fired when the user clicks the \\"Finish\\" button on the last step of
the tutorial.",
      "detailType": "void",
      "name": "onFinish",
    },
    Object {
      "cancelable": false,
      "description": "Fired when the user selects a tutorial from the list.",
      "detailInlineType": Object {
        "name": "TutorialPanelProps.TutorialDetail",
        "properties": Array [
          Object {
            "name": "tutorial",
            "optional": false,
            "type": "TutorialPanelProps.Tutorial",
          },
        ],
        "type": "object",
      },
      "detailType": "TutorialPanelProps.TutorialDetail",
      "name": "onStartTutorial",
    },
    Object {
      "cancelable": false,
      "description": "This event is fired when a user clicks the \\"Next\\" or \\"Previous\\"
button on a popover, when the user clicks on a closed hotspot icon,
or when the AnnotationOverlay determines that the current hotspot
has disappeared from the page and a different one should be
selected (e.g. when navigating between pages).
Use the \`reason\` property of the event detail to determine why
this event was fired.
",
      "detailInlineType": Object {
        "name": "AnnotationContextProps.StepChangeDetail",
        "properties": Array [
          Object {
            "name": "reason",
            "optional": false,
            "type": "\\"auto-fallback\\" | \\"next\\" | \\"open\\" | \\"previous\\"",
          },
          Object {
            "name": "step",
            "optional": false,
            "type": "number",
          },
        ],
        "type": "object",
      },
      "detailType": "AnnotationContextProps.StepChangeDetail",
      "name": "onStepChange",
    },
  ],
  "functions": Array [],
  "name": "AnnotationContext",
  "properties": Array [
    Object {
      "description": "The currently launched tutorial. This should be the object received
in the \`detail\` property of the \`onStartTutorial\` event.",
      "name": "currentTutorial",
      "optional": false,
      "type": "AnnotationContextProps.Tutorial | null",
    },
    Object {
      "description": "An object containing all the necessary localized strings required by
the component.",
      "inlineType": Object {
        "name": "AnnotationContextProps.I18nStrings",
        "properties": Array [
          Object {
            "name": "finishButtonText",
            "optional": false,
            "type": "string",
          },
          Object {
            "name": "labelDismissAnnotation",
            "optional": false,
            "type": "string",
          },
          Object {
            "name": "labelHotspot",
            "optional": false,
            "type": "(openState: boolean, stepIndex: number, totalStepCount: number) => string",
          },
          Object {
            "name": "nextButtonText",
            "optional": false,
            "type": "string",
          },
          Object {
            "name": "previousButtonText",
            "optional": false,
            "type": "string",
          },
          Object {
            "name": "stepCounterText",
            "optional": false,
            "type": "(stepIndex: number, totalStepCount: number) => string",
          },
          Object {
            "name": "taskTitle",
            "optional": false,
            "type": "(taskIndex: number, taskTitle: string) => string",
          },
        ],
        "type": "object",
      },
      "name": "i18nStrings",
      "optional": false,
      "type": "AnnotationContextProps.I18nStrings",
    },
  ],
  "regions": Array [
    Object {
      "description": "Put all page content inside this component's children. This component
will provide a context which is used by the Hotspot elements throughout
the page.",
      "isDefault": true,
      "name": "children",
    },
  ],
  "releaseStatus": "stable",
}
`;

exports[`Documenter definition for app-layout matches the snapshot: app-layout 1`] = `
Object {
  "events": Array [
    Object {
      "cancelable": false,
      "description": "Fired when the navigation drawer is toggled.",
      "detailInlineType": Object {
        "name": "AppLayoutProps.ChangeDetail",
        "properties": Array [
          Object {
            "name": "open",
            "optional": false,
            "type": "boolean",
          },
        ],
        "type": "object",
      },
      "detailType": "AppLayoutProps.ChangeDetail",
      "name": "onNavigationChange",
    },
    Object {
      "cancelable": false,
      "description": "Fired when the split panel preferences change.",
      "detailInlineType": Object {
        "name": "AppLayoutProps.SplitPanelPreferences",
        "properties": Array [
          Object {
            "name": "position",
            "optional": false,
            "type": "\\"bottom\\" | \\"side\\"",
          },
        ],
        "type": "object",
      },
      "detailType": "AppLayoutProps.SplitPanelPreferences",
      "name": "onSplitPanelPreferencesChange",
    },
    Object {
      "cancelable": false,
      "description": "Fired when the split panel is resized.",
      "detailInlineType": Object {
        "name": "AppLayoutProps.SplitPanelResizeDetail",
        "properties": Array [
          Object {
            "name": "size",
            "optional": false,
            "type": "number",
          },
        ],
        "type": "object",
      },
      "detailType": "AppLayoutProps.SplitPanelResizeDetail",
      "name": "onSplitPanelResize",
    },
    Object {
      "cancelable": false,
      "description": "Fired when the split panel is toggled.",
      "detailInlineType": Object {
        "name": "AppLayoutProps.ChangeDetail",
        "properties": Array [
          Object {
            "name": "open",
            "optional": false,
            "type": "boolean",
          },
        ],
        "type": "object",
      },
      "detailType": "AppLayoutProps.ChangeDetail",
      "name": "onSplitPanelToggle",
    },
    Object {
      "cancelable": false,
      "description": "Fired when the tools drawer is toggled.",
      "detailInlineType": Object {
        "name": "AppLayoutProps.ChangeDetail",
        "properties": Array [
          Object {
            "name": "open",
            "optional": false,
            "type": "boolean",
          },
        ],
        "type": "object",
      },
      "detailType": "AppLayoutProps.ChangeDetail",
      "name": "onToolsChange",
    },
  ],
  "functions": Array [
    Object {
      "description": "Manually closes the navigation drawer if it is necessary for the current
viewport size.",
      "name": "closeNavigationIfNecessary",
      "parameters": Array [],
      "returnType": "void",
    },
    Object {
      "description": "Focuses the tools panel if it is open. Use this to focus the tools panel
after changing the content, for example when clicking on an 'info' link while
the panel is already open.",
      "name": "focusToolsClose",
      "parameters": Array [],
      "returnType": "void",
    },
    Object {
      "description": "Opens the tools panel if it is not already open. Note that it is preferable
to control the state by listening to \`toolsChange\` and providing \`toolsOpen\`.",
      "name": "openTools",
      "parameters": Array [],
      "returnType": "void",
    },
  ],
  "name": "AppLayout",
  "properties": Array [
    Object {
      "description": "Aria labels for the drawer operating buttons. Use this property to ensure accessibility.
* \`navigation\` (string) - Label for the landmark that wraps the navigation drawer.
* \`navigationClose\` (string) - Label for the button that closes the navigation drawer.
* \`navigationToggle\` (string) - Label for the button that opens the navigation drawer.
* \`notification\` (string) - Label for the region that contains notification messages.
* \`tools\` (string) - Label for the landmark that wraps the tools drawer.
* \`toolsClose\` (string) - Label for the button that closes the tools drawer.
* \`toolsToggle\` (string) - Label for the button that opens the tools drawer.

Example:
\`\`\`
{
  navigation: \\"Navigation drawer\\",
  navigationClose: \\"Close navigation drawer\\",
  navigationToggle: \\"Open navigation drawer\\",
  notifications: \\"Notifications\\",
  tools: \\"Help panel\\",
  toolsClose: \\"Close help panel\\",
  toolsToggle: \\"Open help panel\\"
}
\`\`\`
",
      "inlineType": Object {
        "name": "AppLayoutProps.Labels",
        "properties": Array [
          Object {
            "name": "navigation",
            "optional": true,
            "type": "string",
          },
          Object {
            "name": "navigationClose",
            "optional": true,
            "type": "string",
          },
          Object {
            "name": "navigationToggle",
            "optional": true,
            "type": "string",
          },
          Object {
            "name": "notifications",
            "optional": true,
            "type": "string",
          },
          Object {
            "name": "tools",
            "optional": true,
            "type": "string",
          },
          Object {
            "name": "toolsClose",
            "optional": true,
            "type": "string",
          },
          Object {
            "name": "toolsToggle",
            "optional": true,
            "type": "string",
          },
        ],
        "type": "object",
      },
      "name": "ariaLabels",
      "optional": true,
      "type": "AppLayoutProps.Labels",
    },
    Object {
      "deprecatedTag": "Custom CSS is not supported. For other use cases, use [data attributes](https://developer.mozilla.org/en-US/docs/Learn/HTML/Howto/Use_data_attributes).",
      "description": "Adds the specified classes to the root element of the component.",
      "name": "className",
      "optional": true,
      "type": "string",
    },
    Object {
      "defaultValue": "'default'",
      "description": "Determines the default behavior of the component based on some predefined page layouts.
Individual properties will always take precedence over the default coming from the content type.",
      "inlineType": Object {
        "name": "AppLayoutProps.ContentType",
        "type": "union",
        "values": Array [
          "default",
          "form",
          "table",
          "cards",
          "wizard",
          "dashboard",
        ],
      },
      "name": "contentType",
      "optional": true,
      "type": "string",
    },
    Object {
<<<<<<< HEAD
      "deprecatedTag": "This layout is being phased out and may miss some features",
=======
      "deprecatedTag": "This layout is being phased out and may miss some features.",
>>>>>>> b075d441
      "description": "Activates a backwards-compatibility mode for applications with non-fixed headers and footers.",
      "name": "disableBodyScroll",
      "optional": true,
      "type": "boolean",
    },
    Object {
      "deprecatedTag": "Replaced by the \`disableOverlap\` property of the [content layout](/components/content-layout/) component.",
      "description": "Disables overlap between \`contentHeader\` and \`content\` slots.",
      "name": "disableContentHeaderOverlap",
      "optional": true,
      "type": "boolean",
      "visualRefreshTag": "",
    },
    Object {
      "description": "If \`true\`, disables outer paddings for the content slot.",
      "name": "disableContentPaddings",
      "optional": true,
      "type": "boolean",
    },
    Object {
      "defaultValue": "'#b #f'",
      "description": "CSS selector for the application footer.",
      "name": "footerSelector",
      "optional": true,
      "type": "string",
    },
    Object {
      "defaultValue": "'#b #h'",
      "description": "CSS selector for the application header.",
      "name": "headerSelector",
      "optional": true,
      "type": "string",
    },
    Object {
      "deprecatedTag": "Custom CSS is not supported. For other use cases, use [data attributes](https://developer.mozilla.org/en-US/docs/Learn/HTML/Howto/Use_data_attributes).",
      "description": "Adds the specified ID to the root element of the component.",
      "name": "id",
      "optional": true,
      "type": "string",
    },
    Object {
      "description": "Maximum main content panel width in pixels.
If set to \`Number.MAX_VALUE\`, the main content panel will occupy the full available width.
",
      "name": "maxContentWidth",
      "optional": true,
      "type": "number",
    },
    Object {
      "description": "Minimum main content panel width in pixels.",
      "name": "minContentWidth",
      "optional": true,
      "type": "number",
    },
    Object {
      "description": "If \`true\`, the navigation drawer is not displayed at all.",
      "name": "navigationHide",
      "optional": true,
      "type": "boolean",
    },
    Object {
      "description": "State of the navigation drawer.",
      "name": "navigationOpen",
      "optional": true,
      "type": "boolean",
    },
    Object {
      "description": "Navigation drawer width in pixels.",
      "name": "navigationWidth",
      "optional": true,
      "type": "number",
    },
    Object {
      "description": "State of the split panel.",
      "name": "splitPanelOpen",
      "optional": true,
      "type": "boolean",
    },
    Object {
      "description": "Controls the split panel preferences.
By default, the preference is \`{ position: 'bottom' }\`
",
      "inlineType": Object {
        "name": "AppLayoutProps.SplitPanelPreferences",
        "properties": Array [
          Object {
            "name": "position",
            "optional": false,
            "type": "\\"bottom\\" | \\"side\\"",
          },
        ],
        "type": "object",
      },
      "name": "splitPanelPreferences",
      "optional": true,
      "type": "AppLayoutProps.SplitPanelPreferences",
    },
    Object {
      "description": "The size of the split panel in pixels.",
      "name": "splitPanelSize",
      "optional": true,
      "type": "number",
    },
    Object {
      "description": "If true, the notification slot is rendered above the scrollable
content area so it is always visible.
Note that sticky notifications are not supported in Internet Explorer.
",
      "name": "stickyNotifications",
      "optional": true,
      "type": "boolean",
    },
    Object {
      "description": "If \`true\`, the tools drawer is not displayed at all.",
      "name": "toolsHide",
      "optional": true,
      "type": "boolean",
    },
    Object {
      "description": "State of the tools drawer.",
      "name": "toolsOpen",
      "optional": true,
      "type": "boolean",
    },
    Object {
      "description": "Tools drawer width in pixels.",
      "name": "toolsWidth",
      "optional": true,
      "type": "number",
    },
  ],
  "regions": Array [
    Object {
      "description": "Use this slot to add the [breadcrumb group component](/components/breadcrumb-group/) to the app layout.",
      "isDefault": false,
      "name": "breadcrumbs",
    },
    Object {
      "description": "Main content.",
      "isDefault": false,
      "name": "content",
    },
    Object {
      "deprecatedTag": "Replaced by the \`header\` slot of the [content layout](/components/content-layout/) component.",
      "description": "Top area of the page content.",
      "isDefault": false,
      "name": "contentHeader",
      "visualRefreshTag": "",
    },
    Object {
      "description": "Navigation drawer.",
      "isDefault": false,
      "name": "navigation",
    },
    Object {
      "description": "Displayed on top of the main content in the scrollable area.
Conceived to contain notifications (flash messages).
",
      "isDefault": false,
      "name": "notifications",
    },
    Object {
      "description": "Use this slot to add the [split panel component](/components/split-panel/) to the app layout.",
      "isDefault": false,
      "name": "splitPanel",
    },
    Object {
      "description": "Tools drawer.",
      "isDefault": false,
      "name": "tools",
    },
  ],
  "releaseStatus": "stable",
}
`;

exports[`Documenter definition for area-chart matches the snapshot: area-chart 1`] = `
Object {
  "events": Array [
    Object {
      "cancelable": false,
      "description": "Called when the values of the internal filter component changed.
This will **not** be called for any custom filter components you have defined in \`additionalFilters\`.",
      "detailInlineType": Object {
        "name": "CartesianChartProps.FilterChangeDetail",
        "properties": Array [
          Object {
            "name": "visibleSeries",
            "optional": false,
            "type": "ReadonlyArray<Series>",
          },
        ],
        "type": "object",
      },
      "detailType": "CartesianChartProps.FilterChangeDetail<AreaChartProps.Series<T>>",
      "name": "onFilterChange",
    },
    Object {
      "cancelable": false,
      "description": "Called when the highlighted series has changed because of user interaction.",
      "detailInlineType": Object {
        "name": "CartesianChartProps.HighlightChangeDetail",
        "properties": Array [
          Object {
            "name": "highlightedSeries",
            "optional": false,
            "type": "Series | null",
          },
        ],
        "type": "object",
      },
      "detailType": "CartesianChartProps.HighlightChangeDetail<AreaChartProps.Series<T>>",
      "name": "onHighlightChange",
    },
    Object {
      "cancelable": false,
      "description": "Called when the user clicks the recovery button that appears when there is an error state.
Use this to enable the user to retry a failed request or provide another option for the user
to recover from the error.",
      "name": "onRecoveryClick",
    },
  ],
  "functions": Array [],
  "name": "AreaChart",
  "properties": Array [
    Object {
      "description": "A description of the chart that assistive technologies can use (through \`aria-describedby\`).
Provide a concise summary of the data visualized in the chart.",
      "name": "ariaDescription",
      "optional": true,
      "type": "string",
    },
    Object {
      "description": "ARIA label that is assigned to the chart itself. It should match the visible label on the page, e.g. in the container header.
Do not use \`ariaLabel\` and \`ariaLabelledby\` at the same time.",
      "name": "ariaLabel",
      "optional": true,
      "type": "string",
    },
    Object {
      "description": "Sets \`aria-labelledby\` on the chart itself.
If there is a visible label for the chart on the page, e.g. in the container header, set this property to the ID of that header element.
Do not use \`ariaLabel\` and \`ariaLabelledby\` at the same time.",
      "name": "ariaLabelledby",
      "optional": true,
      "type": "string",
    },
    Object {
      "deprecatedTag": "Custom CSS is not supported. For other use cases, use [data attributes](https://developer.mozilla.org/en-US/docs/Learn/HTML/Howto/Use_data_attributes).",
      "description": "Adds the specified classes to the root element of the component.",
      "name": "className",
      "optional": true,
      "type": "string",
    },
    Object {
      "defaultValue": "\\"medium\\"",
      "description": "Determines the maximum width the detail popover will be limited to.",
      "inlineType": Object {
        "name": "",
        "type": "union",
        "values": Array [
          "small",
          "medium",
          "large",
        ],
      },
      "name": "detailPopoverSize",
      "optional": true,
      "type": "string",
    },
    Object {
      "description": "Text that is displayed when the chart is in error state, i.e. when \`statusType\` is set to \`\\"error\\"\`.",
      "name": "errorText",
      "optional": true,
      "type": "string",
    },
    Object {
      "defaultValue": "500",
      "description": "An optional pixel value number that fixes the height of the chart area.
If not set explicitly, the component will use a default height that is defined internally.",
      "name": "height",
      "optional": true,
      "type": "number",
    },
    Object {
      "description": "When set to \`true\`, the default filtering dropdown is not displayed.
It is still possible to render additional filters with the \`additionalFilters\` slot.",
      "name": "hideFilter",
      "optional": true,
      "type": "boolean",
    },
    Object {
      "description": "When set to \`true\`, the legend beneath the chart is not displayed.
It is highly recommended to keep this set to \`false\`.",
      "name": "hideLegend",
      "optional": true,
      "type": "boolean",
    },
    Object {
      "description": "The currently highlighted data series, usually through hovering over a series or the legend.
A value of \`null\` means no series is highlighted.
- If you do not set this property, series are highlighted automatically when hovering over one of the triggers (uncontrolled behavior).
- If you explicitly set this property, you must set an \`onHighlightChange\` listener to update this property when a series should be highlighted (controlled behavior).
",
      "name": "highlightedSeries",
      "optional": true,
      "type": "AreaChartProps.Series<T> | null",
    },
    Object {
      "description": "An object containing all the necessary localized strings required by the component.",
      "inlineType": Object {
        "name": "AreaChartProps.I18nStrings",
        "properties": Array [
          Object {
            "name": "chartAriaRoleDescription",
            "optional": true,
            "type": "string",
          },
          Object {
            "name": "detailPopoverDismissAriaLabel",
            "optional": true,
            "type": "string",
          },
          Object {
            "name": "detailTotalFormatter",
            "optional": true,
            "type": "AreaChartProps.TickFormatter<number>",
          },
          Object {
            "name": "detailTotalLabel",
            "optional": true,
            "type": "string",
          },
          Object {
            "name": "filterLabel",
            "optional": true,
            "type": "string",
          },
          Object {
            "name": "filterPlaceholder",
            "optional": true,
            "type": "string",
          },
          Object {
            "name": "filterSelectedAriaLabel",
            "optional": true,
            "type": "string",
          },
          Object {
            "name": "legendAriaLabel",
            "optional": true,
            "type": "string",
          },
          Object {
            "name": "xAxisAriaRoleDescription",
            "optional": true,
            "type": "string",
          },
          Object {
            "name": "xTickFormatter",
            "optional": true,
            "type": "AreaChartProps.TickFormatter<T>",
          },
          Object {
            "name": "yAxisAriaRoleDescription",
            "optional": true,
            "type": "string",
          },
          Object {
            "name": "yTickFormatter",
            "optional": true,
            "type": "AreaChartProps.TickFormatter<number>",
          },
        ],
        "type": "object",
      },
      "name": "i18nStrings",
      "optional": true,
      "type": "AreaChartProps.I18nStrings<T>",
    },
    Object {
      "deprecatedTag": "Custom CSS is not supported. For other use cases, use [data attributes](https://developer.mozilla.org/en-US/docs/Learn/HTML/Howto/Use_data_attributes).",
      "description": "Adds the specified ID to the root element of the component.",
      "name": "id",
      "optional": true,
      "type": "string",
    },
    Object {
      "description": "Optional title for the legend.",
      "name": "legendTitle",
      "optional": true,
      "type": "string",
    },
    Object {
      "description": "Text that is displayed when the chart is loading, i.e. when \`statusType\` is set to \`\\"loading\\"\`.",
      "name": "loadingText",
      "optional": true,
      "type": "string",
    },
    Object {
      "description": "Text for the recovery button that is displayed next to the error text.",
      "name": "recoveryText",
      "optional": true,
      "type": "string",
    },
    Object {
      "description": "Array that represents the source of data for the displayed chart.
Each element can represent an area series, or a threshold, and can have the following properties:
* \`title\` (string): A human-readable title for this series
* \`type\` (string): Series type (\`\\"area\\"\`, or \`\\"threshold\\"\`)
* \`data\` (Array): An array of data points, represented as objects with \`x\` and \`y\` properties. The \`x\` values must be consistent across all series
* \`color\` (string): (Optional) A color hex value for this series. When assigned, it takes priority over the automatically assigned color
* \`valueFormatter\` (Function): (Optional) A function that formats data values before rendering in the UI, For example, in the details popover.
",
      "name": "series",
      "optional": false,
      "type": "ReadonlyArray<AreaChartProps.Series<T>>",
    },
    Object {
      "defaultValue": "\\"finished\\"",
      "description": "Specifies the current status of loading data.
* \`loading\`: data fetching is in progress.
* \`finished\`: data has loaded successfully.
* \`error\`: an error occurred during fetch. You should provide user an option to recover.",
      "inlineType": Object {
        "name": "",
        "type": "union",
        "values": Array [
          "loading",
          "finished",
          "error",
        ],
      },
      "name": "statusType",
      "optional": true,
      "type": "string",
    },
    Object {
      "description": "An array of series objects that determines which of the data series are currently displayed, i.e. not filtered out.
- If you do not set this property, series are shown and hidden automatically when using the default filter component (uncontrolled behavior).
- If you explicitly set this property, you must set an \`onFilterChange\` listener to update this property when the visible series should change, or when one of your custom filters changes the number of visible series (controlled behavior).",
      "name": "visibleSeries",
      "optional": true,
      "type": "ReadonlyArray<AreaChartProps.Series<T>>",
    },
    Object {
      "description": "Determines the domain of the x axis, i.e. the range of values that will be visible in the chart.
For numerical and time-based data this is represented as an array with two values: \`[minimumValue, maximumValue]\`.
For categorical data this is represented as an array of strings that determine the categories to display.
It is recommended to set this explicitly. If not, the component will determine a domain that fits all data points.
When controlling this directly, make sure to update the value based on filtering changes.
",
      "name": "xDomain",
      "optional": true,
      "type": "conditional",
    },
    Object {
      "defaultValue": "\\"linear\\"",
      "description": "Determines the type of scale for values on the x axis.",
      "inlineType": Object {
        "name": "ScaleType",
        "type": "union",
        "values": Array [
          "linear",
          "log",
          "time",
          "categorical",
        ],
      },
      "name": "xScaleType",
      "optional": true,
      "type": "string",
    },
    Object {
      "description": "The title of the x axis.",
      "name": "xTitle",
      "optional": true,
      "type": "string",
    },
    Object {
      "description": "Determines the domain of the y axis, i.e. the range of values that will be visible in the chart.
The domain is defined by a tuple: \`[minimumValue, maximumValue]\`.
It is recommended to set this explicitly. If not, the component will determine a domain that fits all data points.
When controlling this directly, make sure to update the value based on filtering changes.
",
      "name": "yDomain",
      "optional": true,
      "type": "ReadonlyArray<number>",
    },
    Object {
      "defaultValue": "\\"linear\\"",
      "description": "Determines the type of scale for values on the y axis.",
      "inlineType": Object {
        "name": "",
        "type": "union",
        "values": Array [
          "linear",
          "log",
        ],
      },
      "name": "yScaleType",
      "optional": true,
      "type": "string",
    },
    Object {
      "description": "The title of the y axis.",
      "name": "yTitle",
      "optional": true,
      "type": "string",
    },
  ],
  "regions": Array [
    Object {
      "description": "Additional filters that are added above the chart component.
Make sure to update the \`data\` property when any of your custom filters change the data to be displayed.",
      "isDefault": false,
      "name": "additionalFilters",
    },
    Object {
      "description": "Content that is displayed when the data passed to the component is empty.",
      "isDefault": false,
      "name": "empty",
    },
    Object {
      "description": "Content that is displayed when there is no data to display due to the built-in filtering.",
      "isDefault": false,
      "name": "noMatch",
    },
  ],
  "releaseStatus": "stable",
}
`;

exports[`Documenter definition for attribute-editor matches the snapshot: attribute-editor 1`] = `
Object {
  "events": Array [
    Object {
      "cancelable": false,
      "description": "Called when add button is clicked.",
      "name": "onAddButtonClick",
    },
    Object {
      "cancelable": false,
      "description": "Called when remove button is clicked.
The event \`detail\` contains the index of the corresponding item.",
      "detailInlineType": Object {
        "name": "AttributeEditorProps.RemoveButtonClickDetail",
        "properties": Array [
          Object {
            "name": "itemIndex",
            "optional": false,
            "type": "number",
          },
        ],
        "type": "object",
      },
      "detailType": "AttributeEditorProps.RemoveButtonClickDetail",
      "name": "onRemoveButtonClick",
    },
  ],
  "functions": Array [
    Object {
      "name": "focusRemoveButton",
      "parameters": Array [
        Object {
          "name": "itemIndex",
          "type": "number",
        },
      ],
      "returnType": "void",
    },
  ],
  "name": "AttributeEditor",
  "properties": Array [
    Object {
      "description": "Specifies the text that's displayed in the add button.",
      "name": "addButtonText",
      "optional": false,
      "type": "string",
    },
    Object {
      "deprecatedTag": "Custom CSS is not supported. For other use cases, use [data attributes](https://developer.mozilla.org/en-US/docs/Learn/HTML/Howto/Use_data_attributes).",
      "description": "Adds the specified classes to the root element of the component.",
      "name": "className",
      "optional": true,
      "type": "string",
    },
    Object {
      "description": "Defines the editor configuration. Each object in the array represents one form field in the row.
* \`label\` (ReactNode) - Text label for the form field.
* \`info\` (ReactNode) - Info link for the form field.
* \`errorText\` ((item, itemIndex) => ReactNode) - Error message text to display as a control validation message.
   It renders the form field as invalid if the returned value is not \`null\` or \`undefined\`.
* \`constraintText\` ((item, itemIndex) => ReactNode) - Text to display as a constraint message below the field.
* \`control\` ((item, itemIndex) => ReactNode) - A control to use as the input for the field.
A maximum of four fields are supported.
",
      "name": "definition",
      "optional": false,
      "type": "ReadonlyArray<AttributeEditorProps.FieldDefinition<T>>",
    },
    Object {
      "description": "Determines whether the add button is disabled.",
      "name": "disableAddButton",
      "optional": true,
      "type": "boolean",
    },
    Object {
      "description": "An object containing all the necessary localized strings required by the component.",
      "inlineType": Object {
        "name": "AttributeEditorProps.I18nStrings",
        "properties": Array [
          Object {
            "name": "errorIconAriaLabel",
            "optional": true,
            "type": "string",
          },
        ],
        "type": "object",
      },
      "name": "i18nStrings",
      "optional": true,
      "type": "AttributeEditorProps.I18nStrings",
    },
    Object {
      "deprecatedTag": "Custom CSS is not supported. For other use cases, use [data attributes](https://developer.mozilla.org/en-US/docs/Learn/HTML/Howto/Use_data_attributes).",
      "description": "Adds the specified ID to the root element of the component.",
      "name": "id",
      "optional": true,
      "type": "string",
    },
    Object {
      "defaultValue": "() => true",
      "description": "Function that determines whether an item is removable. When this function returns \`false\`, the remove
button is not rendered and the user can't remove the item.
By default, all items are removable.",
      "inlineType": Object {
        "name": "AttributeEditorProps.IsItemRemovableFunction",
        "parameters": Array [
          Object {
            "name": "item",
            "type": "T",
          },
        ],
        "returnType": "boolean",
        "type": "function",
      },
      "name": "isItemRemovable",
      "optional": true,
      "type": "AttributeEditorProps.IsItemRemovableFunction<T>",
    },
    Object {
      "defaultValue": "[]",
      "description": "Specifies the items that serve as the data source for all rows.
The display of a row is handled by the \`definition\` property.",
      "name": "items",
      "optional": true,
      "type": "ReadonlyArray<T>",
    },
    Object {
      "description": "Specifies the text that's displayed in the remove button.",
      "name": "removeButtonText",
      "optional": false,
      "type": "string",
    },
  ],
  "regions": Array [
    Object {
      "description": "Displayed below the add button. Use it for additional information related to the attribute editor.",
      "isDefault": false,
      "name": "additionalInfo",
    },
    Object {
      "description": "Displayed when there are no items to display.",
      "isDefault": false,
      "name": "empty",
    },
  ],
  "releaseStatus": "stable",
}
`;

exports[`Documenter definition for autosuggest matches the snapshot: autosuggest 1`] = `
Object {
  "events": Array [
    Object {
      "cancelable": false,
      "description": "Called when input focus is removed from the UI control.",
      "detailType": "null",
      "name": "onBlur",
    },
    Object {
      "cancelable": false,
      "description": "Called whenever a user changes the input value (by typing or pasting).
The event \`detail\` contains the current value of the field.",
      "detailInlineType": Object {
        "name": "InputProps.ChangeDetail",
        "properties": Array [
          Object {
            "name": "value",
            "optional": false,
            "type": "string",
          },
        ],
        "type": "object",
      },
      "detailType": "InputProps.ChangeDetail",
      "name": "onChange",
    },
    Object {
      "cancelable": false,
      "description": "Called when input focus is moved to the UI control.",
      "detailType": "null",
      "name": "onFocus",
    },
    Object {
      "cancelable": true,
      "description": "Called when the underlying native textarea emits a \`keydown\` event.
The event \`detail\` contains the \`keyCode\` and information
about modifiers (that is, CTRL, ALT, SHIFT, META, etc.).",
      "detailInlineType": Object {
        "name": "InputProps.KeyDetail",
        "properties": Array [
          Object {
            "name": "altKey",
            "optional": false,
            "type": "boolean",
          },
          Object {
            "name": "ctrlKey",
            "optional": false,
            "type": "boolean",
          },
          Object {
            "name": "key",
            "optional": false,
            "type": "string",
          },
          Object {
            "name": "keyCode",
            "optional": false,
            "type": "number",
          },
          Object {
            "name": "metaKey",
            "optional": false,
            "type": "boolean",
          },
          Object {
            "name": "shiftKey",
            "optional": false,
            "type": "boolean",
          },
        ],
        "type": "object",
      },
      "detailType": "InputProps.KeyDetail",
      "name": "onKeyDown",
    },
    Object {
      "cancelable": true,
      "description": "Called when the underlying native textarea emits a \`keyup\` event.
The event \`detail\` contains the \`keyCode\` and information
about modifiers (that is, CTRL, ALT, SHIFT, META, etc.).",
      "detailInlineType": Object {
        "name": "InputProps.KeyDetail",
        "properties": Array [
          Object {
            "name": "altKey",
            "optional": false,
            "type": "boolean",
          },
          Object {
            "name": "ctrlKey",
            "optional": false,
            "type": "boolean",
          },
          Object {
            "name": "key",
            "optional": false,
            "type": "string",
          },
          Object {
            "name": "keyCode",
            "optional": false,
            "type": "number",
          },
          Object {
            "name": "metaKey",
            "optional": false,
            "type": "boolean",
          },
          Object {
            "name": "shiftKey",
            "optional": false,
            "type": "boolean",
          },
        ],
        "type": "object",
      },
      "detailType": "InputProps.KeyDetail",
      "name": "onKeyUp",
    },
    Object {
      "cancelable": false,
      "description": "Use this event to implement the asynchronous behavior for the component.
The event is called in the following situations:
* The user scrolls to the end of the list of options, if \`statusType\` is set to \`pending\`.
* The user clicks on the recovery button in the error state.
* The user types inside the input field.
* The user focuses the input field.

The detail object contains the following properties:
* \`filteringText\` - The value that you need to use to fetch options.
* \`firstPage\` - Indicates that you should fetch the first page of options that match the \`filteringText\`.
* \`samePage\` - Indicates that you should fetch the same page that you have previously fetched (for example, when the user clicks on the recovery button).
",
      "detailInlineType": Object {
        "name": "OptionsLoadItemsDetail",
        "properties": Array [
          Object {
            "name": "filteringText",
            "optional": false,
            "type": "string",
          },
          Object {
            "name": "firstPage",
            "optional": false,
            "type": "boolean",
          },
          Object {
            "name": "samePage",
            "optional": false,
            "type": "boolean",
          },
        ],
        "type": "object",
      },
      "detailType": "OptionsLoadItemsDetail",
      "name": "onLoadItems",
    },
    Object {
      "cancelable": false,
      "description": "Called whenever a user selects an option in the dropdown. Don't use this event as the only way to handle user input.
Instead, use \`onSelect\` in combination with the \`onChange\` handler only as an optional convenience for the user.",
      "detailInlineType": Object {
        "name": "AutosuggestProps.SelectDetail",
        "properties": Array [
          Object {
            "name": "value",
            "optional": false,
            "type": "string",
          },
        ],
        "type": "object",
      },
      "detailType": "AutosuggestProps.SelectDetail",
      "name": "onSelect",
    },
  ],
  "functions": Array [
    Object {
      "description": "Sets input focus onto the UI control.",
      "name": "focus",
      "parameters": Array [],
      "returnType": "void",
    },
    Object {
      "description": "Selects all text in the input control.",
      "name": "select",
      "parameters": Array [],
      "returnType": "void",
    },
  ],
  "name": "Autosuggest",
  "properties": Array [
    Object {
      "description": "Adds \`aria-describedby\` to the component. If you're using this component within a form field,
don't set this property because the form field component automatically sets it.
Use this property if the component isn't surrounded by a form field, or you want to override the value
automatically set by the form field (for example, if you have two components within a single form field).

To use it correctly, define an ID for each element that you want to use as a description
and set the property to a string of each ID separated by spaces (for example, \`\\"id1 id2 id3\\"\`).
",
      "name": "ariaDescribedby",
      "optional": true,
      "type": "string",
    },
    Object {
      "description": "Adds an \`aria-label\` to the native control.
Use this if you don't have a visible label for this control.
",
      "name": "ariaLabel",
      "optional": true,
      "type": "string",
    },
    Object {
      "description": "Adds \`aria-labelledby\` to the component. If you're using this component within a form field,
don't set this property because the form field component automatically sets it.
Use this property if the component isn't surrounded by a form field, or you want to override the value
automatically set by the form field (for example, if you have two components within a single form field).

To use it correctly, define an ID for the element you want to use as label and set the property to that ID.
",
      "name": "ariaLabelledby",
      "optional": true,
      "type": "string",
    },
    Object {
      "description": "Specifies whether to add \`aria-required\` to the native control.",
      "name": "ariaRequired",
      "optional": true,
      "type": "boolean",
    },
    Object {
      "description": "Indicates whether the control should be focused as
soon as the page loads, which enables the user to
start typing without having to manually focus the control. Don't
use this option on pages where the control may be
scrolled out of the viewport.",
      "name": "autoFocus",
      "optional": true,
      "type": "boolean",
    },
    Object {
      "deprecatedTag": "Custom CSS is not supported. For other use cases, use [data attributes](https://developer.mozilla.org/en-US/docs/Learn/HTML/Howto/Use_data_attributes).",
      "description": "Adds the specified classes to the root element of the component.",
      "name": "className",
      "optional": true,
      "type": "string",
    },
    Object {
      "description": "Adds an \`aria-label\` to the clear button inside the search input.",
      "name": "clearAriaLabel",
      "optional": true,
      "type": "string",
    },
    Object {
      "description": "Specifies the ID of the native form element. You can use it to relate
a label element's \`for\` attribute to this control.
It defaults to an automatically generated ID that
is provided by its parent form field component.
",
      "name": "controlId",
      "optional": true,
      "type": "string",
    },
    Object {
      "defaultValue": "false",
      "description": "Specifies whether to disable browser autocorrect and related features.
If you set this to \`true\`, it disables any native browser capabilities
that automatically correct user input, such as \`autocorrect\` and
\`autocapitalize\`. If you don't set it, the behavior follows the default behavior
of the user's browser.",
      "name": "disableBrowserAutocorrect",
      "optional": true,
      "type": "boolean",
    },
    Object {
      "description": "Specifies if the control is disabled, which prevents the
user from modifying the value and prevents the value from
being included in a form submission. A disabled control can't
receive focus.",
      "name": "disabled",
      "optional": true,
      "type": "boolean",
    },
    Object {
      "description": "Specifies a function that generates the custom value indicator (for example, \`Use \\"\${value}\\"\`).",
      "inlineType": Object {
        "name": "AutosuggestProps.EnteredTextLabel",
        "parameters": Array [
          Object {
            "name": "value",
            "type": "string",
          },
        ],
        "returnType": "string",
        "type": "function",
      },
      "name": "enteredTextLabel",
      "optional": false,
      "type": "AutosuggestProps.EnteredTextLabel",
    },
    Object {
      "description": "Provides a text alternative for the error icon in the error message.",
      "name": "errorIconAriaLabel",
      "optional": true,
      "type": "string",
    },
    Object {
      "description": "Specifies the text to display when a data fetching error occurs. Make sure that you provide \`recoveryText\`.",
      "name": "errorText",
      "optional": true,
      "type": "string",
    },
    Object {
      "description": "Enabling this property will allow the dropdown to extend beyond its parent by using fixed positioning and
[React Portals](https://reactjs.org/docs/portals.html).
If you want the dropdown to ignore the \`overflow\` CSS property of its parents,
such as in a split view layout, enable this property.
However, use discretion. If you don't need to, we recommend you don't enable this property because fixed positioning results
in a slight, visible lag when scrolling complex pages.",
      "name": "expandToViewport",
      "optional": true,
      "type": "boolean",
    },
    Object {
      "defaultValue": "'auto'",
      "description": "Determines how filtering is applied to the list of \`options\`:
* \`auto\` - The component will automatically filter options based on user input.
* \`manual\` - You will set up \`onChange\` or \`onLoadItems\` event listeners and filter options on your side or request
them from server.
By default the component will filter the provided \`options\` based on the value of the filtering input field.
Only options that have a \`value\`, \`label\`, \`description\` or \`labelTag\` that contains the input value as a substring
are displayed in the list of options.

If you set this property to \`manual\`, this default filtering mechanism is disabled and all provided \`options\` are
displayed in the dropdown list. In that case make sure that you use the \`onChange\` or \`onLoadItems\` events in order
to set the \`options\` property to the options that are relevant for the user, given the filtering input value.

Note: Manual filtering doesn't disable match highlighting.
",
      "inlineType": Object {
        "name": "OptionsFilteringType",
        "type": "union",
        "values": Array [
          "none",
          "auto",
          "manual",
        ],
      },
      "name": "filteringType",
      "optional": true,
      "type": "string",
    },
    Object {
      "description": "Specifies the text to display at the bottom of the dropdown menu after pagination has reached the end.",
      "name": "finishedText",
      "optional": true,
      "type": "string",
    },
    Object {
      "deprecatedTag": "Custom CSS is not supported. For other use cases, use [data attributes](https://developer.mozilla.org/en-US/docs/Learn/HTML/Howto/Use_data_attributes).",
      "description": "Adds the specified ID to the root element of the component.",
      "name": "id",
      "optional": true,
      "type": "string",
    },
    Object {
      "description": "Overrides the invalidation state. Usually the invalid state
comes from the parent \`FormField\`component,
however sometimes you need to override its
state when you have more than one input within a
single form field.",
      "name": "invalid",
      "optional": true,
      "type": "boolean",
    },
    Object {
      "description": "Specifies the text to display when in the loading state.",
      "name": "loadingText",
      "optional": true,
      "type": "string",
    },
    Object {
      "description": "Specifies the name of the control used in HTML forms.",
      "name": "name",
      "optional": true,
      "type": "string",
    },
    Object {
      "description": "Specifies an array of options that are displayed to the user as a dropdown list.
The options can be grouped using \`OptionGroup\` objects.
#### Option
- \`value\` (string) - The returned value of the option when selected.
- \`label\` (string) - (Optional) Option text displayed to the user.
- \`description\` (string) - (Optional) Further information about the option that appears below the label.
- \`disabled\` (boolean) - (Optional) Determines whether the option is disabled.
- \`labelTag\` (string) - (Optional) A label tag that provides additional guidance, shown next to the label.
- \`tags\` [string[]] - (Optional) A list of tags giving further guidance about the option.
- \`filteringTags\` [string[]] - (Optional) A list of additional tags used for automatic filtering.
- \`iconName\` (string) - (Optional) Specifies the name of an [icon](/components/icon/) to display in the option.
- \`iconAlt\` (string) - (Optional) Specifies alternate text for a custom icon, for use with \`iconUrl\`.
- \`iconUrl\` (string) - (Optional) URL of a custom icon.
- \`iconSvg\` (ReactNode) - (Optional) Custom SVG icon. Equivalent to the \`svg\` slot of the [icon component](/components/icon/).

#### OptionGroup
- \`label\` (string) - Option group text displayed to the user.
- \`disabled\` (boolean) - (Optional) Determines whether the option group is disabled.
- \`options\` (Option[]) - (Optional) The options under this group.

Note: Only one level of option nesting is supported.

If you want to use the built-in filtering capabilities of this component, provide
a list of all valid options here and they will be automatically filtered based on the user's filtering input.

Alternatively, you can listen to the \`onChange\` or \`onLoadItems\` event and set new options
on your own.
",
      "inlineType": Object {
        "name": "AutosuggestProps.Options",
        "properties": Array [],
        "type": "object",
      },
      "name": "options",
      "optional": true,
      "type": "AutosuggestProps.Options",
    },
    Object {
      "description": "Specifies the placeholder text rendered when the value is an empty string.",
      "name": "placeholder",
      "optional": true,
      "type": "string",
    },
    Object {
      "description": "Specifies if the control is read only, which prevents the
user from modifying the value but includes it in a form
submission. A read-only control can receive focus.
Don't use read-only inputs outside a form.
",
      "name": "readOnly",
      "optional": true,
      "type": "boolean",
    },
    Object {
      "description": "Specifies the text for the recovery button. The text is displayed next to the error text.
Use the \`onLoadItems\` event to perform a recovery action (for example, retrying the request).",
      "name": "recoveryText",
      "optional": true,
      "type": "string",
    },
    Object {
      "description": "Overrides the element that is announced to screen readers
when the highlighted option changes. By default, this announces
the option's name and properties, and its selected state if
the \`selectedLabel\` property is defined.
The highlighted option is provided, and its group (if groups
are used and it differs from the group of the previously highlighted option).
For more information, see the
[accessibility guidelines](/components/autosuggest/?tabId=usage#accessibility-guidelines).
",
      "inlineType": Object {
        "name": "AutosuggestProps.ContainingOptionAndGroupString",
        "parameters": Array [
          Object {
            "name": "option",
            "type": "AutosuggestProps.Option",
          },
          Object {
            "name": "group",
            "type": "AutosuggestProps.OptionGroup",
          },
        ],
        "returnType": "string",
        "type": "function",
      },
      "name": "renderHighlightedAriaLive",
      "optional": true,
      "type": "AutosuggestProps.ContainingOptionAndGroupString",
    },
    Object {
      "description": "Specifies the localized string that describes an option as being selected.
This is required to provide a good screen reader experience. For more information, see the
[accessibility guidelines](/components/autosuggest/?tabId=usage#accessibility-guidelines).",
      "name": "selectedAriaLabel",
      "optional": true,
      "type": "string",
    },
    Object {
      "defaultValue": "'finished'",
      "description": "Specifies the current status of loading more options.
* \`pending\` - Indicates that no request in progress, but more options may be loaded.
* \`loading\` - Indicates that data fetching is in progress.
* \`finished\` - Indicates that pagination has finished and no more requests are expected.
* \`error\` - Indicates that an error occurred during fetch. You should use \`recoveryText\` to enable the user to recover.",
      "inlineType": Object {
        "name": "DropdownStatusProps.StatusType",
        "type": "union",
        "values": Array [
          "pending",
          "loading",
          "finished",
          "error",
        ],
      },
      "name": "statusType",
      "optional": true,
      "type": "string",
    },
    Object {
      "description": "Specifies the text entered into the form element.",
      "name": "value",
      "optional": false,
      "type": "string",
    },
    Object {
      "description": "If you have more than 500 options, enable this flag to apply a performance optimization
that makes the filtering experience smoother. We don't recommend enabling the feature if you
have less than 500 options, because the improvements to performance are offset by a
visible scrolling lag.
When you set this flag to \`true\`, it removes options that are not currently in view from the DOM.
If your test accesses such options, you need to first scroll the options container
to the correct offset, before performing any operations on them. Use the element returned
by the \`findOptionsContainer\` test utility for this.
",
      "name": "virtualScroll",
      "optional": true,
      "type": "boolean",
    },
  ],
  "regions": Array [
    Object {
      "description": "Specifies the text that's displayed when there aren't any suggestions to display.
This is displayed when \`statusType\` is set to \`finished\` or it's not set at all.",
      "isDefault": false,
      "name": "empty",
    },
  ],
  "releaseStatus": "stable",
}
`;

exports[`Documenter definition for badge matches the snapshot: badge 1`] = `
Object {
  "events": Array [],
  "functions": Array [],
  "name": "Badge",
  "properties": Array [
    Object {
      "deprecatedTag": "Custom CSS is not supported. For other use cases, use [data attributes](https://developer.mozilla.org/en-US/docs/Learn/HTML/Howto/Use_data_attributes).",
      "description": "Adds the specified classes to the root element of the component.",
      "name": "className",
      "optional": true,
      "type": "string",
    },
    Object {
      "defaultValue": "\\"grey\\"",
      "description": "Specifies the badge color.",
      "inlineType": Object {
        "name": "",
        "type": "union",
        "values": Array [
          "blue",
          "grey",
          "green",
          "red",
        ],
      },
      "name": "color",
      "optional": true,
      "type": "string",
    },
    Object {
      "deprecatedTag": "Custom CSS is not supported. For other use cases, use [data attributes](https://developer.mozilla.org/en-US/docs/Learn/HTML/Howto/Use_data_attributes).",
      "description": "Adds the specified ID to the root element of the component.",
      "name": "id",
      "optional": true,
      "type": "string",
    },
  ],
  "regions": Array [
    Object {
      "description": "Text displayed inside the badge.",
      "isDefault": true,
      "name": "children",
    },
  ],
  "releaseStatus": "stable",
}
`;

exports[`Documenter definition for bar-chart matches the snapshot: bar-chart 1`] = `
Object {
  "events": Array [
    Object {
      "cancelable": false,
      "description": "Called when the values of the internal filter component changed.
This will **not** be called for any custom filter components you have defined in \`additionalFilters\`.",
      "detailInlineType": Object {
        "name": "CartesianChartProps.FilterChangeDetail",
        "properties": Array [
          Object {
            "name": "visibleSeries",
            "optional": false,
            "type": "ReadonlyArray<Series>",
          },
        ],
        "type": "object",
      },
      "detailType": "CartesianChartProps.FilterChangeDetail<MixedLineBarChartProps.ChartSeries<T>>",
      "name": "onFilterChange",
    },
    Object {
      "cancelable": false,
      "description": "Called when the highlighted series has changed because of user interaction.",
      "detailInlineType": Object {
        "name": "CartesianChartProps.HighlightChangeDetail",
        "properties": Array [
          Object {
            "name": "highlightedSeries",
            "optional": false,
            "type": "Series | null",
          },
        ],
        "type": "object",
      },
      "detailType": "CartesianChartProps.HighlightChangeDetail<MixedLineBarChartProps.ChartSeries<T>>",
      "name": "onHighlightChange",
    },
    Object {
      "cancelable": false,
      "description": "Called when the user clicks the recovery button that appears when there is an error state.
Use this to enable the user to retry a failed request or provide another option for the user
to recover from the error.",
      "name": "onRecoveryClick",
    },
  ],
  "functions": Array [],
  "name": "BarChart",
  "properties": Array [
    Object {
      "description": "A description of the chart that assistive technologies can use (through \`aria-describedby\`).
Provide a concise summary of the data visualized in the chart.",
      "name": "ariaDescription",
      "optional": true,
      "type": "string",
    },
    Object {
      "description": "ARIA label that is assigned to the chart itself. It should match the visible label on the page, e.g. in the container header.
Do not use \`ariaLabel\` and \`ariaLabelledby\` at the same time.",
      "name": "ariaLabel",
      "optional": true,
      "type": "string",
    },
    Object {
      "description": "Sets \`aria-labelledby\` on the chart itself.
If there is a visible label for the chart on the page, e.g. in the container header, set this property to the ID of that header element.
Do not use \`ariaLabel\` and \`ariaLabelledby\` at the same time.",
      "name": "ariaLabelledby",
      "optional": true,
      "type": "string",
    },
    Object {
      "deprecatedTag": "Custom CSS is not supported. For other use cases, use [data attributes](https://developer.mozilla.org/en-US/docs/Learn/HTML/Howto/Use_data_attributes).",
      "description": "Adds the specified classes to the root element of the component.",
      "name": "className",
      "optional": true,
      "type": "string",
    },
    Object {
      "defaultValue": "\\"medium\\"",
      "description": "Determines the maximum width the detail popover will be limited to.",
      "inlineType": Object {
        "name": "",
        "type": "union",
        "values": Array [
          "small",
          "medium",
          "large",
        ],
      },
      "name": "detailPopoverSize",
      "optional": true,
      "type": "string",
    },
    Object {
      "defaultValue": "true",
      "description": "When set to \`true\`, adds a visual emphasis on the zero baseline axis.
See the usage guidelines for more details.",
      "name": "emphasizeBaselineAxis",
      "optional": true,
      "type": "boolean",
    },
    Object {
      "description": "Text that is displayed when the chart is in error state, i.e. when \`statusType\` is set to \`\\"error\\"\`.",
      "name": "errorText",
      "optional": true,
      "type": "string",
    },
    Object {
      "defaultValue": "500",
      "description": "An optional pixel value number that fixes the height of the chart area.
If not set explicitly, the component will use a default height that is defined internally.",
      "name": "height",
      "optional": true,
      "type": "number",
    },
    Object {
      "description": "When set to \`true\`, the default filtering dropdown is not displayed.
It is still possible to render additional filters with the \`additionalFilters\` slot.",
      "name": "hideFilter",
      "optional": true,
      "type": "boolean",
    },
    Object {
      "description": "When set to \`true\`, the legend beneath the chart is not displayed.
It is highly recommended to keep this set to \`false\`.",
      "name": "hideLegend",
      "optional": true,
      "type": "boolean",
    },
    Object {
      "description": "The currently highlighted data series, usually through hovering over a series or the legend.
A value of \`null\` means no series is highlighted.
- If you do not set this property, series are highlighted automatically when hovering over one of the triggers (uncontrolled behavior).
- If you explicitly set this property, you must set an \`onHighlightChange\` listener to update this property when a series should be highlighted (controlled behavior).
",
      "name": "highlightedSeries",
      "optional": true,
      "type": "MixedLineBarChartProps.ChartSeries<T> | null",
    },
    Object {
      "defaultValue": "false",
      "description": "When set to \`true\`, the x and y axes are flipped, which causes any bars to be rendered horizontally instead of vertically.
This can only be used when the chart consists exclusively of bar series.",
      "name": "horizontalBars",
      "optional": true,
      "type": "boolean",
    },
    Object {
      "description": "An object containing all the necessary localized strings required by the component.",
      "inlineType": Object {
        "name": "CartesianChartProps.I18nStrings",
        "properties": Array [
          Object {
            "name": "chartAriaRoleDescription",
            "optional": true,
            "type": "string",
          },
          Object {
            "name": "detailPopoverDismissAriaLabel",
            "optional": true,
            "type": "string",
          },
          Object {
            "name": "filterLabel",
            "optional": true,
            "type": "string",
          },
          Object {
            "name": "filterPlaceholder",
            "optional": true,
            "type": "string",
          },
          Object {
            "name": "filterSelectedAriaLabel",
            "optional": true,
            "type": "string",
          },
          Object {
            "name": "legendAriaLabel",
            "optional": true,
            "type": "string",
          },
          Object {
            "name": "xAxisAriaRoleDescription",
            "optional": true,
            "type": "string",
          },
          Object {
            "name": "xTickFormatter",
            "optional": true,
            "type": "CartesianChartProps.TickFormatter<T>",
          },
          Object {
            "name": "yAxisAriaRoleDescription",
            "optional": true,
            "type": "string",
          },
          Object {
            "name": "yTickFormatter",
            "optional": true,
            "type": "CartesianChartProps.TickFormatter<number>",
          },
        ],
        "type": "object",
      },
      "name": "i18nStrings",
      "optional": true,
      "type": "CartesianChartProps.I18nStrings<T>",
    },
    Object {
      "deprecatedTag": "Custom CSS is not supported. For other use cases, use [data attributes](https://developer.mozilla.org/en-US/docs/Learn/HTML/Howto/Use_data_attributes).",
      "description": "Adds the specified ID to the root element of the component.",
      "name": "id",
      "optional": true,
      "type": "string",
    },
    Object {
      "description": "Optional title for the legend.",
      "name": "legendTitle",
      "optional": true,
      "type": "string",
    },
    Object {
      "description": "Text that is displayed when the chart is loading, i.e. when \`statusType\` is set to \`\\"loading\\"\`.",
      "name": "loadingText",
      "optional": true,
      "type": "string",
    },
    Object {
      "description": "Text for the recovery button that is displayed next to the error text.",
      "name": "recoveryText",
      "optional": true,
      "type": "string",
    },
    Object {
      "defaultValue": "[]",
      "description": "Array that represents the source of data for the displayed chart.
Each element can represent a bar series or a threshold, and can have the following properties:
* \`title\` (string): A human-readable title for this series
* \`type\` (string): Series type (\`\\"bar\\"\`, or \`\\"threshold\\"\`)
* \`data\` (Array): An array of data points, represented as objects with \`x\` and \`y\` properties
* \`color\` (string): (Optional) A color hex value for this series. When assigned, it takes priority over the automatically assigned color
* \`valueFormatter\` (Function): (Optional) A function that formats data values before rendering in the UI, For example, in the details popover.
",
      "name": "series",
      "optional": false,
      "type": "ReadonlyArray<BarSeries<T>>",
    },
    Object {
      "defaultValue": "false",
      "description": "When set to \`true\`, bars in the same data point are stacked instead of grouped next to each other.",
      "name": "stackedBars",
      "optional": true,
      "type": "boolean",
    },
    Object {
      "defaultValue": "\\"finished\\"",
      "description": "Specifies the current status of loading data.
* \`loading\`: data fetching is in progress.
* \`finished\`: data has loaded successfully.
* \`error\`: an error occurred during fetch. You should provide user an option to recover.",
      "inlineType": Object {
        "name": "",
        "type": "union",
        "values": Array [
          "loading",
          "finished",
          "error",
        ],
      },
      "name": "statusType",
      "optional": true,
      "type": "string",
    },
    Object {
      "description": "An array of series objects that determines which of the data series are currently displayed, i.e. not filtered out.
- If you do not set this property, series are shown and hidden automatically when using the default filter component (uncontrolled behavior).
- If you explicitly set this property, you must set an \`onFilterChange\` listener to update this property when the visible series should change, or when one of your custom filters changes the number of visible series (controlled behavior).",
      "name": "visibleSeries",
      "optional": true,
      "type": "ReadonlyArray<MixedLineBarChartProps.ChartSeries<T>>",
    },
    Object {
      "description": "Determines the domain of the x axis, i.e. the range of values that will be visible in the chart.
For numerical and time-based data this is represented as an array with two values: \`[minimumValue, maximumValue]\`.
For categorical data this is represented as an array of strings that determine the categories to display.
It is recommended to set this explicitly. If not, the component will determine a domain that fits all data points.
When controlling this directly, make sure to update the value based on filtering changes.
",
      "name": "xDomain",
      "optional": true,
      "type": "conditional",
    },
    Object {
      "defaultValue": "\\"linear\\"",
      "description": "Determines the type of scale for values on the x axis.",
      "inlineType": Object {
        "name": "ScaleType",
        "type": "union",
        "values": Array [
          "linear",
          "log",
          "time",
          "categorical",
        ],
      },
      "name": "xScaleType",
      "optional": true,
      "type": "string",
    },
    Object {
      "description": "The title of the x axis.",
      "name": "xTitle",
      "optional": true,
      "type": "string",
    },
    Object {
      "description": "Determines the domain of the y axis, i.e. the range of values that will be visible in the chart.
The domain is defined by a tuple: \`[minimumValue, maximumValue]\`.
It is recommended to set this explicitly. If not, the component will determine a domain that fits all data points.
When controlling this directly, make sure to update the value based on filtering changes.
",
      "name": "yDomain",
      "optional": true,
      "type": "ReadonlyArray<number>",
    },
    Object {
      "defaultValue": "\\"linear\\"",
      "description": "Determines the type of scale for values on the y axis.",
      "inlineType": Object {
        "name": "",
        "type": "union",
        "values": Array [
          "linear",
          "log",
        ],
      },
      "name": "yScaleType",
      "optional": true,
      "type": "string",
    },
    Object {
      "description": "The title of the y axis.",
      "name": "yTitle",
      "optional": true,
      "type": "string",
    },
  ],
  "regions": Array [
    Object {
      "description": "Additional filters that are added above the chart component.
Make sure to update the \`data\` property when any of your custom filters change the data to be displayed.",
      "isDefault": false,
      "name": "additionalFilters",
    },
    Object {
      "description": "Content that is displayed when the data passed to the component is empty.",
      "isDefault": false,
      "name": "empty",
    },
    Object {
      "description": "Content that is displayed when there is no data to display due to the built-in filtering.",
      "isDefault": false,
      "name": "noMatch",
    },
  ],
  "releaseStatus": "stable",
}
`;

exports[`Documenter definition for box matches the snapshot: box 1`] = `
Object {
  "events": Array [],
  "functions": Array [],
  "name": "Box",
  "properties": Array [
    Object {
      "deprecatedTag": "Custom CSS is not supported. For other use cases, use [data attributes](https://developer.mozilla.org/en-US/docs/Learn/HTML/Howto/Use_data_attributes).",
      "description": "Adds the specified classes to the root element of the component.",
      "name": "className",
      "optional": true,
      "type": "string",
    },
    Object {
      "description": "Overrides the text color. You can set it to the following values:
- \`inherit\` - Inherits the color from the parent element. For example, use this to style content
     in Flashbars and to style the \`empty\` and \`noMatch\` slots of the Table and Cards components.
- \`text-label\` - Specifies the text color for non-form labels. For example, use it for the key in key/value pairs.
- \`text-body-secondary\` - Specifies the color for secondary text.
- \`text-status-error\` - Specifies the color for error text and icons.
- \`text-status-success\` - Specifies the color for success text and icons.
- \`text-status-info\` - Specifies the color for info text and icon.
- \`text-status-inactive\` - Specifies the color for inactive and loading text and icons.

Note: If you don't set it, the text color depends on the variant.
",
      "inlineType": Object {
        "name": "BoxProps.Color",
        "type": "union",
        "values": Array [
          "inherit",
          "text-label",
          "text-body-secondary",
          "text-status-error",
          "text-status-success",
          "text-status-info",
          "text-status-inactive",
        ],
      },
      "name": "color",
      "optional": true,
      "type": "string",
    },
    Object {
      "description": "Overrides the display of the element. You can set it to the following values:
- \`block\` - Specifies block display.
- \`inline\` - Specifies inline display.
- \`inline-block\` - Specifies inline-block display.
- \`none\` - Hides the box.

Note: If you don't set it, the display depends on the variant.
",
      "inlineType": Object {
        "name": "BoxProps.Display",
        "type": "union",
        "values": Array [
          "block",
          "inline",
          "inline-block",
          "none",
        ],
      },
      "name": "display",
      "optional": true,
      "type": "string",
    },
    Object {
      "description": "Defines the floating behavior. You can set it to \`left\` or \`right\`.",
      "inlineType": Object {
        "name": "BoxProps.Float",
        "type": "union",
        "values": Array [
          "left",
          "right",
        ],
      },
      "name": "float",
      "optional": true,
      "type": "string",
    },
    Object {
      "description": "Overrides the font size and line height. If not set, the font size and line height depend on the variant.",
      "inlineType": Object {
        "name": "BoxProps.FontSize",
        "type": "union",
        "values": Array [
          "body-s",
          "body-m",
          "heading-xs",
          "heading-s",
          "heading-m",
          "heading-l",
          "heading-xl",
          "display-l",
        ],
      },
      "name": "fontSize",
      "optional": true,
      "type": "string",
    },
    Object {
      "description": "Overrides the font weight. If not set, the value depends on the variant.",
      "inlineType": Object {
        "name": "BoxProps.FontWeight",
        "type": "union",
        "values": Array [
          "light",
          "normal",
          "bold",
          "heavy",
        ],
      },
      "name": "fontWeight",
      "optional": true,
      "type": "string",
      "visualRefreshTag": "'heavy'",
    },
    Object {
      "deprecatedTag": "Custom CSS is not supported. For other use cases, use [data attributes](https://developer.mozilla.org/en-US/docs/Learn/HTML/Howto/Use_data_attributes).",
      "description": "Adds the specified ID to the root element of the component.",
      "name": "id",
      "optional": true,
      "type": "string",
    },
    Object {
      "description": "Adds margins to the element. It can be the following:
- A single string with a size. This applies the same margin to all sides (that is, top, right, bottom, left).
- An object specifying the size of the margin per side. The object has the following format:
\`\`\`
{
  top: \\"size of top margin\\",
  right: \\"size of right margin\\",
  bottom: \\"size of bottom margin\\",
  left: \\"size of left margin\\",
  horizontal: \\"size of left and right margin\\",
  vertical: \\"size of top and bottom margin\\",
}
\`\`\`

The size can be \`n\`, \`xxxs\`, \`xxs\`, \`xs\`, \`s\`, \`m\`, \`l\`, \`xl\`, \`xxl\`, \`xxxl\`, where \`n\` stands for none.
Sizes are automatically scaled down in compact mode.

 For example, \`margin=\\"s\\"\` adds a small margin to all sides.
\`margin={{ right: \\"l\\", bottom: \\"s\\" }}\` adds a small margin to the bottom and a large margin to the right.
",
      "name": "margin",
      "optional": true,
      "type": "BoxProps.Spacing | BoxProps.SpacingSize",
    },
    Object {
      "description": "Adds padding to the element. It can be the following:
- A single string with a size. This applies the same padding to all sides (that is, top, right, bottom, left).
- An object specifying the size of padding per side. The object has the following format:
\`\`\`
{
  top: \\"size of top padding\\",
  right: \\"size of right padding\\",
  bottom: \\"size of bottom padding\\",
  left: \\"size of left padding\\",
  horizontal: \\"size of left and right padding\\",
  vertical: \\"size of top and bottom padding\\",
}
\`\`\`

The size can be \`n\`, \`xxxs\`, \`xxs\`, \`xs\`, \`s\`, \`m\`, \`l\`, \`xl\`, \`xxl\`, \`xxxl\`, where \`n\` stands for none.
Sizes are automatically scaled down in compact mode.

 For example, \`padding=\\"s\\"\` adds small padding to all sides.
\`padding={{ right: \\"l\\", bottom: \\"s\\" }}\` adds small padding to the bottom and large padding to the right.
",
      "name": "padding",
      "optional": true,
      "type": "BoxProps.Spacing | BoxProps.SpacingSize",
    },
    Object {
      "description": "Overrides the default HTML tag provided by the variant.",
      "name": "tagOverride",
      "optional": true,
      "type": "string",
    },
    Object {
      "description": "Defines the text alignment within the element. You can set it to \`left\`, \`center\`, or \`right\`.",
      "inlineType": Object {
        "name": "BoxProps.TextAlign",
        "type": "union",
        "values": Array [
          "left",
          "center",
          "right",
        ],
      },
      "name": "textAlign",
      "optional": true,
      "type": "string",
    },
    Object {
      "defaultValue": "\\"div\\"",
      "description": "Defines the style of element to display.
- If you set it to \`'div'\`, \`'span'\`, \`'h1'\`, \`'h2'\`, \`'h3'\`, \`'h4'\`, \`'h5'\`, \`'p'\`, \`'strong'\`, \`'small'\`, \`'code'\`, \`'pre'\`, or \`'samp'\`, the variant is also used as the HTML tag name.
- If you set it to \`awsui-key-label\`, the component will display as a \`div\`.
- If you set it to \`awsui-value-large\`, the component will display as a \`span\`.

Override the HTML tag by using property \`tagOverride\`.
",
      "inlineType": Object {
        "name": "BoxProps.Variant",
        "type": "union",
        "values": Array [
          "div",
          "span",
          "h1",
          "h2",
          "h3",
          "h4",
          "h5",
          "p",
          "strong",
          "small",
          "code",
          "pre",
          "samp",
          "awsui-key-label",
          "awsui-value-large",
        ],
      },
      "name": "variant",
      "optional": true,
      "type": "string",
    },
  ],
  "regions": Array [
    Object {
      "description": "Content of the box.",
      "displayName": "content",
      "isDefault": true,
      "name": "children",
    },
  ],
  "releaseStatus": "stable",
}
`;

exports[`Documenter definition for breadcrumb-group matches the snapshot: breadcrumb-group 1`] = `
Object {
  "events": Array [
    Object {
      "cancelable": true,
      "description": "Called when the user clicks on a breadcrumb item.",
      "detailInlineType": Object {
        "name": "BreadcrumbGroupProps.ClickDetail",
        "properties": Array [
          Object {
            "name": "external",
            "optional": true,
            "type": "false | true",
          },
          Object {
            "name": "href",
            "optional": false,
            "type": "string",
          },
          Object {
            "name": "item",
            "optional": false,
            "type": "T",
          },
          Object {
            "name": "target",
            "optional": true,
            "type": "string",
          },
          Object {
            "name": "text",
            "optional": false,
            "type": "string",
          },
        ],
        "type": "object",
      },
      "detailType": "BreadcrumbGroupProps.ClickDetail<T>",
      "name": "onClick",
    },
    Object {
      "cancelable": true,
      "description": "Called when the user clicks on a breadcrumb item with the left mouse button
without pressing modifier keys (that is, CTRL, ALT, SHIFT, META).",
      "detailInlineType": Object {
        "name": "BreadcrumbGroupProps.ClickDetail",
        "properties": Array [
          Object {
            "name": "external",
            "optional": true,
            "type": "false | true",
          },
          Object {
            "name": "href",
            "optional": false,
            "type": "string",
          },
          Object {
            "name": "item",
            "optional": false,
            "type": "T",
          },
          Object {
            "name": "target",
            "optional": true,
            "type": "string",
          },
          Object {
            "name": "text",
            "optional": false,
            "type": "string",
          },
        ],
        "type": "object",
      },
      "detailType": "BreadcrumbGroupProps.ClickDetail<T>",
      "name": "onFollow",
    },
  ],
  "functions": Array [],
  "name": "BreadcrumbGroup",
  "properties": Array [
    Object {
      "description": "Provides an \`aria-label\` to the breadcrumb group that screen readers can read (for accessibility).",
      "name": "ariaLabel",
      "optional": true,
      "type": "string",
    },
    Object {
      "deprecatedTag": "Custom CSS is not supported. For other use cases, use [data attributes](https://developer.mozilla.org/en-US/docs/Learn/HTML/Howto/Use_data_attributes).",
      "description": "Adds the specified classes to the root element of the component.",
      "name": "className",
      "optional": true,
      "type": "string",
    },
    Object {
      "defaultValue": "\\"Show path\\"",
      "description": "Provides an \`aria-label\` to the ellipsis button that screen readers can read (for accessibility).",
      "name": "expandAriaLabel",
      "optional": true,
      "type": "string",
    },
    Object {
      "deprecatedTag": "Custom CSS is not supported. For other use cases, use [data attributes](https://developer.mozilla.org/en-US/docs/Learn/HTML/Howto/Use_data_attributes).",
      "description": "Adds the specified ID to the root element of the component.",
      "name": "id",
      "optional": true,
      "type": "string",
    },
    Object {
      "defaultValue": "[]",
      "description": "An array of breadcrumb items that describes the link hierarchy for this navigation.
Each option has the following properties:
* \`text\` (string) - Specifies the title text of the breadcrumb item.
* \`href\` (string) - Specifies the URL for the link in the breadcrumb item.
You should specify the link even if you have a click handler for a breadcrumb item
to ensure that valid markup is generated.

Note: The last breadcrumb item is automatically considered the current item, and it's
attributed with the proper \`aria-current\` value and rendered as inactive.
",
      "name": "items",
      "optional": false,
      "type": "ReadonlyArray<T>",
    },
  ],
  "regions": Array [],
  "releaseStatus": "stable",
}
`;

exports[`Documenter definition for button matches the snapshot: button 1`] = `
Object {
  "events": Array [
    Object {
      "cancelable": true,
      "description": "Called when the user clicks on the button and the button is not disabled or in loading state.",
      "detailInlineType": Object {
        "name": "ClickDetail",
        "properties": Array [
          Object {
            "name": "altKey",
            "optional": false,
            "type": "boolean",
          },
          Object {
            "name": "button",
            "optional": false,
            "type": "number",
          },
          Object {
            "name": "ctrlKey",
            "optional": false,
            "type": "boolean",
          },
          Object {
            "name": "metaKey",
            "optional": false,
            "type": "boolean",
          },
          Object {
            "name": "shiftKey",
            "optional": false,
            "type": "boolean",
          },
        ],
        "type": "object",
      },
      "detailType": "ClickDetail",
      "name": "onClick",
    },
    Object {
      "cancelable": true,
      "description": "Called when the user clicks on the button with the left mouse button without pressing
modifier keys (that is, CTRL, ALT, SHIFT, META), and the button has an \`href\` set.",
      "detailType": "null",
      "name": "onFollow",
    },
  ],
  "functions": Array [
    Object {
      "description": "Focuses the underlying native button.",
      "name": "focus",
      "parameters": Array [
        Object {
          "name": "options",
          "type": "FocusOptions",
        },
      ],
      "returnType": "void",
    },
  ],
  "name": "Button",
  "properties": Array [
    Object {
      "description": " Adds aria-expanded to the button element. Use when the button controls an expandable element.",
      "name": "ariaExpanded",
      "optional": true,
      "type": "boolean",
    },
    Object {
      "description": "Adds \`aria-label\` to the button element. It should be used in buttons that don't have text in order to make
them accessible.",
      "name": "ariaLabel",
      "optional": true,
      "type": "string",
    },
    Object {
      "deprecatedTag": "Custom CSS is not supported. For other use cases, use [data attributes](https://developer.mozilla.org/en-US/docs/Learn/HTML/Howto/Use_data_attributes).",
      "description": "Adds the specified classes to the root element of the component.",
      "name": "className",
      "optional": true,
      "type": "string",
    },
    Object {
      "defaultValue": "false",
      "description": "Renders the button as disabled and prevents clicks.",
      "name": "disabled",
      "optional": true,
      "type": "boolean",
    },
    Object {
      "description": "Specifies whether the linked URL, when selected, will prompt the user to download instead of navigate.
You can specify a string value that will be suggested as the name of the downloaded file.
This property only applies when an \`href\` is provided.",
      "name": "download",
      "optional": true,
      "type": "boolean | string",
    },
    Object {
      "defaultValue": "'submit'",
      "description": "The form action that is performed by a button click.",
      "inlineType": Object {
        "name": "ButtonProps.FormAction",
        "type": "union",
        "values": Array [
          "submit",
          "none",
        ],
      },
      "name": "formAction",
      "optional": true,
      "type": "string",
    },
    Object {
      "description": "Applies button styling to a link. Use this property if you need a link styled as a button (\`variant=link\`).
For example, if you have a 'help' button that links to a documentation page.",
      "name": "href",
      "optional": true,
      "type": "string",
    },
    Object {
      "defaultValue": "'left'",
      "description": "Specifies the alignment of the icon.",
      "inlineType": Object {
        "name": "ButtonProps.IconAlign",
        "type": "union",
        "values": Array [
          "left",
          "right",
        ],
      },
      "name": "iconAlign",
      "optional": true,
      "type": "string",
    },
    Object {
      "description": "Specifies alternate text for a custom icon. We recommend that you provide this for accessibility.
This property is ignored if you use a predefined icon or if you set your custom icon using the \`iconSvg\` slot.",
      "name": "iconAlt",
      "optional": true,
      "type": "string",
    },
    Object {
      "description": "Displays an icon next to the text. You can use the \`iconAlign\` property to position the icon.",
      "inlineType": Object {
        "name": "IconProps.Name",
        "type": "union",
        "values": Array [
          "add-plus",
          "angle-left-double",
          "angle-left",
          "angle-right-double",
          "angle-right",
          "angle-up",
          "angle-down",
          "arrow-left",
          "audio-full",
          "audio-half",
          "audio-off",
          "bug",
          "call",
          "calendar",
          "caret-down-filled",
          "caret-down",
          "caret-left-filled",
          "caret-right-filled",
          "caret-up-filled",
          "caret-up",
          "check",
          "contact",
          "close",
          "copy",
          "delete-marker",
          "download",
          "edit",
          "ellipsis",
          "envelope",
          "expand",
          "external",
          "file-open",
          "file",
          "filter",
          "flag",
          "folder-open",
          "folder",
          "group-active",
          "group",
          "heart",
          "insert-row",
          "key",
          "keyboard",
          "lock-private",
          "menu",
          "microphone",
          "microphone-off",
          "multiscreen",
          "notification",
          "redo",
          "refresh",
          "remove",
          "script",
          "search",
          "security",
          "settings",
          "share",
          "shrink",
          "status-in-progress",
          "status-info",
          "status-negative",
          "status-pending",
          "status-positive",
          "status-stopped",
          "status-warning",
          "suggestions",
          "thumbs-down-filled",
          "thumbs-down",
          "thumbs-up-filled",
          "thumbs-up",
          "ticket",
          "treeview-collapse",
          "treeview-expand",
          "undo",
          "unlocked",
          "upload-download",
          "upload",
          "user-profile-active",
          "user-profile",
          "video-off",
          "video-on",
          "video-unavailable",
          "view-full",
          "view-horizontal",
          "view-vertical",
          "zoom-in",
          "zoom-out",
          "zoom-to-fit",
        ],
      },
      "name": "iconName",
      "optional": true,
      "type": "string",
    },
    Object {
      "description": "Specifies the URL of a custom icon. Use this property if the icon you want isn't available.
If you set both \`iconUrl\` and \`iconSvg\`, \`iconSvg\` will take precedence.
",
      "name": "iconUrl",
      "optional": true,
      "type": "string",
    },
    Object {
      "deprecatedTag": "Custom CSS is not supported. For other use cases, use [data attributes](https://developer.mozilla.org/en-US/docs/Learn/HTML/Howto/Use_data_attributes).",
      "description": "Adds the specified ID to the root element of the component.",
      "name": "id",
      "optional": true,
      "type": "string",
    },
    Object {
      "defaultValue": "false",
      "description": "Renders the button as being in a loading state. It takes precedence over the \`disabled\` if both are set to \`true\`.
It prevents users from clicking the button.",
      "name": "loading",
      "optional": true,
      "type": "boolean",
    },
    Object {
      "description": "Specifies the text that screen reader announces when the button is in a loading state.",
      "name": "loadingText",
      "optional": true,
      "type": "string",
    },
    Object {
      "description": "Specifies where to open the linked URL (for example, to open in a new browser window or tab use \`_blank\`).
This property only applies when an \`href\` is provided.",
      "name": "target",
      "optional": true,
      "type": "string",
    },
    Object {
      "defaultValue": "'normal'",
      "description": "Determines the general styling of the button as follows:
* \`primary\` for primary buttons.
* \`normal\` for secondary buttons.
* \`link\` for tertiary buttons.
* \`icon\` to display an icon only (no text).
* \`inline-icon\` to display an icon-only (no text) button within a text context.",
      "inlineType": Object {
        "name": "ButtonProps.Variant",
        "type": "union",
        "values": Array [
          "normal",
          "primary",
          "link",
          "icon",
          "inline-icon",
        ],
      },
      "name": "variant",
      "optional": true,
      "type": "string",
    },
    Object {
      "defaultValue": "true",
      "description": "Specifies if the \`text\` content wraps. If you set it to \`false\`, it prevents the text from wrapping.",
      "name": "wrapText",
      "optional": true,
      "type": "boolean",
    },
  ],
  "regions": Array [
    Object {
      "description": "Text displayed in the button element.",
      "displayName": "text",
      "isDefault": true,
      "name": "children",
    },
    Object {
      "description": "Specifies the SVG of a custom icon.
Use this property if you want your custom icon to inherit colors dictated by variant or hover states.
When this property is set, the component will be decorated with \`aria-hidden=\\"true\\"\`. Ensure that the \`svg\` element:
- has attribute \`focusable=\\"false\\"\`.
- has \`viewBox=\\"0 0 16 16\\"\`.

If you set the \`svg\` element as the root node of the slot, the component will automatically
- set \`stroke=\\"currentColor\\"\`, \`fill=\\"none\\"\`, and \`vertical-align=\\"top\\"\`.
- set the stroke width based on the size of the icon.
- set the width and height of the SVG element based on the size of the icon.

If you don't want these styles to be automatically set, wrap the \`svg\` element into a \`span\`.
You can still set the stroke to \`currentColor\` to inherit the color of the surrounding elements.

If you set both \`iconUrl\` and \`iconSvg\`, \`iconSvg\` will take precedence.

*Note:* Remember to remove any additional elements (for example: \`defs\`) and related CSS classes from SVG files exported from design software.
In most cases, they aren't needed, as the \`svg\` element inherits styles from the icon component.
",
      "isDefault": false,
      "name": "iconSvg",
    },
  ],
  "releaseStatus": "stable",
}
`;

exports[`Documenter definition for button-dropdown matches the snapshot: button-dropdown 1`] = `
Object {
  "events": Array [
    Object {
      "cancelable": true,
      "description": "Called when the user clicks on an item, and the item is not disabled.  The event detail object contains the id of the clicked item.",
      "detailInlineType": Object {
        "name": "ButtonDropdownProps.ItemClickDetails",
        "properties": Array [
          Object {
            "name": "external",
            "optional": true,
            "type": "false | true",
          },
          Object {
            "name": "href",
            "optional": true,
            "type": "string",
          },
          Object {
            "name": "id",
            "optional": false,
            "type": "string",
          },
          Object {
            "name": "target",
            "optional": true,
            "type": "string",
          },
        ],
        "type": "object",
      },
      "detailType": "ButtonDropdownProps.ItemClickDetails",
      "name": "onItemClick",
    },
    Object {
      "cancelable": true,
      "description": "Called when the user clicks on an item with the left mouse button without pressing
modifier keys (that is, CTRL, ALT, SHIFT, META), and the item has an \`href\` set.",
      "detailInlineType": Object {
        "name": "ButtonDropdownProps.ItemClickDetails",
        "properties": Array [
          Object {
            "name": "external",
            "optional": true,
            "type": "false | true",
          },
          Object {
            "name": "href",
            "optional": true,
            "type": "string",
          },
          Object {
            "name": "id",
            "optional": false,
            "type": "string",
          },
          Object {
            "name": "target",
            "optional": true,
            "type": "string",
          },
        ],
        "type": "object",
      },
      "detailType": "ButtonDropdownProps.ItemClickDetails",
      "name": "onItemFollow",
    },
  ],
  "functions": Array [
    Object {
      "description": "Focuses the underlying native button.",
      "name": "focus",
      "parameters": Array [],
      "returnType": "void",
    },
  ],
  "name": "ButtonDropdown",
  "properties": Array [
    Object {
      "description": "Adds \`aria-label\` to the button dropdown trigger.
It should be used in buttons that don't have text in order to make them accessible.",
      "name": "ariaLabel",
      "optional": true,
      "type": "string",
    },
    Object {
      "deprecatedTag": "Custom CSS is not supported. For other use cases, use [data attributes](https://developer.mozilla.org/en-US/docs/Learn/HTML/Howto/Use_data_attributes).",
      "description": "Adds the specified classes to the root element of the component.",
      "name": "className",
      "optional": true,
      "type": "string",
    },
    Object {
      "defaultValue": "false",
      "description": "Determines whether the button dropdown is disabled. Users cannot interact with the control if it's disabled.",
      "name": "disabled",
      "optional": true,
      "type": "boolean",
    },
    Object {
      "defaultValue": "false",
      "description": "By default, the dropdown height is constrained to fit inside the height of its parent element.
Enabling this property will allow the dropdown to extend beyond its parent by using fixed positioning and
[React Portals](https://reactjs.org/docs/portals.html).
If you want the dropdown to ignore the \`overflow\` CSS property of its parents,
such as in a split view layout, enable this property.
However, use discretion.
If you don't need to, we recommend you don't enable this property because there is a known issue with
the '[aria-owns](https://a11ysupport.io/tech/aria/aria-owns_attribute)' attribute in Safari with VoiceOver that
prevents VO specific controls (CTRL+OPT+Left/Right) from entering a dropdown on Safari due to its position in the DOM.
If you don't need to, we also recommend you don't enable this property because fixed positioning results
in a slight, visible lag when scrolling complex pages.",
      "name": "expandToViewport",
      "optional": true,
      "type": "boolean",
    },
    Object {
      "defaultValue": "false",
      "description": "Controls expandability of the item groups.",
      "name": "expandableGroups",
      "optional": true,
      "type": "boolean",
    },
    Object {
      "deprecatedTag": "Custom CSS is not supported. For other use cases, use [data attributes](https://developer.mozilla.org/en-US/docs/Learn/HTML/Howto/Use_data_attributes).",
      "description": "Adds the specified ID to the root element of the component.",
      "name": "id",
      "optional": true,
      "type": "string",
    },
    Object {
      "description": "Array of objects, each having the following properties:
- \`id\` (string) - allows to identify the item that the user clicked on. Mandatory for individual items, optional for categories.

- \`text\` (string) - description shown in the menu for this item. Mandatory for individual items, optional for categories.

- \`disabled\` (boolean) - whether the item is disabled. Disabled items are not clickable, but they can be highlighted with the keyboard to make them accessible.

- \`disabledReason\` (string) - (Optional) Displays text near the \`text\` property when item is disabled. Use to provide additional context.

- \`items\` (ReadonlyArray<Item>): an array of item objects. Items will be rendered as nested menu items but only for the first nesting level, multi-nesting is not supported.
An item which belongs to nested group has the following properties: \`id\`, \`text\`, \`disabled\` and \`description\`.

- \`description\` (string) - additional data that will be passed to a \`data-description\` attribute.

- \`href\` (string) - (Optional) Defines the target URL of the menu item, turning it into a link.

- \`external\` (boolean) - Marks a menu item as external by adding an icon after the menu item text. The link will open in a new tab when clicked. Note that this only works when \`href\` is also provided.

- \`externalIconAriaLabel\` (string) - Adds an \`aria-label\` to the external icon.

- \`iconName\` (string) - (Optional) Specifies the name of the icon, used with the [icon component](/components/icon/).

- \`iconAlt\` (string) - (Optional) Specifies alternate text for the icon when using \`iconUrl\`.

- \`iconUrl\` (string) - (Optional) Specifies the URL of a custom icon.

- \`iconSvg\` (ReactNode) - (Optional) Custom SVG icon. Equivalent to the \`svg\` slot of the [icon component](/components/icon/).

",
      "name": "items",
      "optional": false,
      "type": "ReadonlyArray<ButtonDropdownProps.ItemOrGroup>",
    },
    Object {
      "defaultValue": "false",
      "description": "Renders the button as being in a loading state. It takes precedence over the \`disabled\` if both are set to \`true\`.
It prevents clicks.",
      "name": "loading",
      "optional": true,
      "type": "boolean",
    },
    Object {
      "description": "Specifies the text that screen reader announces when the button dropdown is in a loading state.",
      "name": "loadingText",
      "optional": true,
      "type": "string",
    },
    Object {
      "defaultValue": "'normal'",
      "description": "Determines the general styling of the button dropdown.
* \`primary\` for primary buttons
* \`normal\` for secondary buttons
* \`icon\` for icon buttons",
      "inlineType": Object {
        "name": "ButtonDropdownProps.Variant",
        "type": "union",
        "values": Array [
          "normal",
          "primary",
          "icon",
        ],
      },
      "name": "variant",
      "optional": true,
      "type": "string",
    },
  ],
  "regions": Array [
    Object {
      "description": "Text displayed in the button dropdown trigger.",
      "displayName": "text",
      "isDefault": true,
      "name": "children",
    },
  ],
  "releaseStatus": "stable",
}
`;

exports[`Documenter definition for calendar matches the snapshot: calendar 1`] = `
Object {
  "events": Array [
    Object {
      "cancelable": false,
      "description": "Called whenever a user changes the input value (by typing, pasting, or selecting a value).
The event \`detail\` contains the current value of the field.",
      "detailInlineType": Object {
        "name": "CalendarProps.ChangeDetail",
        "properties": Array [
          Object {
            "name": "value",
            "optional": false,
            "type": "string",
          },
        ],
        "type": "object",
      },
      "detailType": "CalendarProps.ChangeDetail",
      "name": "onChange",
    },
  ],
  "functions": Array [],
  "name": "Calendar",
  "properties": Array [
    Object {
      "description": "Adds \`aria-describedby\` to the calendar.",
      "name": "ariaDescribedby",
      "optional": true,
      "type": "string",
    },
    Object {
      "description": "Adds an \`aria-label\` to the calendar.",
      "name": "ariaLabel",
      "optional": true,
      "type": "string",
    },
    Object {
      "description": "Adds \`aria-labelledby\` to the calendar.",
      "name": "ariaLabelledby",
      "optional": true,
      "type": "string",
    },
    Object {
      "deprecatedTag": "Custom CSS is not supported. For other use cases, use [data attributes](https://developer.mozilla.org/en-US/docs/Learn/HTML/Howto/Use_data_attributes).",
      "description": "Adds the specified classes to the root element of the component.",
      "name": "className",
      "optional": true,
      "type": "string",
    },
    Object {
      "deprecatedTag": "Custom CSS is not supported. For other use cases, use [data attributes](https://developer.mozilla.org/en-US/docs/Learn/HTML/Howto/Use_data_attributes).",
      "description": "Adds the specified ID to the root element of the component.",
      "name": "id",
      "optional": true,
      "type": "string",
    },
    Object {
      "description": "Defines whether a particular date is enabled in the calendar or not.
If you disable a date in the calendar, users can still enter this date using a keyboard.
We recommend that you also validate these constraints on the client-side and server-side
as you would for other form elements.",
      "inlineType": Object {
        "name": "CalendarProps.IsDateEnabledFunction",
        "parameters": Array [
          Object {
            "name": "date",
            "type": "Date",
          },
        ],
        "returnType": "boolean",
        "type": "function",
      },
      "name": "isDateEnabled",
      "optional": true,
      "type": "CalendarProps.IsDateEnabledFunction",
    },
    Object {
      "defaultValue": "\\"\\"",
      "description": "Specifies the locale to use to render month names and determine the starting day of the week.
If you don't provide this, the locale is determined by the page and browser locales.
Supported values and formats are listed in the
[JavaScript Intl API specification](https://developer.mozilla.org/en-US/docs/Web/JavaScript/Reference/Global_Objects/Intl#Locale_identification_and_negotiation).",
      "name": "locale",
      "optional": true,
      "type": "string",
    },
    Object {
      "description": "Specifies an \`aria-label\` for the 'next month' button.",
      "name": "nextMonthAriaLabel",
      "optional": false,
      "type": "string",
    },
    Object {
      "description": "Specifies an \`aria-label\` for the 'previous month' button.",
      "name": "previousMonthAriaLabel",
      "optional": false,
      "type": "string",
    },
    Object {
      "description": "Determines the starting day of the week. The values 0-6 map to Sunday-Saturday.
By default the starting day of the week is defined by the locale, but you can use this property to override it.",
      "name": "startOfWeek",
      "optional": true,
      "type": "number",
    },
    Object {
      "description": "Used as part of the \`aria-label\` for today's date in the calendar.",
      "name": "todayAriaLabel",
      "optional": false,
      "type": "string",
    },
    Object {
      "description": "The current input value, in YYYY-MM-DD format.",
      "name": "value",
      "optional": false,
      "type": "string",
    },
  ],
  "regions": Array [],
  "releaseStatus": "stable",
}
`;

exports[`Documenter definition for cards matches the snapshot: cards 1`] = `
Object {
  "events": Array [
    Object {
      "cancelable": false,
      "description": "Called when a user interaction causes a change in the list of selected items.
The event \`detail\` contains the current list of \`selectedItems\`.",
      "detailInlineType": Object {
        "name": "CardsProps.SelectionChangeDetail",
        "properties": Array [
          Object {
            "name": "selectedItems",
            "optional": false,
            "type": "Array<T>",
          },
        ],
        "type": "object",
      },
      "detailType": "CardsProps.SelectionChangeDetail<T>",
      "name": "onSelectionChange",
    },
  ],
  "functions": Array [
    Object {
      "description": "When the sticky header is enabled, calling this function scrolls cards's
scroll parent up to reveal the first card or row of cards.",
      "name": "scrollToTop",
      "parameters": Array [],
      "returnType": "void",
    },
  ],
  "name": "Cards",
  "properties": Array [
    Object {
      "description": "Adds labels to the selection components (checkboxes and radio buttons) as follows:
* \`itemSelectionLabel\` ((SelectionState, Item) => string) - Determines the label for an item.
* \`selectionGroupLabel\` (string) - Specifies the label for the group selection control.
You can use the first arguments of type \`SelectionState\` to access the current selection
state of the component (for example, the \`selectedItems\` list). The label function for individual
items also receives the corresponding  \`Item\` object. You can use the group label to
add a meaningful description to the whole selection.
",
      "inlineType": Object {
        "name": "CardsProps.AriaLabels",
        "properties": Array [
          Object {
            "name": "itemSelectionLabel",
            "optional": false,
            "type": "(data: CardsProps.SelectionState<T>, row: T) => string",
          },
          Object {
            "name": "selectionGroupLabel",
            "optional": false,
            "type": "string",
          },
        ],
        "type": "object",
      },
      "name": "ariaLabels",
      "optional": true,
      "type": "CardsProps.AriaLabels<T>",
    },
    Object {
      "description": " Defines what to display in each card. It has the following properties:
 * \`header\` ((item) => ReactNode) - Responsible for displaying the card header. You receive the current item as an argument.
     Use \`fontSize=\\"heading-m\\"\` on [link](/components/link/) components inside card header.
 * \`sections\` (array) - Responsible for displaying the card content. Cards can have many sections in their
   body. Each entry in the array is responsible for displaying a section. An entry has the following properties:
   * \`id\`: (string) - A unique identifier for the section. The property is used as a [keys](https://reactjs.org/docs/lists-and-keys.html#keys)
  source for React rendering, and to match entries in the \`visibleSections\` property (if it's defined).
   * \`header\`: (ReactNode) - Responsible for displaying the section header.
   * \`content\`: ((item) => ReactNode) - Responsible for displaying the section content. You receive the current item as an argument.
   * \`width\`: (number) - Specifies the width of the card section in percent. Use this to display multiple sections in
   the same row. The default value is 100%.
 All of the above properties are optional.
",
      "inlineType": Object {
        "name": "CardsProps.CardDefinition",
        "properties": Array [
          Object {
            "name": "sections",
            "optional": true,
            "type": "ReadonlyArray<CardsProps.SectionDefinition<T>>",
          },
          Object {
            "name": "header",
            "optional": true,
            "type": "(item: T) => React.ReactNode",
          },
        ],
        "type": "object",
      },
      "name": "cardDefinition",
      "optional": false,
      "type": "CardsProps.CardDefinition<T>",
    },
    Object {
      "defaultValue": "[]",
      "description": "Determines the number of cards per row for any interval of container width.
It's an array whose entries are objects containing the following:
- \`cards\` (number) - Specifies the number of cards per row.
- \`minWidth\` (number) - Specifies the minimum container width (in pixels) for which this configuration object should apply.
For example, with this configuration:
\`\`\`
[{
  cards: 1
}, {
  minWidth: 500,
  cards: 2
}, {
  minWidth: 800,
  cards: 3
}]
\`\`\`

the cards component displays:
* 1 card per row when the container width is below 500px.
* 2 cards per row when the container width is between 500px and 799px.
* 3 cards per row when the container width is 800px or wider.

The number of cards per row can't be greater than 20.

Default value:
\`\`\`
[{
  cards: 1
}, {
  minWidth: 768,
  cards: 2
}, {
  minWidth: 992,
  cards: 3
}, {
  minWidth: 1200,
  cards: 4
}, {
  minWidth: 1400,
  cards: 5
}, {
  minWidth: 1920,
  cards: 6
}]
\`\`\`
",
      "name": "cardsPerRow",
      "optional": true,
      "type": "ReadonlyArray<CardsProps.CardsLayout>",
    },
    Object {
      "deprecatedTag": "Custom CSS is not supported. For other use cases, use [data attributes](https://developer.mozilla.org/en-US/docs/Learn/HTML/Howto/Use_data_attributes).",
      "description": "Adds the specified classes to the root element of the component.",
      "name": "className",
      "optional": true,
      "type": "string",
    },
    Object {
      "deprecatedTag": "Custom CSS is not supported. For other use cases, use [data attributes](https://developer.mozilla.org/en-US/docs/Learn/HTML/Howto/Use_data_attributes).",
      "description": "Adds the specified ID to the root element of the component.",
      "name": "id",
      "optional": true,
      "type": "string",
    },
    Object {
      "description": "Determines which items are disabled. If an item is disabled, users can't select it.",
      "inlineType": Object {
        "name": "CardsProps.IsItemDisabled",
        "parameters": Array [
          Object {
            "name": "item",
            "type": "T",
          },
        ],
        "returnType": "boolean",
        "type": "function",
      },
      "name": "isItemDisabled",
      "optional": true,
      "type": "CardsProps.IsItemDisabled<T>",
    },
    Object {
      "defaultValue": "[]",
      "description": "Specifies the items that serve as data source for a card.
The \`cardDefinition\` property handles the display of this data.
",
      "name": "items",
      "optional": false,
      "type": "ReadonlyArray<T>",
    },
    Object {
      "description": "Renders the cards in a loading state. We recommend that you also set a \`loadingText\`.",
      "name": "loading",
      "optional": true,
      "type": "boolean",
    },
    Object {
      "description": "Specifies the text to display when in loading state.",
      "name": "loadingText",
      "optional": true,
      "type": "string",
    },
    Object {
      "description": "Specifies the list of selected items.",
      "name": "selectedItems",
      "optional": true,
      "type": "ReadonlyArray<T>",
    },
    Object {
      "description": "Specifies the selection mode. It can be either \`single\` or \`multi\`.",
      "inlineType": Object {
        "name": "CardsProps.SelectionType",
        "type": "union",
        "values": Array [
          "single",
          "multi",
        ],
      },
      "name": "selectionType",
      "optional": true,
      "type": "string",
    },
    Object {
      "description": "If set to true, the cards header remains visible when the user scrolls down.",
      "name": "stickyHeader",
      "optional": true,
      "type": "boolean",
    },
    Object {
      "description": "Optionally provide a vertical offset (in pixels) for the sticky header, for example if you
need to position the sticky header below other fixed position elements on the page.",
      "name": "stickyHeaderVerticalOffset",
      "optional": true,
      "type": "number",
    },
    Object {
      "description": "Specifies the property inside items that uniquely identifies them.
When it's set, it's used to provide [keys for React](https://reactjs.org/docs/lists-and-keys.html#keys)
for performance optimizations.
It's also used for connecting \`items\` and \`selectedItems\` values when they don't reference the same object.
",
      "inlineType": Object {
        "name": "CardsProps.TrackBy",
        "type": "union",
        "values": Array [
          "string",
          "(item: T) => string",
        ],
      },
      "name": "trackBy",
      "optional": true,
      "type": "CardsProps.TrackBy<T>",
    },
    Object {
      "defaultValue": "'container'",
      "description": "Specify a cards variant with one of the following:
* \`container\` - Use this variant to have the cards displayed as a container.
* \`full-page\` – Use this variant when cards is the primary element on the page.",
      "inlineType": Object {
        "name": "",
        "type": "union",
        "values": Array [
          "container",
          "full-page",
        ],
      },
      "name": "variant",
      "optional": true,
      "type": "string",
      "visualRefreshTag": "\`full-page\` variant",
    },
    Object {
      "description": "Specifies an array containing the \`id\` of each visible section. If not set, all sections are displayed.
Use it in conjunction with the visible content preference of the [collection preferences](/components/collection-preferences/) component.

The order of \`id\`s doesn't influence the order of display of sections, which is controlled by the \`cardDefinition\` property.
",
      "name": "visibleSections",
      "optional": true,
      "type": "ReadonlyArray<string>",
    },
  ],
  "regions": Array [
    Object {
      "description": "Displayed only when the list of items is empty.",
      "isDefault": false,
      "name": "empty",
    },
    Object {
      "description": "Use this slot to add filtering controls to the component.",
      "isDefault": false,
      "name": "filter",
    },
    Object {
      "description": "Heading element of the table container. Use the [header component](/components/header/).",
      "isDefault": false,
      "name": "header",
    },
    Object {
      "description": "Use this slot to add the [pagination component](/components/pagination/) to the component.",
      "isDefault": false,
      "name": "pagination",
    },
    Object {
      "description": "Use this slot to add [collection preferences](/components/collection-preferences/) to the component.",
      "isDefault": false,
      "name": "preferences",
    },
  ],
  "releaseStatus": "stable",
}
`;

exports[`Documenter definition for checkbox matches the snapshot: checkbox 1`] = `
Object {
  "events": Array [
    Object {
      "cancelable": false,
      "description": "Called when input focus is removed from the UI control.",
      "name": "onBlur",
    },
    Object {
      "cancelable": false,
      "description": "Called when the user changes the component state. The event \`detail\` contains the current value for the \`checked\` property.",
      "detailInlineType": Object {
        "name": "CheckboxProps.ChangeDetail",
        "properties": Array [
          Object {
            "name": "checked",
            "optional": false,
            "type": "boolean",
          },
          Object {
            "name": "indeterminate",
            "optional": false,
            "type": "false",
          },
        ],
        "type": "object",
      },
      "detailType": "CheckboxProps.ChangeDetail",
      "name": "onChange",
    },
    Object {
      "cancelable": false,
      "description": "Called when input focus is moved to the UI control.",
      "name": "onFocus",
    },
  ],
  "functions": Array [
    Object {
      "description": "Sets input focus onto the UI control.",
      "name": "focus",
      "parameters": Array [],
      "returnType": "void",
    },
  ],
  "name": "Checkbox",
  "properties": Array [
    Object {
      "description": "Adds \`aria-describedby\` to the component. If you're using this component within a form field,
don't set this property because the form field component automatically sets it.
Use this property if the component isn't surrounded by a form field, or you want to override the value
automatically set by the form field (for example, if you have two components within a single form field).

To use it correctly, define an ID for each element that you want to use as a description
and set the property to a string of each ID separated by spaces (for example, \`\\"id1 id2 id3\\"\`).
",
      "name": "ariaDescribedby",
      "optional": true,
      "type": "string",
    },
    Object {
      "description": "Adds an \`aria-label\` to the native control.
Use this if you don't have a visible label for this control.
",
      "name": "ariaLabel",
      "optional": true,
      "type": "string",
    },
    Object {
      "description": "Adds \`aria-labelledby\` to the component. If you're using this component within a form field,
don't set this property because the form field component automatically sets it.
Use this property if the component isn't surrounded by a form field, or you want to override the value
automatically set by the form field (for example, if you have two components within a single form field).

To use it correctly, define an ID for the element you want to use as label and set the property to that ID.
",
      "name": "ariaLabelledby",
      "optional": true,
      "type": "string",
    },
    Object {
      "description": "Specifies if the component is selected.",
      "name": "checked",
      "optional": false,
      "type": "boolean",
    },
    Object {
      "deprecatedTag": "Custom CSS is not supported. For other use cases, use [data attributes](https://developer.mozilla.org/en-US/docs/Learn/HTML/Howto/Use_data_attributes).",
      "description": "Adds the specified classes to the root element of the component.",
      "name": "className",
      "optional": true,
      "type": "string",
    },
    Object {
      "description": "Specifies the ID of the native form element. By default, it uses an automatically generated ID.",
      "name": "controlId",
      "optional": true,
      "type": "string",
    },
    Object {
      "description": "Specifies if the control is disabled, which prevents the
user from modifying the value and prevents the value from
being included in a form submission. A disabled control can't
receive focus.",
      "name": "disabled",
      "optional": true,
      "type": "boolean",
    },
    Object {
      "deprecatedTag": "Custom CSS is not supported. For other use cases, use [data attributes](https://developer.mozilla.org/en-US/docs/Learn/HTML/Howto/Use_data_attributes).",
      "description": "Adds the specified ID to the root element of the component.",
      "name": "id",
      "optional": true,
      "type": "string",
    },
    Object {
      "description": "Specifies that the component is in an indeterminate state. The behavior of this property replicates
the behavior of [the respective property](https://developer.mozilla.org/en-US/docs/Web/HTML/Element/input/checkbox#Indeterminate_state_checkboxes)
in the native control.",
      "name": "indeterminate",
      "optional": true,
      "type": "boolean",
    },
    Object {
      "description": "Specifies the name of the control used in HTML forms.",
      "name": "name",
      "optional": true,
      "type": "string",
    },
  ],
  "regions": Array [
    Object {
      "description": "The control's label that's displayed next to the checkbox. A state change occurs when a user clicks on it.",
      "displayName": "label",
      "isDefault": true,
      "name": "children",
    },
    Object {
      "description": "Description that appears below the label.",
      "isDefault": false,
      "name": "description",
    },
  ],
  "releaseStatus": "stable",
}
`;

exports[`Documenter definition for code-editor matches the snapshot: code-editor 1`] = `
Object {
  "events": Array [
    Object {
      "cancelable": false,
      "description": "An event handler called when the value changes.
The event \`detail\` contains the current value of the code editor content.",
      "detailInlineType": Object {
        "name": "CodeEditorProps.ChangeDetail",
        "properties": Array [
          Object {
            "name": "value",
            "optional": false,
            "type": "string",
          },
        ],
        "type": "object",
      },
      "detailType": "CodeEditorProps.ChangeDetail",
      "name": "onChange",
    },
    Object {
      "cancelable": false,
      "description": "An event handler called when the value changes.
The event \`detail\` contains the current value of the code editor content.
A user interaction can cause multiple change events to be emitted by the Ace editor. They are batched together into a single \`onDelayedChange\` event to avoid bugs when controlling the \`value\` field.",
      "detailInlineType": Object {
        "name": "CodeEditorProps.ChangeDetail",
        "properties": Array [
          Object {
            "name": "value",
            "optional": false,
            "type": "string",
          },
        ],
        "type": "object",
      },
      "detailType": "CodeEditorProps.ChangeDetail",
      "name": "onDelayedChange",
    },
    Object {
      "cancelable": false,
      "description": "Called when the user resizes the editor by dragging the resize icon.
The event \`detail\` contains the new height of the editor in pixels.",
      "detailInlineType": Object {
        "name": "CodeEditorProps.ResizeDetail",
        "properties": Array [
          Object {
            "name": "height",
            "optional": false,
            "type": "number",
          },
        ],
        "type": "object",
      },
      "detailType": "CodeEditorProps.ResizeDetail",
      "name": "onEditorContentResize",
    },
    Object {
      "cancelable": false,
      "description": "Called when any of the preferences change.
The event \`detail\` contains the value of all the preferences as submitted by the user.",
      "detailInlineType": Object {
        "name": "CodeEditorProps.Preferences",
        "properties": Array [
          Object {
            "name": "theme",
            "optional": false,
            "type": "CodeEditorProps.Theme",
          },
          Object {
            "name": "wrapLines",
            "optional": false,
            "type": "boolean",
          },
        ],
        "type": "object",
      },
      "detailType": "CodeEditorProps.Preferences",
      "name": "onPreferencesChange",
    },
    Object {
      "cancelable": false,
      "description": "Called when the user clicks the recovery button in the error state.
Use this to retry loading the code editor or to provide another option for the user to recover from the error.",
      "detailType": "void",
      "name": "onRecoveryClick",
    },
    Object {
      "cancelable": false,
      "description": "Annotations returned from Ace syntax checker after code validation.",
      "detailInlineType": Object {
        "name": "CodeEditorProps.ValidateDetail",
        "properties": Array [
          Object {
            "name": "annotations",
            "optional": false,
            "type": "Array<Annotation>",
          },
        ],
        "type": "object",
      },
      "detailType": "CodeEditorProps.ValidateDetail",
      "name": "onValidate",
    },
  ],
  "functions": Array [],
  "name": "CodeEditor",
  "properties": Array [
    Object {
      "description": "The ace object.",
      "name": "ace",
      "optional": false,
      "type": "any",
    },
    Object {
      "description": "Adds \`aria-describedby\` to the component. If you're using this component within a form field,
don't set this property because the form field component automatically sets it.
Use this property if the component isn't surrounded by a form field, or you want to override the value
automatically set by the form field (for example, if you have two components within a single form field).

To use it correctly, define an ID for each element that you want to use as a description
and set the property to a string of each ID separated by spaces (for example, \`\\"id1 id2 id3\\"\`).
",
      "name": "ariaDescribedby",
      "optional": true,
      "type": "string",
    },
    Object {
      "description": "Adds \`aria-labelledby\` to the component. If you're using this component within a form field,
don't set this property because the form field component automatically sets it.
Use this property if the component isn't surrounded by a form field, or you want to override the value
automatically set by the form field (for example, if you have two components within a single form field).

To use it correctly, define an ID for the element you want to use as label and set the property to that ID.
",
      "name": "ariaLabelledby",
      "optional": true,
      "type": "string",
    },
    Object {
      "deprecatedTag": "Custom CSS is not supported. For other use cases, use [data attributes](https://developer.mozilla.org/en-US/docs/Learn/HTML/Howto/Use_data_attributes).",
      "description": "Adds the specified classes to the root element of the component.",
      "name": "className",
      "optional": true,
      "type": "string",
    },
    Object {
      "description": "Specifies the ID of the native form element. You can use it to relate
a label element's \`for\` attribute to this control.
It defaults to an automatically generated ID that
is provided by its parent form field component.
",
      "name": "controlId",
      "optional": true,
      "type": "string",
    },
    Object {
      "description": "Specifies the height of the code editor document.",
      "name": "editorContentHeight",
      "optional": true,
      "type": "number",
    },
    Object {
      "description": "An object containing all the necessary localized strings required by the component.
The object should contain, among others:
* \`loadingState\` - Specifies the text to display while the component is loading.
* \`errorState\` - Specifies the text to display if there is an error loading Ace.
* \`errorStateRecovery\`: Specifies the text for the recovery button that's displayed next to the error text.
   Use the \`recoveryClick\` event to do a recovery action (for example, retrying the request).
",
      "inlineType": Object {
        "name": "CodeEditorProps.I18nStrings",
        "properties": Array [
          Object {
            "name": "cursorPosition",
            "optional": false,
            "type": "(row: number, column: number) => string",
          },
          Object {
            "name": "editorGroupAriaLabel",
            "optional": false,
            "type": "string",
          },
          Object {
            "name": "errorState",
            "optional": false,
            "type": "string",
          },
          Object {
            "name": "errorStateRecovery",
            "optional": false,
            "type": "string",
          },
          Object {
            "name": "errorsTab",
            "optional": false,
            "type": "string",
          },
          Object {
            "name": "loadingState",
            "optional": false,
            "type": "string",
          },
          Object {
            "name": "paneCloseButtonAriaLabel",
            "optional": false,
            "type": "string",
          },
          Object {
            "name": "preferencesButtonAriaLabel",
            "optional": false,
            "type": "string",
          },
          Object {
            "name": "preferencesModalCancel",
            "optional": false,
            "type": "string",
          },
          Object {
            "name": "preferencesModalConfirm",
            "optional": false,
            "type": "string",
          },
          Object {
            "name": "preferencesModalDarkThemes",
            "optional": false,
            "type": "string",
          },
          Object {
            "name": "preferencesModalHeader",
            "optional": false,
            "type": "string",
          },
          Object {
            "name": "preferencesModalLightThemes",
            "optional": false,
            "type": "string",
          },
          Object {
            "name": "preferencesModalTheme",
            "optional": false,
            "type": "string",
          },
          Object {
            "name": "preferencesModalWrapLines",
            "optional": false,
            "type": "string",
          },
          Object {
            "name": "statusBarGroupAriaLabel",
            "optional": false,
            "type": "string",
          },
          Object {
            "name": "warningsTab",
            "optional": false,
            "type": "string",
          },
        ],
        "type": "object",
      },
      "name": "i18nStrings",
      "optional": false,
      "type": "CodeEditorProps.I18nStrings",
    },
    Object {
      "deprecatedTag": "Custom CSS is not supported. For other use cases, use [data attributes](https://developer.mozilla.org/en-US/docs/Learn/HTML/Howto/Use_data_attributes).",
      "description": "Adds the specified ID to the root element of the component.",
      "name": "id",
      "optional": true,
      "type": "string",
    },
    Object {
      "description": "Specifies the programming language. You can use any of the programming languages supported by the \`ace\` object that you provide.
Alternatively, this can be used to set a language that is not supported by the default \`language\` list. Make sure you've added the highlighting support for this language to the Ace instance.
For more info on custom languages, see the [Code editor API](/components/code-editor?tabId=api) page.",
      "inlineType": Object {
        "name": "CodeEditorProps.Language",
        "properties": Array [],
        "type": "object",
      },
      "name": "language",
      "optional": false,
      "type": "CodeEditorProps.Language",
    },
    Object {
      "description": "Specifies a custom label language. If set, it overrides the default language label.",
      "name": "languageLabel",
      "optional": true,
      "type": "string",
    },
    Object {
      "description": "Renders the code editor in a loading state.",
      "name": "loading",
      "optional": true,
      "type": "boolean",
    },
    Object {
      "description": "Specifies the component preferences.
If set to \`undefined\`, the component uses the following default value:

\`\`\`
{
  wrapLines: true,
  theme: 'dawn'
}
\`\`\`

You can use any theme provided by Ace.
",
      "name": "preferences",
      "optional": true,
      "type": "Partial<CodeEditorProps.Preferences>",
    },
    Object {
      "description": "List of Ace themes available for selection in preferences dialog. Make sure you include at least one light and at
least one dark theme. If not set explicitly, it will render all Ace themes available for selection.",
      "inlineType": Object {
        "name": "CodeEditorProps.AvailableThemes",
        "properties": Array [
          Object {
            "name": "dark",
            "optional": false,
            "type": "ReadonlyArray<string>",
          },
          Object {
            "name": "light",
            "optional": false,
            "type": "ReadonlyArray<string>",
          },
        ],
        "type": "object",
      },
      "name": "themes",
      "optional": true,
      "type": "CodeEditorProps.AvailableThemes",
    },
    Object {
      "description": "Specifies the content that's displayed in the code editor.",
      "name": "value",
      "optional": false,
      "type": "string",
    },
  ],
  "regions": Array [],
  "releaseStatus": "stable",
}
`;

exports[`Documenter definition for collection-preferences matches the snapshot: collection-preferences 1`] = `
Object {
  "events": Array [
    Object {
      "cancelable": false,
      "description": "Called when the user cancels a preference change using the cancel button in the modal footer or by dismissing the modal.",
      "name": "onCancel",
    },
    Object {
      "cancelable": false,
      "description": "Called when the user confirms a preference change using the confirm button in the modal footer.
The event \`detail\` contains the following:
- \`pageSize\` (number) - (Optional) The selected page size value. Available only if you specify the \`pageSizePreference\` property.
- \`wrapLines\` (boolean) - (Optional) The current line wrapping preference value. Available only if you specify the \`wrapLinesPreference\` property.
- \`visibleContent\` (ReadonlyArray<string>) - (Optional) The list of selected content \`id\`s. Available only if you specify the \`visibleContentPreference\` property.
- \`custom\` (CustomPreferenceType) - (Optional) The selected value for your custom preference.

The values for all configured preferences are present even if the user didn't change their values.
",
      "detailInlineType": Object {
        "name": "CollectionPreferencesProps.Preferences",
        "properties": Array [
          Object {
            "name": "custom",
            "optional": true,
            "type": "CollectionPreferencesProps.Preferences.CustomPreferenceType",
          },
          Object {
            "name": "pageSize",
            "optional": true,
            "type": "number",
          },
          Object {
            "name": "stripedRows",
            "optional": true,
            "type": "false | true",
          },
          Object {
            "name": "visibleContent",
            "optional": true,
            "type": "ReadonlyArray<string>",
          },
          Object {
            "name": "wrapLines",
            "optional": true,
            "type": "false | true",
          },
        ],
        "type": "object",
      },
      "detailType": "CollectionPreferencesProps.Preferences<CustomPreferenceType>",
      "name": "onConfirm",
    },
  ],
  "functions": Array [],
  "name": "CollectionPreferences",
  "properties": Array [
    Object {
      "description": "Label of the cancel button in the modal footer.",
      "name": "cancelLabel",
      "optional": false,
      "type": "string",
    },
    Object {
      "deprecatedTag": "Custom CSS is not supported. For other use cases, use [data attributes](https://developer.mozilla.org/en-US/docs/Learn/HTML/Howto/Use_data_attributes).",
      "description": "Adds the specified classes to the root element of the component.",
      "name": "className",
      "optional": true,
      "type": "string",
    },
    Object {
      "description": "Label of the confirm button in the modal footer.",
      "name": "confirmLabel",
      "optional": false,
      "type": "string",
    },
    Object {
      "description": "Configures custom preferences. The function receives two parameters:
- \`customValue\` (CustomPreferenceType) - Current value for your custom preference. It is initialized using the value you provide in \`preferences.custom\`.
- \`setCustomValue\` - A function that is called to notify a state update.

It should return the content of your custom preference, for example:
\`\`\`
(customValue, setCustomValue) => (
  <Checkbox checked={customValue} onChange={({ detail }) => setCustomValue(detail.checked)} />
)
\`\`\`

When the user confirms the changes, the new value is passed in the \`detail.custom\` property of the \`onConfirm\` listener.
When the user cancels the changes, the \`customValue\` is reset to the one present in \`preferences.custom\` property.

**Display**
- If any of the built-in preferences (\`pageSizePreference\`, \`wrapLinesPreference\`, or \`visibleContentPreference\`) are displayed,
the custom content is displayed at the bottom of the left column within the modal.
- If no built-in preference is displayed, the custom content occupies the whole modal.
",
      "name": "customPreference",
      "optional": true,
      "type": "(customValue: CustomPreferenceType, setCustomValue: React.Dispatch<CustomPreferenceType>) => React.ReactNode",
    },
    Object {
      "defaultValue": "false",
      "description": "Determines whether the preferences trigger button is disabled.",
      "name": "disabled",
      "optional": true,
      "type": "boolean",
    },
    Object {
      "deprecatedTag": "Custom CSS is not supported. For other use cases, use [data attributes](https://developer.mozilla.org/en-US/docs/Learn/HTML/Howto/Use_data_attributes).",
      "description": "Adds the specified ID to the root element of the component.",
      "name": "id",
      "optional": true,
      "type": "string",
    },
    Object {
      "description": "Configures the built-in \\"page size selection\\" preference.
If you set it, the component displays this preference in the modal.

It contains the following:
- \`title\` (string) - Specifies the text displayed at the top of the preference.
- \`options\` - Specifies an array of options for page size selection. Each entry contains:
  - \`value\` (number) - The value for the radio button (that is, the number of items per page).
  - \`label\` (string) - A label for the radio button (for example, \\"10 resources\\").

You must set the current value in the \`preferences.pageSize\` property.
",
      "inlineType": Object {
        "name": "CollectionPreferencesProps.PageSizePreference",
        "properties": Array [
          Object {
            "name": "options",
            "optional": false,
            "type": "ReadonlyArray<CollectionPreferencesProps.PageSizeOption>",
          },
          Object {
            "name": "title",
            "optional": false,
            "type": "string",
          },
        ],
        "type": "object",
      },
      "name": "pageSizePreference",
      "optional": true,
      "type": "CollectionPreferencesProps.PageSizePreference",
    },
    Object {
      "description": "Specifies the current preference values. This includes both built-in and custom preferences.
It contains the following:
- \`pageSize\` (number) - (Optional)
- \`wrapLines\` (boolean) - (Optional)
- \`visibleContent\` (ReadonlyArray<string>) - Specifies the list of visible content \`id\`s. The order of the \`id\`s does not influence the display.
- \`custom\` (CustomPreferenceType) - Specifies the value for your custom preference.
",
      "inlineType": Object {
        "name": "CollectionPreferencesProps.Preferences",
        "properties": Array [
          Object {
            "name": "custom",
            "optional": true,
            "type": "CollectionPreferencesProps.Preferences.CustomPreferenceType",
          },
          Object {
            "name": "pageSize",
            "optional": true,
            "type": "number",
          },
          Object {
            "name": "stripedRows",
            "optional": true,
            "type": "false | true",
          },
          Object {
            "name": "visibleContent",
            "optional": true,
            "type": "ReadonlyArray<string>",
          },
          Object {
            "name": "wrapLines",
            "optional": true,
            "type": "false | true",
          },
        ],
        "type": "object",
      },
      "name": "preferences",
      "optional": true,
      "type": "CollectionPreferencesProps.Preferences<CustomPreferenceType>",
    },
    Object {
      "description": "Configures the built-in \\"striped rows\\" preference.
If you set it, the component displays this preference in the modal.

It contains the following:
- \`label\` (string) - Specifies the label for the option checkbox.
- \`description\` (string) - Specifies the text displayed below the checkbox label.

You must set the current value in the \`preferences.stripedRows\` property.
",
      "inlineType": Object {
        "name": "CollectionPreferencesProps.StripedRowsPreference",
        "properties": Array [
          Object {
            "name": "description",
            "optional": false,
            "type": "string",
          },
          Object {
            "name": "label",
            "optional": false,
            "type": "string",
          },
        ],
        "type": "object",
      },
      "name": "stripedRowsPreference",
      "optional": true,
      "type": "CollectionPreferencesProps.StripedRowsPreference",
    },
    Object {
      "description": "Specifies the title of the preferences modal dialog. It is also used as an \`aria-label\` for the trigger button.",
      "name": "title",
      "optional": false,
      "type": "string",
    },
    Object {
      "description": "Configures the built-in \\"visible content selection\\" preference (for example, visible columns in a table).
If you set it, the component displays this preference in the modal.

It contains the following:
- \`title\` (string) - Specifies the text displayed at the top of the preference.
- \`options\` - Specifies an array of groups of options for visible content selection.

Each group of options contains the following:
- \`label\` (string) - The text to display as a title for the options group.
- \`options\` - Specifies an aray of options in the group. Each option contains the following:
  - \`id\` (string) - Corresponds to a column \`id\` for tables or to a section \`id\` for cards.
  - \`label\` (string) - Specifies a short description of the content.
  - \`editable\` (boolean) - (Optional) Determines whether the user is able to toggle its visibility. This is \`true\` by default.

You must set the current list of visible content \`id\`s in the \`preferences.visibleContent\` property.
",
      "inlineType": Object {
        "name": "CollectionPreferencesProps.VisibleContentPreference",
        "properties": Array [
          Object {
            "name": "options",
            "optional": false,
            "type": "ReadonlyArray<CollectionPreferencesProps.VisibleContentOptionsGroup>",
          },
          Object {
            "name": "title",
            "optional": false,
            "type": "string",
          },
        ],
        "type": "object",
      },
      "name": "visibleContentPreference",
      "optional": true,
      "type": "CollectionPreferencesProps.VisibleContentPreference",
    },
    Object {
      "description": "Configures the built-in \\"wrap lines\\" preference.
If you set it, the component displays this preference in the modal.

It contains the following:
- \`label\` (string) - Specifies the label for the option checkbox.
- \`description\` (string) - Specifies the text displayed below the checkbox label.

You must set the current value in the \`preferences.wrapLines\` property.
",
      "inlineType": Object {
        "name": "CollectionPreferencesProps.WrapLinesPreference",
        "properties": Array [
          Object {
            "name": "description",
            "optional": false,
            "type": "string",
          },
          Object {
            "name": "label",
            "optional": false,
            "type": "string",
          },
        ],
        "type": "object",
      },
      "name": "wrapLinesPreference",
      "optional": true,
      "type": "CollectionPreferencesProps.WrapLinesPreference",
    },
  ],
  "regions": Array [],
  "releaseStatus": "stable",
}
`;

exports[`Documenter definition for column-layout matches the snapshot: column-layout 1`] = `
Object {
  "events": Array [],
  "functions": Array [],
  "name": "ColumnLayout",
  "properties": Array [
    Object {
      "defaultValue": "\\"none\\"",
      "description": "Controls whether dividers are placed between rows and columns.",
      "inlineType": Object {
        "name": "ColumnLayoutProps.Borders",
        "type": "union",
        "values": Array [
          "none",
          "vertical",
          "horizontal",
          "all",
        ],
      },
      "name": "borders",
      "optional": true,
      "type": "string",
    },
    Object {
      "deprecatedTag": "Custom CSS is not supported. For other use cases, use [data attributes](https://developer.mozilla.org/en-US/docs/Learn/HTML/Howto/Use_data_attributes).",
      "description": "Adds the specified classes to the root element of the component.",
      "name": "className",
      "optional": true,
      "type": "string",
    },
    Object {
      "defaultValue": "1",
      "description": "Specifies the number of columns in each grid row.
Valid values are any integer between 1 and 4.",
      "name": "columns",
      "optional": true,
      "type": "number",
    },
    Object {
      "defaultValue": "false",
      "description": "Determines whether the default gutters between columns are removed.",
      "name": "disableGutters",
      "optional": true,
      "type": "boolean",
    },
    Object {
      "deprecatedTag": "Custom CSS is not supported. For other use cases, use [data attributes](https://developer.mozilla.org/en-US/docs/Learn/HTML/Howto/Use_data_attributes).",
      "description": "Adds the specified ID to the root element of the component.",
      "name": "id",
      "optional": true,
      "type": "string",
    },
    Object {
      "defaultValue": "\\"default\\"",
      "description": "Specifies the content type. This determines the spacing of the grid.",
      "inlineType": Object {
        "name": "ColumnLayoutProps.Variant",
        "type": "union",
        "values": Array [
          "default",
          "text-grid",
        ],
      },
      "name": "variant",
      "optional": true,
      "type": "string",
    },
  ],
  "regions": Array [
    Object {
      "description": "The columns to render.",
      "isDefault": true,
      "name": "children",
    },
  ],
  "releaseStatus": "stable",
}
`;

exports[`Documenter definition for container matches the snapshot: container 1`] = `
Object {
  "events": Array [],
  "functions": Array [],
  "name": "Container",
  "properties": Array [
    Object {
      "deprecatedTag": "Custom CSS is not supported. For other use cases, use [data attributes](https://developer.mozilla.org/en-US/docs/Learn/HTML/Howto/Use_data_attributes).",
      "description": "Adds the specified classes to the root element of the component.",
      "name": "className",
      "optional": true,
      "type": "string",
    },
    Object {
      "defaultValue": "false",
      "description": "Determines whether the container content has padding. If \`true\`, removes the default padding from the content area.",
      "name": "disableContentPaddings",
      "optional": true,
      "type": "boolean",
    },
    Object {
      "defaultValue": "false",
      "description": "Determines whether the container header has padding. If \`true\`, removes the default padding from the header.",
      "name": "disableHeaderPaddings",
      "optional": true,
      "type": "boolean",
    },
    Object {
      "description": "Enabling this property will make the container to fit into available height. If content is too short, the container
will stretch, if too long, the container will shrink and show vertical scrollbar.
Use this property to align heights of multiple containers displayed in a single row. It is recommended to stretch
all containers to the height of the longest one, to avoid extra vertical scroll areas.
",
      "name": "fitHeight",
      "optional": true,
      "type": "boolean",
    },
    Object {
      "deprecatedTag": "Custom CSS is not supported. For other use cases, use [data attributes](https://developer.mozilla.org/en-US/docs/Learn/HTML/Howto/Use_data_attributes).",
      "description": "Adds the specified ID to the root element of the component.",
      "name": "id",
      "optional": true,
      "type": "string",
    },
    Object {
      "defaultValue": "\\"default\\"",
      "description": "Specify a container variant with one of the following:
* \`default\` - Use this variant in standalone context.
* \`stacked\` - Use this variant adjacent to other stacked containers (such as a container,
              table).",
      "inlineType": Object {
        "name": "",
        "type": "union",
        "values": Array [
          "default",
          "stacked",
        ],
      },
      "name": "variant",
      "optional": true,
      "type": "string",
      "visualRefreshTag": "\`stacked\` variant",
    },
  ],
  "regions": Array [
    Object {
      "description": "Main content of the container.",
      "isDefault": true,
      "name": "children",
    },
    Object {
      "description": "Footer of the container.",
      "isDefault": false,
      "name": "footer",
    },
    Object {
      "description": "Heading element of the container. Use the [header component](/components/header/).",
      "isDefault": false,
      "name": "header",
    },
  ],
  "releaseStatus": "stable",
}
`;

exports[`Documenter definition for content-layout matches the snapshot: content-layout 1`] = `
Object {
  "events": Array [],
  "functions": Array [],
  "name": "ContentLayout",
  "properties": Array [
    Object {
      "deprecatedTag": "Custom CSS is not supported. For other use cases, use [data attributes](https://developer.mozilla.org/en-US/docs/Learn/HTML/Howto/Use_data_attributes).",
      "description": "Adds the specified classes to the root element of the component.",
      "name": "className",
      "optional": true,
      "type": "string",
    },
    Object {
      "description": "Determines whether the layout has an overlap between the header and content.
If true, the overlap will be removed.",
      "name": "disableOverlap",
      "optional": true,
      "type": "boolean",
      "visualRefreshTag": "",
    },
    Object {
      "deprecatedTag": "Custom CSS is not supported. For other use cases, use [data attributes](https://developer.mozilla.org/en-US/docs/Learn/HTML/Howto/Use_data_attributes).",
      "description": "Adds the specified ID to the root element of the component.",
      "name": "id",
      "optional": true,
      "type": "string",
    },
  ],
  "regions": Array [
    Object {
      "description": "Use this slot to render the main content of the layout below the header.",
      "displayName": "content",
      "isDefault": true,
      "name": "children",
    },
    Object {
      "description": "Use this slot to render the header content for the layout.",
      "isDefault": false,
      "name": "header",
    },
  ],
  "releaseStatus": "stable",
}
`;

exports[`Documenter definition for date-input matches the snapshot: date-input 1`] = `
Object {
  "events": Array [
    Object {
      "cancelable": false,
      "description": "Called when input focus is removed from the UI control.",
      "detailType": "null",
      "name": "onBlur",
    },
    Object {
      "cancelable": false,
      "description": "Called whenever a user changes the input value (by typing or pasting).
The event \`detail\` contains the current value of the field.",
      "detailInlineType": Object {
        "name": "InputProps.ChangeDetail",
        "properties": Array [
          Object {
            "name": "value",
            "optional": false,
            "type": "string",
          },
        ],
        "type": "object",
      },
      "detailType": "InputProps.ChangeDetail",
      "name": "onChange",
    },
    Object {
      "cancelable": false,
      "description": "Called when input focus is moved to the UI control.",
      "detailType": "null",
      "name": "onFocus",
    },
  ],
  "functions": Array [],
  "name": "DateInput",
  "properties": Array [
    Object {
      "description": "Adds \`aria-describedby\` to the component. If you're using this component within a form field,
don't set this property because the form field component automatically sets it.
Use this property if the component isn't surrounded by a form field, or you want to override the value
automatically set by the form field (for example, if you have two components within a single form field).

To use it correctly, define an ID for each element that you want to use as a description
and set the property to a string of each ID separated by spaces (for example, \`\\"id1 id2 id3\\"\`).
",
      "name": "ariaDescribedby",
      "optional": true,
      "type": "string",
    },
    Object {
      "description": "Adds an \`aria-label\` to the native control.
Use this if you don't have a visible label for this control.
",
      "name": "ariaLabel",
      "optional": true,
      "type": "string",
    },
    Object {
      "description": "Adds \`aria-labelledby\` to the component. If you're using this component within a form field,
don't set this property because the form field component automatically sets it.
Use this property if the component isn't surrounded by a form field, or you want to override the value
automatically set by the form field (for example, if you have two components within a single form field).

To use it correctly, define an ID for the element you want to use as label and set the property to that ID.
",
      "name": "ariaLabelledby",
      "optional": true,
      "type": "string",
    },
    Object {
      "description": "Specifies whether to add \`aria-required\` to the native control.",
      "name": "ariaRequired",
      "optional": true,
      "type": "boolean",
    },
    Object {
      "description": "Indicates whether the control should be focused as
soon as the page loads, which enables the user to
start typing without having to manually focus the control. Don't
use this option on pages where the control may be
scrolled out of the viewport.",
      "name": "autoFocus",
      "optional": true,
      "type": "boolean",
    },
    Object {
      "deprecatedTag": "Custom CSS is not supported. For other use cases, use [data attributes](https://developer.mozilla.org/en-US/docs/Learn/HTML/Howto/Use_data_attributes).",
      "description": "Adds the specified classes to the root element of the component.",
      "name": "className",
      "optional": true,
      "type": "string",
    },
    Object {
      "description": "Adds an \`aria-label\` to the clear button inside the search input.",
      "name": "clearAriaLabel",
      "optional": true,
      "type": "string",
    },
    Object {
      "description": "Specifies the ID of the native form element. You can use it to relate
a label element's \`for\` attribute to this control.
It defaults to an automatically generated ID that
is provided by its parent form field component.
",
      "name": "controlId",
      "optional": true,
      "type": "string",
    },
    Object {
      "description": "Specifies if the control is disabled, which prevents the
user from modifying the value and prevents the value from
being included in a form submission. A disabled control can't
receive focus.",
      "name": "disabled",
      "optional": true,
      "type": "boolean",
    },
    Object {
      "deprecatedTag": "Custom CSS is not supported. For other use cases, use [data attributes](https://developer.mozilla.org/en-US/docs/Learn/HTML/Howto/Use_data_attributes).",
      "description": "Adds the specified ID to the root element of the component.",
      "name": "id",
      "optional": true,
      "type": "string",
    },
    Object {
      "description": "Overrides the invalidation state. Usually the invalid state
comes from the parent \`FormField\`component,
however sometimes you need to override its
state when you have more than one input within a
single form field.",
      "name": "invalid",
      "optional": true,
      "type": "boolean",
    },
    Object {
      "description": "Specifies the name of the control used in HTML forms.",
      "name": "name",
      "optional": true,
      "type": "string",
    },
    Object {
      "description": "Specifies the placeholder text rendered when the value is an empty string.",
      "name": "placeholder",
      "optional": true,
      "type": "string",
    },
    Object {
      "description": "Specifies if the control is read only, which prevents the
user from modifying the value but includes it in a form
submission. A read-only control can receive focus.
Don't use read-only inputs outside a form.
",
      "name": "readOnly",
      "optional": true,
      "type": "boolean",
    },
    Object {
      "description": "Specifies the text entered into the form element.",
      "name": "value",
      "optional": false,
      "type": "string",
    },
  ],
  "regions": Array [],
  "releaseStatus": "stable",
}
`;

exports[`Documenter definition for date-picker matches the snapshot: date-picker 1`] = `
Object {
  "events": Array [
    Object {
      "cancelable": false,
      "description": "Called when input focus is removed from the UI control.",
      "detailType": "null",
      "name": "onBlur",
    },
    Object {
      "cancelable": false,
      "description": "Called whenever a user changes the input value (by typing, pasting, or selecting a value).
The event \`detail\` contains the current value of the field.",
      "detailInlineType": Object {
        "name": "CalendarProps.ChangeDetail",
        "properties": Array [
          Object {
            "name": "value",
            "optional": false,
            "type": "string",
          },
        ],
        "type": "object",
      },
      "detailType": "CalendarProps.ChangeDetail",
      "name": "onChange",
    },
    Object {
      "cancelable": false,
      "description": "Called when input focus is moved to the UI control.",
      "detailType": "null",
      "name": "onFocus",
    },
  ],
  "functions": Array [
    Object {
      "description": "Sets the browser focus on the UI control",
      "name": "focus",
      "parameters": Array [],
      "returnType": "void",
    },
  ],
  "name": "DatePicker",
  "properties": Array [
    Object {
      "description": "Adds \`aria-describedby\` to the component. If you're using this component within a form field,
don't set this property because the form field component automatically sets it.
Use this property if the component isn't surrounded by a form field, or you want to override the value
automatically set by the form field (for example, if you have two components within a single form field).

To use it correctly, define an ID for each element that you want to use as a description
and set the property to a string of each ID separated by spaces (for example, \`\\"id1 id2 id3\\"\`).
",
      "name": "ariaDescribedby",
      "optional": true,
      "type": "string",
    },
    Object {
      "description": "Adds an \`aria-label\` to the native control.
Use this if you don't have a visible label for this control.
",
      "name": "ariaLabel",
      "optional": true,
      "type": "string",
    },
    Object {
      "description": "Adds \`aria-labelledby\` to the component. If you're using this component within a form field,
don't set this property because the form field component automatically sets it.
Use this property if the component isn't surrounded by a form field, or you want to override the value
automatically set by the form field (for example, if you have two components within a single form field).

To use it correctly, define an ID for the element you want to use as label and set the property to that ID.
",
      "name": "ariaLabelledby",
      "optional": true,
      "type": "string",
    },
    Object {
      "description": "Specifies whether to add \`aria-required\` to the native control.",
      "name": "ariaRequired",
      "optional": true,
      "type": "boolean",
    },
    Object {
      "defaultValue": "false",
      "description": "Indicates whether the control should be focused as
soon as the page loads, which enables the user to
start typing without having to manually focus the control. Don't
use this option on pages where the control may be
scrolled out of the viewport.",
      "name": "autoFocus",
      "optional": true,
      "type": "boolean",
    },
    Object {
      "deprecatedTag": "Custom CSS is not supported. For other use cases, use [data attributes](https://developer.mozilla.org/en-US/docs/Learn/HTML/Howto/Use_data_attributes).",
      "description": "Adds the specified classes to the root element of the component.",
      "name": "className",
      "optional": true,
      "type": "string",
    },
    Object {
      "description": "Specifies the ID of the native form element. You can use it to relate
a label element's \`for\` attribute to this control.
It defaults to an automatically generated ID that
is provided by its parent form field component.
",
      "name": "controlId",
      "optional": true,
      "type": "string",
    },
    Object {
      "defaultValue": "false",
      "description": "Specifies if the control is disabled, which prevents the
user from modifying the value and prevents the value from
being included in a form submission. A disabled control can't
receive focus.",
      "name": "disabled",
      "optional": true,
      "type": "boolean",
    },
    Object {
      "description": "Enabling this property will allow the dropdown to extend beyond its parent by using fixed positioning and
[React Portals](https://reactjs.org/docs/portals.html).
If you want the dropdown to ignore the \`overflow\` CSS property of its parents,
such as in a split view layout, enable this property.
However, use discretion. If you don't need to, we recommend you don't enable this property because fixed positioning results
in a slight, visible lag when scrolling complex pages.",
      "name": "expandToViewport",
      "optional": true,
      "type": "boolean",
    },
    Object {
      "deprecatedTag": "Custom CSS is not supported. For other use cases, use [data attributes](https://developer.mozilla.org/en-US/docs/Learn/HTML/Howto/Use_data_attributes).",
      "description": "Adds the specified ID to the root element of the component.",
      "name": "id",
      "optional": true,
      "type": "string",
    },
    Object {
      "description": "Overrides the invalidation state. Usually the invalid state
comes from the parent \`FormField\`component,
however sometimes you need to override its
state when you have more than one input within a
single form field.",
      "name": "invalid",
      "optional": true,
      "type": "boolean",
    },
    Object {
      "description": "Defines whether a particular date is enabled in the calendar or not.
If you disable a date in the calendar, users can still enter this date using a keyboard.
We recommend that you also validate these constraints on the client-side and server-side
as you would for other form elements.",
      "inlineType": Object {
        "name": "CalendarProps.IsDateEnabledFunction",
        "parameters": Array [
          Object {
            "name": "date",
            "type": "Date",
          },
        ],
        "returnType": "boolean",
        "type": "function",
      },
      "name": "isDateEnabled",
      "optional": true,
      "type": "CalendarProps.IsDateEnabledFunction",
    },
    Object {
      "defaultValue": "''",
      "description": "Specifies the locale to use to render month names and determine the starting day of the week.
If you don't provide this, the locale is determined by the page and browser locales.
Supported values and formats are listed in the
[JavaScript Intl API specification](https://developer.mozilla.org/en-US/docs/Web/JavaScript/Reference/Global_Objects/Intl#Locale_identification_and_negotiation).",
      "name": "locale",
      "optional": true,
      "type": "string",
    },
    Object {
      "description": "Specifies the name of the control used in HTML forms.",
      "name": "name",
      "optional": true,
      "type": "string",
    },
    Object {
      "description": "Specifies an \`aria-label\` for the 'next month' button.",
      "name": "nextMonthAriaLabel",
      "optional": false,
      "type": "string",
    },
    Object {
      "description": "Specifies a function that generates the \`aria-label\` for the 'open calendar' button. The \`selectedDate\` parameter is
a human-readable localised string representing the current value of the input.
(for example, \`\`selectedDate => 'Choose Date' + (selectedDate ? \`, selected date is \${selectedDate}\` : '')\`\`)",
      "inlineType": Object {
        "name": "DatePickerProps.OpenCalendarAriaLabel",
        "parameters": Array [
          Object {
            "name": "selectedDate",
            "type": "null | string",
          },
        ],
        "returnType": "string",
        "type": "function",
      },
      "name": "openCalendarAriaLabel",
      "optional": true,
      "type": "DatePickerProps.OpenCalendarAriaLabel",
    },
    Object {
      "defaultValue": "''",
      "description": "Specifies the placeholder text rendered when the value is an empty string.",
      "name": "placeholder",
      "optional": true,
      "type": "string",
    },
    Object {
      "description": "Specifies an \`aria-label\` for the 'previous month' button.",
      "name": "previousMonthAriaLabel",
      "optional": false,
      "type": "string",
    },
    Object {
      "defaultValue": "false",
      "description": "Specifies if the control is read only, which prevents the
user from modifying the value but includes it in a form
submission. A read-only control can receive focus.
Do not use read-only inputs outside of a form.
",
      "name": "readOnly",
      "optional": true,
      "type": "boolean",
    },
    Object {
      "description": "Determines the starting day of the week. The values 0-6 map to Sunday-Saturday.
By default the starting day of the week is defined by the locale, but you can use this property to override it.",
      "name": "startOfWeek",
      "optional": true,
      "type": "number",
    },
    Object {
      "description": "Used as part of the \`aria-label\` for today's date in the calendar.",
      "name": "todayAriaLabel",
      "optional": false,
      "type": "string",
    },
    Object {
      "defaultValue": "''",
      "description": "The current input value, in YYYY-MM-DD format.",
      "name": "value",
      "optional": false,
      "type": "string",
    },
  ],
  "regions": Array [],
  "releaseStatus": "stable",
}
`;

exports[`Documenter definition for date-range-picker matches the snapshot: date-range-picker 1`] = `
Object {
  "events": Array [
    Object {
      "cancelable": false,
      "description": "Fired when keyboard focus is removed from the UI control.",
      "detailType": "null",
      "name": "onBlur",
    },
    Object {
      "cancelable": false,
      "description": "Fired whenever a user changes the component's value.
The event \`detail\` contains the current value of the field.",
      "detailInlineType": Object {
        "name": "DateRangePickerProps.ChangeDetail",
        "properties": Array [
          Object {
            "name": "value",
            "optional": false,
            "type": "DateRangePickerProps.Value | null",
          },
        ],
        "type": "object",
      },
      "detailType": "DateRangePickerProps.ChangeDetail",
      "name": "onChange",
    },
    Object {
      "cancelable": false,
      "description": "Fired when keyboard focus is set onto the UI control.",
      "detailType": "null",
      "name": "onFocus",
    },
  ],
  "functions": Array [
    Object {
      "description": "Sets the browser focus on the UI control",
      "name": "focus",
      "parameters": Array [],
      "returnType": "void",
    },
  ],
  "name": "DateRangePicker",
  "properties": Array [
    Object {
      "description": "Adds \`aria-describedby\` to the component. If you're using this component within a form field,
don't set this property because the form field component automatically sets it.
Use this property if the component isn't surrounded by a form field, or you want to override the value
automatically set by the form field (for example, if you have two components within a single form field).

To use it correctly, define an ID for each element that you want to use as a description
and set the property to a string of each ID separated by spaces (for example, \`\\"id1 id2 id3\\"\`).
",
      "name": "ariaDescribedby",
      "optional": true,
      "type": "string",
    },
    Object {
      "description": "Adds \`aria-labelledby\` to the component. If you're using this component within a form field,
don't set this property because the form field component automatically sets it.
Use this property if the component isn't surrounded by a form field, or you want to override the value
automatically set by the form field (for example, if you have two components within a single form field).

To use it correctly, define an ID for the element you want to use as label and set the property to that ID.
",
      "name": "ariaLabelledby",
      "optional": true,
      "type": "string",
    },
    Object {
      "deprecatedTag": "Custom CSS is not supported. For other use cases, use [data attributes](https://developer.mozilla.org/en-US/docs/Learn/HTML/Howto/Use_data_attributes).",
      "description": "Adds the specified classes to the root element of the component.",
      "name": "className",
      "optional": true,
      "type": "string",
    },
    Object {
      "description": "Specifies the ID of the native form element. You can use it to relate
a label element's \`for\` attribute to this control.
It defaults to an automatically generated ID that
is provided by its parent form field component.
",
      "name": "controlId",
      "optional": true,
      "type": "string",
    },
    Object {
      "description": "Specifies an additional control displayed in the dropdown, located below the range calendar.",
      "inlineType": Object {
        "name": "DateRangePickerProps.AbsoluteRangeControl",
        "parameters": Array [
          Object {
            "name": "selectedRange",
            "type": "DateRangePickerProps.PendingAbsoluteValue",
          },
          Object {
            "name": "setSelectedRange",
            "type": "React.Dispatch<React.SetStateAction<DateRangePickerProps.PendingAbsoluteValue>>",
          },
        ],
        "returnType": "React.ReactNode",
        "type": "function",
      },
      "name": "customAbsoluteRangeControl",
      "optional": true,
      "type": "DateRangePickerProps.AbsoluteRangeControl",
    },
    Object {
      "defaultValue": "false",
      "description": "Hides time inputs and changes the input format to date-only, e.g. 2021-04-06.
Do not use \`dateOnly\` flag conditionally. The component does not trigger the value update
when the flag changes which means the value format can become inconsistent.

Default: \`false\`.
",
      "name": "dateOnly",
      "optional": true,
      "type": "boolean",
    },
    Object {
      "defaultValue": "false",
      "description": "Specifies that the component is disabled, preventing the user from
modifying the value. A disabled component cannot receive focus.",
      "name": "disabled",
      "optional": true,
      "type": "boolean",
    },
    Object {
      "defaultValue": "false",
      "description": "Enabling this property will allow the dropdown to extend beyond its parent by using fixed positioning and
[React Portals](https://reactjs.org/docs/portals.html).
If you want the dropdown to ignore the \`overflow\` CSS property of its parents,
such as in a split view layout, enable this property.
However, use discretion. If you don't need to, we recommend you don't enable this property because fixed positioning results
in a slight, visible lag when scrolling complex pages.",
      "name": "expandToViewport",
      "optional": true,
      "type": "boolean",
    },
    Object {
      "description": "A function that defines timezone offset from UTC in minutes for selected dates.
Use it to define time relative to the desired timezone.
The function is called for the start date and the end date and takes a UTC date
corresponding the selected value as an argument.

Has no effect when \`dateOnly\` is true.

Default: the user's current time offset as provided by the browser.
",
      "inlineType": Object {
        "name": "DateRangePickerProps.GetTimeOffsetFunction",
        "parameters": Array [
          Object {
            "name": "date",
            "type": "Date",
          },
        ],
        "returnType": "number",
        "type": "function",
      },
      "name": "getTimeOffset",
      "optional": true,
      "type": "DateRangePickerProps.GetTimeOffsetFunction",
    },
    Object {
      "description": "An object containing all the necessary localized strings required by the component.",
      "inlineType": Object {
        "name": "DateRangePickerProps.I18nStrings",
        "properties": Array [
          Object {
            "name": "absoluteModeTitle",
            "optional": false,
            "type": "string",
          },
          Object {
            "name": "applyButtonLabel",
            "optional": false,
            "type": "string",
          },
          Object {
            "name": "ariaDescribedby",
            "optional": true,
            "type": "string",
          },
          Object {
            "name": "ariaLabel",
            "optional": true,
            "type": "string",
          },
          Object {
            "name": "ariaLabelledby",
            "optional": true,
            "type": "string",
          },
          Object {
            "name": "cancelButtonLabel",
            "optional": false,
            "type": "string",
          },
          Object {
            "name": "clearButtonLabel",
            "optional": false,
            "type": "string",
          },
          Object {
            "name": "customRelativeRangeDurationLabel",
            "optional": false,
            "type": "string",
          },
          Object {
            "name": "customRelativeRangeDurationPlaceholder",
            "optional": false,
            "type": "string",
          },
          Object {
            "name": "customRelativeRangeOptionDescription",
            "optional": false,
            "type": "string",
          },
          Object {
            "name": "customRelativeRangeOptionLabel",
            "optional": false,
            "type": "string",
          },
          Object {
            "name": "customRelativeRangeUnitLabel",
            "optional": false,
            "type": "string",
          },
          Object {
            "name": "dateTimeConstraintText",
            "optional": true,
            "type": "string",
          },
          Object {
            "name": "endDateLabel",
            "optional": false,
            "type": "string",
          },
          Object {
            "name": "endTimeLabel",
            "optional": false,
            "type": "string",
          },
          Object {
            "name": "errorIconAriaLabel",
            "optional": true,
            "type": "string",
          },
          Object {
            "name": "formatRelativeRange",
            "optional": false,
            "type": "(value: DateRangePickerProps.RelativeValue) => string",
          },
          Object {
            "name": "formatUnit",
            "optional": false,
            "type": "(unit: DateRangePickerProps.TimeUnit, value: number) => string",
          },
          Object {
            "name": "nextMonthAriaLabel",
            "optional": false,
            "type": "string",
          },
          Object {
            "name": "previousMonthAriaLabel",
            "optional": false,
            "type": "string",
          },
          Object {
            "name": "relativeModeTitle",
            "optional": false,
            "type": "string",
          },
          Object {
            "name": "relativeRangeSelectionHeading",
            "optional": false,
            "type": "string",
          },
          Object {
            "name": "renderSelectedAbsoluteRangeAriaLive",
            "optional": true,
            "type": "(startDate: string, endDate: string) => string",
          },
          Object {
            "name": "startDateLabel",
            "optional": false,
            "type": "string",
          },
          Object {
            "name": "startTimeLabel",
            "optional": false,
            "type": "string",
          },
          Object {
            "name": "todayAriaLabel",
            "optional": false,
            "type": "string",
          },
        ],
        "type": "object",
      },
      "name": "i18nStrings",
      "optional": false,
      "type": "DateRangePickerProps.I18nStrings",
    },
    Object {
      "deprecatedTag": "Custom CSS is not supported. For other use cases, use [data attributes](https://developer.mozilla.org/en-US/docs/Learn/HTML/Howto/Use_data_attributes).",
      "description": "Adds the specified ID to the root element of the component.",
      "name": "id",
      "optional": true,
      "type": "string",
    },
    Object {
      "description": "Overrides the invalidation state. Usually the invalid state
comes from the parent \`FormField\`component,
however sometimes you need to override its
state when you have more than one input within a
single form field.",
      "name": "invalid",
      "optional": true,
      "type": "boolean",
    },
    Object {
      "defaultValue": "() => true",
      "description": "A function that defines whether a particular date should be enabled
in the calendar or not. Note that disabling a date in the calendar
still allows users to enter this date via keyboard. We therefore
recommend that you also validate these constraints client- and
server-side, in the same way as for other form elements.",
      "inlineType": Object {
        "name": "DateRangePickerProps.IsDateEnabledFunction",
        "parameters": Array [
          Object {
            "name": "date",
            "type": "Date",
          },
        ],
        "returnType": "boolean",
        "type": "function",
      },
      "name": "isDateEnabled",
      "optional": true,
      "type": "DateRangePickerProps.IsDateEnabledFunction",
    },
    Object {
      "defaultValue": "() => ({ valid: true })",
      "description": "A function that defines whether a particular range is valid or not.
Ensure that your function checks for missing fields in the value.
",
      "inlineType": Object {
        "name": "DateRangePickerProps.ValidationFunction",
        "parameters": Array [
          Object {
            "name": "value",
            "type": "DateRangePickerProps.Value | null",
          },
        ],
        "returnType": "DateRangePickerProps.ValidationResult",
        "type": "function",
      },
      "name": "isValidRange",
      "optional": false,
      "type": "DateRangePickerProps.ValidationFunction",
    },
    Object {
      "defaultValue": "''",
      "description": "The locale to be used for rendering month names and defining the
starting date of the week. If not provided, it will be determined
from the page and browser locales. Supported values and formats
are as-per the [JavaScript Intl API specification](https://developer.mozilla.org/en-US/docs/Web/JavaScript/Reference/Global_Objects/Intl#Locale_identification_and_negotiation).",
      "name": "locale",
      "optional": true,
      "type": "string",
    },
    Object {
      "description": "Specifies the placeholder text that is rendered when the value is empty.",
      "name": "placeholder",
      "optional": true,
      "type": "string",
    },
    Object {
      "defaultValue": "'default'",
      "description": "Determines the range selector mode as follows:
* \`default\` for combined absolute/relative range selector.
* \`absolute-only\` for absolute-only range selector.
* \`relative-only\` for relative-only range selector.
By default, the range selector mode is \`default\`.
",
      "inlineType": Object {
        "name": "DateRangePickerProps.RangeSelectorMode",
        "type": "union",
        "values": Array [
          "default",
          "absolute-only",
          "relative-only",
        ],
      },
      "name": "rangeSelectorMode",
      "optional": true,
      "type": "string",
    },
    Object {
      "defaultValue": "false",
      "description": "Specifies that the component is read-only, preventing the user from
modifying the value. A read-only component can receive focus.",
      "name": "readOnly",
      "optional": true,
      "type": "boolean",
    },
    Object {
      "defaultValue": "[]",
      "description": "A list of relative time ranges that are shown as suggestions.",
      "name": "relativeOptions",
      "optional": false,
      "type": "ReadonlyArray<DateRangePickerProps.RelativeOption>",
    },
    Object {
      "defaultValue": "true",
      "description": "Specifies whether the component should show a button that
allows the user to clear the selected value.",
      "name": "showClearButton",
      "optional": true,
      "type": "boolean",
    },
    Object {
      "description": "Starting day of the week. [0-6] maps to [Sunday-Saturday].
By default the starting day of the week is defined by the locale,
but you can override it using this property.",
      "name": "startOfWeek",
      "optional": true,
      "type": "number",
    },
    Object {
      "defaultValue": "'hh:mm:ss'",
      "description": "Specifies the format of the time input for absolute ranges.
Use to restrict the granularity of time that the user can enter.

Has no effect when \`dateOnly\` is true.
",
      "inlineType": Object {
        "name": "TimeInputProps.Format",
        "type": "union",
        "values": Array [
          "hh",
          "hh:mm",
          "hh:mm:ss",
        ],
      },
      "name": "timeInputFormat",
      "optional": true,
      "type": "string",
    },
    Object {
<<<<<<< HEAD
      "deprecatedTag": "",
=======
      "deprecatedTag": "Use \`getTimeOffset\` instead.",
>>>>>>> b075d441
      "description": "The time offset from UTC in minutes that should be used to
display and produce values.
Has no effect when \`dateOnly\` is true.

Default: the user's current time offset as provided by the browser.
",
      "name": "timeOffset",
      "optional": true,
      "type": "number",
    },
    Object {
      "description": "The current date range value. Can be either an absolute time range
or a relative time range.",
      "name": "value",
      "optional": false,
      "type": "DateRangePickerProps.Value | null",
    },
  ],
  "regions": Array [],
  "releaseStatus": "stable",
}
`;

exports[`Documenter definition for expandable-section matches the snapshot: expandable-section 1`] = `
Object {
  "events": Array [
    Object {
      "cancelable": false,
      "description": "Called when the state changes (that is, when the user expands or collapses the component).
The event \`detail\` contains the current value of the \`expanded\` property.",
      "detailInlineType": Object {
        "name": "ExpandableSectionProps.ChangeDetail",
        "properties": Array [
          Object {
            "name": "expanded",
            "optional": false,
            "type": "boolean",
          },
        ],
        "type": "object",
      },
      "detailType": "ExpandableSectionProps.ChangeDetail",
      "name": "onChange",
    },
  ],
  "functions": Array [],
  "name": "ExpandableSection",
  "properties": Array [
    Object {
      "deprecatedTag": "Custom CSS is not supported. For other use cases, use [data attributes](https://developer.mozilla.org/en-US/docs/Learn/HTML/Howto/Use_data_attributes).",
      "description": "Adds the specified classes to the root element of the component.",
      "name": "className",
      "optional": true,
      "type": "string",
    },
    Object {
      "description": "Determines whether the component initially displays in expanded state (that is, with content visible). The component operates in an uncontrolled
manner even if you provide a value for this property.",
      "name": "defaultExpanded",
      "optional": true,
      "type": "boolean",
    },
    Object {
      "description": "Determines whether the content section's default padding is removed. This default padding is only present for the \`container\` variant.",
      "name": "disableContentPaddings",
      "optional": true,
      "type": "boolean",
    },
    Object {
      "description": "Determines whether the component is in the expanded state (that is, with content visible). The component operates in a controlled
manner if you provide a value for this property.",
      "name": "expanded",
      "optional": true,
      "type": "boolean",
    },
    Object {
      "description": "Adds \`aria-label\` to the header element.
Use to assign unique labels when there are multiple expandable sections with the same header text on one page.",
      "name": "headerAriaLabel",
      "optional": true,
      "type": "string",
    },
    Object {
      "description": "Specifies secondary text that's displayed to the right of the heading title. Use with container variant.
Behaves similar to the Header component counter.",
      "name": "headerCounter",
      "optional": true,
      "type": "string",
    },
    Object {
      "description": "Supplementary text below the heading. Use with container variant.",
      "name": "headerDescription",
      "optional": true,
      "type": "string",
    },
    Object {
      "description": "Overrides the default [HTML heading tag](https://developer.mozilla.org/en-US/docs/Web/HTML/Element/Heading_Elements)
h2. Use with container variant.",
      "inlineType": Object {
        "name": "ExpandableSectionProps.HeadingTag",
        "type": "union",
        "values": Array [
          "h1",
          "h2",
          "h3",
          "h4",
          "h5",
        ],
      },
      "name": "headingTagOverride",
      "optional": true,
      "type": "string",
    },
    Object {
      "deprecatedTag": "Custom CSS is not supported. For other use cases, use [data attributes](https://developer.mozilla.org/en-US/docs/Learn/HTML/Howto/Use_data_attributes).",
      "description": "Adds the specified ID to the root element of the component.",
      "name": "id",
      "optional": true,
      "type": "string",
    },
    Object {
      "defaultValue": "\\"default\\"",
      "description": "The possible variants of an expandable section are as follows:
 * \`default\` - Use this variant in any context.
 * \`footer\` - Use this variant in container footers.
 * \`container\` - Use this variant in a detail page alongside other containers.
 * \`navigation\` - Use this variant in the navigation panel with anchors and custom styled content.
   It doesn't have any default styles.",
      "inlineType": Object {
        "name": "ExpandableSectionProps.Variant",
        "type": "union",
        "values": Array [
          "default",
          "footer",
          "container",
          "navigation",
        ],
      },
      "name": "variant",
      "optional": true,
      "type": "string",
    },
  ],
  "regions": Array [
    Object {
      "description": "Primary content displayed in the expandable section element.",
      "isDefault": true,
      "name": "children",
    },
    Object {
<<<<<<< HEAD
      "deprecatedTag": "",
      "description": "**Deprecated**, use headerText instead.",
=======
      "deprecatedTag": "Use \`headerText\` instead.",
      "description": "",
>>>>>>> b075d441
      "isDefault": false,
      "name": "header",
    },
    Object {
      "description": "Heading displayed above the content text. When using the container variant, use it with additional header props. Otherwise, use plain text.",
      "isDefault": false,
      "name": "headerText",
    },
  ],
  "releaseStatus": "stable",
}
`;

exports[`Documenter definition for flashbar matches the snapshot: flashbar 1`] = `
Object {
  "events": Array [],
  "functions": Array [],
  "name": "Flashbar",
  "properties": Array [
    Object {
      "deprecatedTag": "Custom CSS is not supported. For other use cases, use [data attributes](https://developer.mozilla.org/en-US/docs/Learn/HTML/Howto/Use_data_attributes).",
      "description": "Adds the specified classes to the root element of the component.",
      "name": "className",
      "optional": true,
      "type": "string",
    },
    Object {
      "deprecatedTag": "Custom CSS is not supported. For other use cases, use [data attributes](https://developer.mozilla.org/en-US/docs/Learn/HTML/Howto/Use_data_attributes).",
      "description": "Adds the specified ID to the root element of the component.",
      "name": "id",
      "optional": true,
      "type": "string",
    },
    Object {
      "deprecatedTag": "Replaced by \`action\`.",
      "description": "Specifies flash messages that appear in the same order that they are listed.
The value is an array of flash message definition objects.
A flash message object contains the following properties:
* \`header\` (ReactNode) - Specifies the heading text.
* \`content\` (ReactNode) - Specifies the primary text displayed in the flash element.
* \`type\` (string) - Indicates the type of the message to be displayed. Allowed values are as follows: \`success, error, warning, info\`. The default is \`info\`.
* \`loading\` (boolean) - Replaces the status icon with a spinner and forces the type to \`info\`.
* \`dismissible\` (boolean) - Determines whether the component includes a close button icon. By default, the close button is not included.
When a user clicks on this button the \`onDismiss\` handler is called.
* \`dismissLabel\` (string) - Specifies an \`aria-label\` for to the dismiss icon button for improved accessibility.
* \`statusIconAriaLabel\` (string) - Specifies an \`aria-label\` for to the status icon for improved accessibility.
* \`ariaRole\` (boolean) - For flash messages added after page load, specifies how this message is communicated to assistive
technology. Use \\"status\\" for status updates or informational content. Use \\"alert\\" for important messages that need the
user's attention.
* \`action\` (ReactNode) - Specifies an action for the flash message. Although it is technically possible to insert any content,
our UX guidelines only allow you to add a button.
* \`buttonText\` (string) - Specifies that an action button should be displayed, with the specified text.
When a user clicks on this button the \`onButtonClick\` handler is called. If the \`action\` property is set, this property is ignored.
* \`onButtonClick\` (event => void) - Called when a user clicks on the action button. This is not called if you create a custom button
  using the \`action\` property. **Deprecated**, replaced by \`action\`.
* \`id\` (string) - Specifies a unique flash message identifier. This property  is used in two ways:
  1. As a [keys](https://reactjs.org/docs/lists-and-keys.html#keys) source for React rendering.
  2. To identify which flash message will be removed from the DOM when it is dismissed, to animate it out.
",
      "name": "items",
      "optional": false,
      "type": "ReadonlyArray<FlashbarProps.MessageDefinition>",
      "visualRefreshTag": "\`id\` property",
    },
  ],
  "regions": Array [],
  "releaseStatus": "stable",
}
`;

exports[`Documenter definition for form matches the snapshot: form 1`] = `
Object {
  "events": Array [],
  "functions": Array [],
  "name": "Form",
  "properties": Array [
    Object {
      "deprecatedTag": "Custom CSS is not supported. For other use cases, use [data attributes](https://developer.mozilla.org/en-US/docs/Learn/HTML/Howto/Use_data_attributes).",
      "description": "Adds the specified classes to the root element of the component.",
      "name": "className",
      "optional": true,
      "type": "string",
    },
    Object {
      "description": "Provides a text alternative for the error icon in the error alert.",
      "name": "errorIconAriaLabel",
      "optional": true,
      "type": "string",
    },
    Object {
      "deprecatedTag": "Custom CSS is not supported. For other use cases, use [data attributes](https://developer.mozilla.org/en-US/docs/Learn/HTML/Howto/Use_data_attributes).",
      "description": "Adds the specified ID to the root element of the component.",
      "name": "id",
      "optional": true,
      "type": "string",
    },
  ],
  "regions": Array [
    Object {
      "description": "Specifies actions for the form. You should wrap action buttons in a [space between component](/components/space-between) with \`direction=\\"horizontal\\"\` and \`size=\\"xs\\"\`.",
      "isDefault": false,
      "name": "actions",
    },
    Object {
      "description": "Specifies the main form content.",
      "isDefault": true,
      "name": "children",
    },
    Object {
      "description": "Specifies a form-level validation message.",
      "isDefault": false,
      "name": "errorText",
    },
    Object {
      "description": "Specifies the form title and optional description. Use the [header component](/components/header/).",
      "isDefault": false,
      "name": "header",
    },
    Object {
      "description": "Specifies left-aligned secondary actions for the form. Use a button dropdown if multiple actions are required.",
      "isDefault": false,
      "name": "secondaryActions",
    },
  ],
  "releaseStatus": "stable",
}
`;

exports[`Documenter definition for form-field matches the snapshot: form-field 1`] = `
Object {
  "events": Array [],
  "functions": Array [],
  "name": "FormField",
  "properties": Array [
    Object {
      "deprecatedTag": "Custom CSS is not supported. For other use cases, use [data attributes](https://developer.mozilla.org/en-US/docs/Learn/HTML/Howto/Use_data_attributes).",
      "description": "Adds the specified classes to the root element of the component.",
      "name": "className",
      "optional": true,
      "type": "string",
    },
    Object {
      "description": "The ID of the primary form control. You can use this to set the
\`for\` attribute of a label for accessibility.
If you don't set this property, the control group automatically sets
the label to the ID of an inner form control (for example, an [input](/components/input) component).
This only works well if you're using a single control in the form field.
",
      "name": "controlId",
      "optional": true,
      "type": "string",
    },
    Object {
      "description": "An object containing all the necessary localized strings required by the component.",
      "inlineType": Object {
        "name": "FormFieldProps.I18nStrings",
        "properties": Array [
          Object {
            "name": "errorIconAriaLabel",
            "optional": true,
            "type": "string",
          },
        ],
        "type": "object",
      },
      "name": "i18nStrings",
      "optional": true,
      "type": "FormFieldProps.I18nStrings",
    },
    Object {
      "deprecatedTag": "Custom CSS is not supported. For other use cases, use [data attributes](https://developer.mozilla.org/en-US/docs/Learn/HTML/Howto/Use_data_attributes).",
      "description": "Adds the specified ID to the root element of the component.",
      "name": "id",
      "optional": true,
      "type": "string",
    },
    Object {
      "defaultValue": "false",
      "description": "Determines whether the primary control should expand to 12 columns.
By default (or when this property is set to \`false\`), the primary control
occupies 9 columns. The secondary control uses the remaining 3 columns.
On smaller viewports, both components occupy 12 columns and stack on top of each other.

If this property is set to \`true\`, the primary control uses the full
12 columns. The secondary control (if present) also uses 12 columns, and the two
controls stack on top of each other.
",
      "name": "stretch",
      "optional": true,
      "type": "boolean",
    },
  ],
  "regions": Array [
    Object {
      "description": "The primary form control (for example, input, textarea, etc.).",
      "displayName": "control",
      "isDefault": true,
      "name": "children",
    },
    Object {
      "description": "Constraint text that's displayed below the control. Use this to provide
additional information about valid formats, etc.",
      "isDefault": false,
      "name": "constraintText",
    },
    Object {
      "description": "Detailed information about the form field that's displayed below the label.",
      "isDefault": false,
      "name": "description",
    },
    Object {
      "description": "Text that displays as a validation message. If this is set to a
non-empty string, it will render the form field as invalid.",
      "isDefault": false,
      "name": "errorText",
    },
    Object {
      "description": "Use to display an 'Info' link next to the label.",
      "isDefault": false,
      "name": "info",
    },
    Object {
      "description": "The main label for the form field.",
      "isDefault": false,
      "name": "label",
    },
    Object {
      "description": "A secondary control. You can use this for custom actions and content.",
      "isDefault": false,
      "name": "secondaryControl",
    },
  ],
  "releaseStatus": "stable",
}
`;

exports[`Documenter definition for grid matches the snapshot: grid 1`] = `
Object {
  "events": Array [],
  "functions": Array [],
  "name": "Grid",
  "properties": Array [
    Object {
      "deprecatedTag": "Custom CSS is not supported. For other use cases, use [data attributes](https://developer.mozilla.org/en-US/docs/Learn/HTML/Howto/Use_data_attributes).",
      "description": "Adds the specified classes to the root element of the component.",
      "name": "className",
      "optional": true,
      "type": "string",
    },
    Object {
      "defaultValue": "false",
      "description": "Determines whether horizontal and vertical gutters are hidden.",
      "name": "disableGutters",
      "optional": true,
      "type": "boolean",
    },
    Object {
      "defaultValue": "[]",
      "description": "An array of element definitions that specifies how the columns must be
arranged. Each element definition can have the following properties:
- \`colspan\` (number | GridProps.BreakpointMapping) - The number (1-12) of grid elements for this column to span.
- \`offset\` (number | GridProps.BreakpointMapping) - The number (0-11) of grid elements by which to offset the column.
- \`pull\` (number | GridProps.BreakpointMapping) - The number (0-12) of grid elements by which to pull the column to the left.
- \`push\` (number | GridProps.BreakpointMapping) - The number (0-12) of grid elements by which to push the column to the right.

The value for the each property can be a number (which applies for all
breakpoints) or an object where the key is one of the supported breakpoints
(\`xxs\`, \`xs\`, \`s\`, \`m\`, \`l\`, \`xl\`) or \`default\`. The value of this key is a number of columns,
applied for that breakpoint and those above it. You must provide a \`default\` value for \`colspan\`.

We recommend that you don't use the \`pull\` and \`push\` properties of the element definition
for accessibility reasons.
",
      "name": "gridDefinition",
      "optional": true,
      "type": "ReadonlyArray<GridProps.ElementDefinition>",
    },
    Object {
      "deprecatedTag": "Custom CSS is not supported. For other use cases, use [data attributes](https://developer.mozilla.org/en-US/docs/Learn/HTML/Howto/Use_data_attributes).",
      "description": "Adds the specified ID to the root element of the component.",
      "name": "id",
      "optional": true,
      "type": "string",
    },
  ],
  "regions": Array [
    Object {
      "description": "The elements to align in the grid.
You can provide any elements here. The number of elements
should match the number of objects defined in the \`gridDefinition\`
property.
",
      "isDefault": true,
      "name": "children",
    },
  ],
  "releaseStatus": "stable",
}
`;

exports[`Documenter definition for header matches the snapshot: header 1`] = `
Object {
  "events": Array [],
  "functions": Array [],
  "name": "Header",
  "properties": Array [
    Object {
      "deprecatedTag": "Custom CSS is not supported. For other use cases, use [data attributes](https://developer.mozilla.org/en-US/docs/Learn/HTML/Howto/Use_data_attributes).",
      "description": "Adds the specified classes to the root element of the component.",
      "name": "className",
      "optional": true,
      "type": "string",
    },
    Object {
      "description": "Specifies secondary text that's displayed to the right of the heading title. This is commonly used
to display resource counters in table and cards components.",
      "name": "counter",
      "optional": true,
      "type": "string",
    },
    Object {
      "description": "Overrides the default [HTML heading tag](https://developer.mozilla.org/en-US/docs/Web/HTML/Element/Heading_Elements)
provided by the variant.",
      "inlineType": Object {
        "name": "HeaderProps.HeadingTag",
        "type": "union",
        "values": Array [
          "h1",
          "h2",
          "h3",
          "h4",
          "h5",
        ],
      },
      "name": "headingTagOverride",
      "optional": true,
      "type": "string",
    },
    Object {
      "deprecatedTag": "Custom CSS is not supported. For other use cases, use [data attributes](https://developer.mozilla.org/en-US/docs/Learn/HTML/Howto/Use_data_attributes).",
      "description": "Adds the specified ID to the root element of the component.",
      "name": "id",
      "optional": true,
      "type": "string",
    },
    Object {
      "defaultValue": "\\"h2\\"",
      "description": "Specifies the variant of the header:
* \`h1\` - Use this for page level headers.
* \`h2\` - Use this for container level headers.
* \`h3\` - Use this for section level headers.
* \`awsui-h1-sticky\` - Use this for sticky headers in cards and tables.",
      "inlineType": Object {
        "name": "HeaderProps.Variant",
        "type": "union",
        "values": Array [
          "h1",
          "h2",
          "h3",
          "awsui-h1-sticky",
        ],
      },
      "name": "variant",
      "optional": true,
      "type": "string",
      "visualRefreshTag": "\`awsui-h1-sticky\` variant",
    },
  ],
  "regions": Array [
    Object {
      "description": "Actions for the container.",
      "isDefault": false,
      "name": "actions",
    },
    Object {
      "description": "The heading text. Plain text is recommended. The component renders the
HTML heading tag based on the specified \`variant\` or \`headingTagOverride\`.",
      "displayName": "title",
      "isDefault": true,
      "name": "children",
    },
    Object {
      "description": "Supplementary text below the heading.",
      "isDefault": false,
      "name": "description",
    },
    Object {
      "description": "Area next to the heading to display an Info link.",
      "isDefault": false,
      "name": "info",
    },
  ],
  "releaseStatus": "stable",
}
`;

exports[`Documenter definition for help-panel matches the snapshot: help-panel 1`] = `
Object {
  "events": Array [],
  "functions": Array [],
  "name": "HelpPanel",
  "properties": Array [
    Object {
      "deprecatedTag": "Custom CSS is not supported. For other use cases, use [data attributes](https://developer.mozilla.org/en-US/docs/Learn/HTML/Howto/Use_data_attributes).",
      "description": "Adds the specified classes to the root element of the component.",
      "name": "className",
      "optional": true,
      "type": "string",
    },
    Object {
      "deprecatedTag": "Custom CSS is not supported. For other use cases, use [data attributes](https://developer.mozilla.org/en-US/docs/Learn/HTML/Howto/Use_data_attributes).",
      "description": "Adds the specified ID to the root element of the component.",
      "name": "id",
      "optional": true,
      "type": "string",
    },
    Object {
      "description": "Renders the panel in a loading state. We recommend that you also set a \`loadingText\`.",
      "name": "loading",
      "optional": true,
      "type": "boolean",
    },
    Object {
      "description": "Specifies the text that's displayed when the panel is in a loading state.",
      "name": "loadingText",
      "optional": true,
      "type": "string",
    },
  ],
  "regions": Array [
    Object {
      "description": "Main content of the help panel.
Use \`p, a, h3, h4, h5, span, div, ul, ol, li, code, pre, dl, dt, dd, hr, br, i, em, b, strong\` tags to format the content.
Use \`code\` for inline code or \`pre\` for code blocks.
",
      "isDefault": true,
      "name": "children",
    },
    Object {
      "description": "Footer of the help panel.",
      "isDefault": false,
      "name": "footer",
    },
    Object {
      "description": "Header of the help panel.
It should contain the only \`h2\` used in the help panel.
",
      "isDefault": false,
      "name": "header",
    },
  ],
  "releaseStatus": "stable",
}
`;

exports[`Documenter definition for hotspot matches the snapshot: hotspot 1`] = `
Object {
  "events": Array [],
  "functions": Array [],
  "name": "Hotspot",
  "properties": Array [
    Object {
      "deprecatedTag": "Custom CSS is not supported. For other use cases, use [data attributes](https://developer.mozilla.org/en-US/docs/Learn/HTML/Howto/Use_data_attributes).",
      "description": "Adds the specified classes to the root element of the component.",
      "name": "className",
      "optional": true,
      "type": "string",
    },
    Object {
      "defaultValue": "\\"top\\"",
      "description": "The direction that the annotation popover should open in.
Change this property if in the default direction the annotation popover
overlaps too much with other content on the page.",
      "inlineType": Object {
        "name": "",
        "type": "union",
        "values": Array [
          "top",
          "right",
          "bottom",
          "left",
        ],
      },
      "name": "direction",
      "optional": true,
      "type": "string",
    },
    Object {
      "description": "ID of this hotspot. Use this ID in your tutorial data to refer to this
hotspot's location in your application. The ID must be unique
throughout your whole application.",
      "name": "hotspotId",
      "optional": false,
      "type": "string",
    },
    Object {
      "deprecatedTag": "Custom CSS is not supported. For other use cases, use [data attributes](https://developer.mozilla.org/en-US/docs/Learn/HTML/Howto/Use_data_attributes).",
      "description": "Adds the specified ID to the root element of the component.",
      "name": "id",
      "optional": true,
      "type": "string",
    },
    Object {
      "defaultValue": "\\"right\\"",
      "description": "On which side of the content the hotspot icon should be displayed.",
      "inlineType": Object {
        "name": "",
        "type": "union",
        "values": Array [
          "left",
          "right",
        ],
      },
      "name": "side",
      "optional": true,
      "type": "string",
    },
  ],
  "regions": Array [
    Object {
      "description": "Content that should be wrapped by the hotspot icon. Optional.
If you supply this property, the hotspot will wrap it in an element with
\`flex: 1\`, in order to give the children the maximum available space. The
hotspot icon will be placed floating next to the children. Use
this if you are wrapping e.g. an input field that should use the full
available width, or a button.

If you do not supply this property, the hotspot icon will behave as an inline
element. Use this if you want to place the hotspot icon on a label, e.g. a
checkbox's label.
",
      "isDefault": true,
      "name": "children",
    },
  ],
  "releaseStatus": "stable",
}
`;

exports[`Documenter definition for icon matches the snapshot: icon 1`] = `
Object {
  "events": Array [],
  "functions": Array [],
  "name": "Icon",
  "properties": Array [
    Object {
      "description": "Specifies alternate text for a custom icon (using the \`url\` attribute). We recommend that you provide this for accessibility.
This property is ignored if you use a predefined icon or if you set your custom icon using the \`svg\` slot.",
      "name": "alt",
      "optional": true,
      "type": "string",
    },
    Object {
      "deprecatedTag": "Custom CSS is not supported. For other use cases, use [data attributes](https://developer.mozilla.org/en-US/docs/Learn/HTML/Howto/Use_data_attributes).",
      "description": "Adds the specified classes to the root element of the component.",
      "name": "className",
      "optional": true,
      "type": "string",
    },
    Object {
      "deprecatedTag": "Custom CSS is not supported. For other use cases, use [data attributes](https://developer.mozilla.org/en-US/docs/Learn/HTML/Howto/Use_data_attributes).",
      "description": "Adds the specified ID to the root element of the component.",
      "name": "id",
      "optional": true,
      "type": "string",
    },
    Object {
      "description": "Specifies the icon to be displayed.",
      "inlineType": Object {
        "name": "IconProps.Name",
        "type": "union",
        "values": Array [
          "add-plus",
          "angle-left-double",
          "angle-left",
          "angle-right-double",
          "angle-right",
          "angle-up",
          "angle-down",
          "arrow-left",
          "audio-full",
          "audio-half",
          "audio-off",
          "bug",
          "call",
          "calendar",
          "caret-down-filled",
          "caret-down",
          "caret-left-filled",
          "caret-right-filled",
          "caret-up-filled",
          "caret-up",
          "check",
          "contact",
          "close",
          "copy",
          "delete-marker",
          "download",
          "edit",
          "ellipsis",
          "envelope",
          "expand",
          "external",
          "file-open",
          "file",
          "filter",
          "flag",
          "folder-open",
          "folder",
          "group-active",
          "group",
          "heart",
          "insert-row",
          "key",
          "keyboard",
          "lock-private",
          "menu",
          "microphone",
          "microphone-off",
          "multiscreen",
          "notification",
          "redo",
          "refresh",
          "remove",
          "script",
          "search",
          "security",
          "settings",
          "share",
          "shrink",
          "status-in-progress",
          "status-info",
          "status-negative",
          "status-pending",
          "status-positive",
          "status-stopped",
          "status-warning",
          "suggestions",
          "thumbs-down-filled",
          "thumbs-down",
          "thumbs-up-filled",
          "thumbs-up",
          "ticket",
          "treeview-collapse",
          "treeview-expand",
          "undo",
          "unlocked",
          "upload-download",
          "upload",
          "user-profile-active",
          "user-profile",
          "video-off",
          "video-on",
          "video-unavailable",
          "view-full",
          "view-horizontal",
          "view-vertical",
          "zoom-in",
          "zoom-out",
          "zoom-to-fit",
        ],
      },
      "name": "name",
      "optional": true,
      "type": "string",
    },
    Object {
      "defaultValue": "\\"normal\\"",
      "description": "Specifies the size of the icon.
If you set size to \`inherit\`, an icon size will be assigned based on the icon's inherited line height.
For icons used alongside text, ensure the icon is placed inside the acompanying text tag.
The icon will be vertically centered based on the height.
",
      "inlineType": Object {
        "name": "IconProps.Size",
        "type": "union",
        "values": Array [
          "small",
          "normal",
          "medium",
          "big",
          "large",
          "inherit",
        ],
      },
      "name": "size",
      "optional": true,
      "type": "string",
      "visualRefreshTag": "\`medium\` size",
    },
    Object {
      "description": "Specifies the URL of a custom icon. Use this property if the icon you want isn't available, and your custom icon cannot be an SVG.
For SVG icons, use the \`svg\` slot instead.
If you set both \`url\` and \`svg\`, \`svg\` will take precedence.
",
      "name": "url",
      "optional": true,
      "type": "string",
    },
    Object {
      "defaultValue": "\\"normal\\"",
      "description": "Specifies the color variant of the icon. The \`normal\` variant picks up the current color of its context.",
      "inlineType": Object {
        "name": "IconProps.Variant",
        "type": "union",
        "values": Array [
          "normal",
          "disabled",
          "error",
          "inverted",
          "link",
          "subtle",
          "success",
          "warning",
        ],
      },
      "name": "variant",
      "optional": true,
      "type": "string",
    },
  ],
  "regions": Array [
    Object {
      "description": "Specifies the SVG of a custom icon.
Use this property if the icon you want isn't available, and you want your custom icon to inherit colors dictated by variant or hover states.
When this property is set, the component will be decorated with \`aria-hidden=\\"true\\"\`. Ensure that the \`svg\` element:
- has attribute \`focusable=\\"false\\"\`.
- has \`viewBox=\\"0 0 16 16\\"\`.

If you set the \`svg\` element as the root node of the slot, the component will automatically
- set \`stroke=\\"currentColor\\"\`, \`fill=\\"none\\"\`, and \`vertical-align=\\"top\\"\`.
- set the stroke width based on the size of the icon.
- set the width and height of the SVG element based on the size of the icon.

If you don't want these styles to be automatically set, wrap the \`svg\` element into a \`span\` and ensure icon \`size\` is not set to \`inherit\`.
You can still set the stroke to \`currentColor\` to inherit the color of the surrounding elements.

If you set both \`url\` and \`svg\`, \`svg\` will take precedence.

*Note:* Remember to remove any additional elements (for example: \`defs\`) and related CSS classes from SVG files exported from design software.
In most cases, they aren't needed, as the \`svg\` element inherits styles from the icon component.
",
      "isDefault": false,
      "name": "svg",
    },
  ],
  "releaseStatus": "stable",
}
`;

exports[`Documenter definition for input matches the snapshot: input 1`] = `
Object {
  "events": Array [
    Object {
      "cancelable": false,
      "description": "Called when input focus is removed from the UI control.",
      "detailType": "null",
      "name": "onBlur",
    },
    Object {
      "cancelable": false,
      "description": "Called whenever a user changes the input value (by typing or pasting).
The event \`detail\` contains the current value of the field.",
      "detailInlineType": Object {
        "name": "InputProps.ChangeDetail",
        "properties": Array [
          Object {
            "name": "value",
            "optional": false,
            "type": "string",
          },
        ],
        "type": "object",
      },
      "detailType": "InputProps.ChangeDetail",
      "name": "onChange",
    },
    Object {
      "cancelable": false,
      "description": "Called when input focus is moved to the UI control.",
      "detailType": "null",
      "name": "onFocus",
    },
    Object {
      "cancelable": true,
      "description": "Called when the underlying native textarea emits a \`keydown\` event.
The event \`detail\` contains the \`keyCode\` and information
about modifiers (that is, CTRL, ALT, SHIFT, META, etc.).",
      "detailInlineType": Object {
        "name": "InputProps.KeyDetail",
        "properties": Array [
          Object {
            "name": "altKey",
            "optional": false,
            "type": "boolean",
          },
          Object {
            "name": "ctrlKey",
            "optional": false,
            "type": "boolean",
          },
          Object {
            "name": "key",
            "optional": false,
            "type": "string",
          },
          Object {
            "name": "keyCode",
            "optional": false,
            "type": "number",
          },
          Object {
            "name": "metaKey",
            "optional": false,
            "type": "boolean",
          },
          Object {
            "name": "shiftKey",
            "optional": false,
            "type": "boolean",
          },
        ],
        "type": "object",
      },
      "detailType": "InputProps.KeyDetail",
      "name": "onKeyDown",
    },
    Object {
      "cancelable": true,
      "description": "Called when the underlying native textarea emits a \`keyup\` event.
The event \`detail\` contains the \`keyCode\` and information
about modifiers (that is, CTRL, ALT, SHIFT, META, etc.).",
      "detailInlineType": Object {
        "name": "InputProps.KeyDetail",
        "properties": Array [
          Object {
            "name": "altKey",
            "optional": false,
            "type": "boolean",
          },
          Object {
            "name": "ctrlKey",
            "optional": false,
            "type": "boolean",
          },
          Object {
            "name": "key",
            "optional": false,
            "type": "string",
          },
          Object {
            "name": "keyCode",
            "optional": false,
            "type": "number",
          },
          Object {
            "name": "metaKey",
            "optional": false,
            "type": "boolean",
          },
          Object {
            "name": "shiftKey",
            "optional": false,
            "type": "boolean",
          },
        ],
        "type": "object",
      },
      "detailType": "InputProps.KeyDetail",
      "name": "onKeyUp",
    },
  ],
  "functions": Array [
    Object {
      "description": "Sets input focus onto the UI control.",
      "name": "focus",
      "parameters": Array [],
      "returnType": "void",
    },
    Object {
      "description": "Selects all text in the input control.",
      "name": "select",
      "parameters": Array [],
      "returnType": "void",
    },
  ],
  "name": "Input",
  "properties": Array [
    Object {
      "description": "Adds \`aria-describedby\` to the component. If you're using this component within a form field,
don't set this property because the form field component automatically sets it.
Use this property if the component isn't surrounded by a form field, or you want to override the value
automatically set by the form field (for example, if you have two components within a single form field).

To use it correctly, define an ID for each element that you want to use as a description
and set the property to a string of each ID separated by spaces (for example, \`\\"id1 id2 id3\\"\`).
",
      "name": "ariaDescribedby",
      "optional": true,
      "type": "string",
    },
    Object {
      "description": "Adds an \`aria-label\` to the native control.
Use this if you don't have a visible label for this control.
",
      "name": "ariaLabel",
      "optional": true,
      "type": "string",
    },
    Object {
      "description": "Adds \`aria-labelledby\` to the component. If you're using this component within a form field,
don't set this property because the form field component automatically sets it.
Use this property if the component isn't surrounded by a form field, or you want to override the value
automatically set by the form field (for example, if you have two components within a single form field).

To use it correctly, define an ID for the element you want to use as label and set the property to that ID.
",
      "name": "ariaLabelledby",
      "optional": true,
      "type": "string",
    },
    Object {
      "description": "Specifies whether to add \`aria-required\` to the native control.",
      "name": "ariaRequired",
      "optional": true,
      "type": "boolean",
    },
    Object {
      "defaultValue": "true",
      "description": "Specifies whether to enable a browser's autocomplete functionality for this input.
In some cases it might be appropriate to disable autocomplete (for example, for security-sensitive fields).
To use it correctly, set the \`name\` property.
You can either provide a boolean value to set the property to \\"on\\" or \\"off\\", or specify a string value
for the [autocomplete](https://developer.mozilla.org/en-US/docs/Web/HTML/Attributes/autocomplete) attribute.
",
      "name": "autoComplete",
      "optional": true,
      "type": "boolean | string",
    },
    Object {
      "description": "Indicates whether the control should be focused as
soon as the page loads, which enables the user to
start typing without having to manually focus the control. Don't
use this option on pages where the control may be
scrolled out of the viewport.",
      "name": "autoFocus",
      "optional": true,
      "type": "boolean",
    },
    Object {
      "deprecatedTag": "Custom CSS is not supported. For other use cases, use [data attributes](https://developer.mozilla.org/en-US/docs/Learn/HTML/Howto/Use_data_attributes).",
      "description": "Adds the specified classes to the root element of the component.",
      "name": "className",
      "optional": true,
      "type": "string",
    },
    Object {
      "description": "Adds an \`aria-label\` to the clear button inside the search input.",
      "name": "clearAriaLabel",
      "optional": true,
      "type": "string",
    },
    Object {
      "description": "Specifies the ID of the native form element. You can use it to relate
a label element's \`for\` attribute to this control.
It defaults to an automatically generated ID that
is provided by its parent form field component.
",
      "name": "controlId",
      "optional": true,
      "type": "string",
    },
    Object {
      "description": "Specifies whether to disable browser autocorrect and related features.
If you set this to \`true\`, it disables any native browser capabilities
that automatically correct user input, such as \`autocorrect\` and
\`autocapitalize\`. If you don't set it, the behavior follows the default behavior
of the user's browser.",
      "name": "disableBrowserAutocorrect",
      "optional": true,
      "type": "boolean",
    },
    Object {
      "description": "Specifies if the control is disabled, which prevents the
user from modifying the value and prevents the value from
being included in a form submission. A disabled control can't
receive focus.",
      "name": "disabled",
      "optional": true,
      "type": "boolean",
    },
    Object {
      "deprecatedTag": "Custom CSS is not supported. For other use cases, use [data attributes](https://developer.mozilla.org/en-US/docs/Learn/HTML/Howto/Use_data_attributes).",
      "description": "Adds the specified ID to the root element of the component.",
      "name": "id",
      "optional": true,
      "type": "string",
    },
    Object {
      "description": "Adds a hint to the browser about the type of data a user may enter into this field.
Some devices may render a different virtual keyboard depending on this value.
This value may not be supported by all browsers or devices.",
      "inlineType": Object {
        "name": "InputProps.InputMode",
        "type": "union",
        "values": Array [
          "none",
          "text",
          "decimal",
          "numeric",
          "tel",
          "search",
          "email",
          "url",
        ],
      },
      "name": "inputMode",
      "optional": true,
      "type": "string",
    },
    Object {
      "description": "Overrides the invalidation state. Usually the invalid state
comes from the parent \`FormField\`component,
however sometimes you need to override its
state when you have more than one input within a
single form field.",
      "name": "invalid",
      "optional": true,
      "type": "boolean",
    },
    Object {
      "description": "Specifies the name of the control used in HTML forms.",
      "name": "name",
      "optional": true,
      "type": "string",
    },
    Object {
      "description": "Specifies the placeholder text rendered when the value is an empty string.",
      "name": "placeholder",
      "optional": true,
      "type": "string",
    },
    Object {
      "description": "Specifies if the control is read only, which prevents the
user from modifying the value but includes it in a form
submission. A read-only control can receive focus.
Don't use read-only inputs outside a form.
",
      "name": "readOnly",
      "optional": true,
      "type": "boolean",
    },
    Object {
      "description": "Specifies the value of the \`spellcheck\` attribute on the native control.
This value controls the native browser capability to check for spelling/grammar errors.
If not set, the browser default behavior is to perform spellchecking.
For more details, check the [spellcheck MDN article](https://developer.mozilla.org/en-US/docs/Web/HTML/Global_attributes/spellcheck).
Enhanced spellchecking features of your browser and/or operating system may send input values to external parties.
Make sure it’s deactivated for fields with sensitive information to prevent
inadvertently sending data (such as user passwords) to third parties.
",
      "name": "spellcheck",
      "optional": true,
      "type": "boolean",
    },
    Object {
      "description": "The step attribute is a number that specifies the granularity that the value
must adhere to or the keyword \\"any\\". It is valid for the numeric input types,
including the date, month, week, time, datetime-local, number and range types.",
      "inlineType": Object {
        "name": "InputProps.Step",
        "type": "union",
        "values": Array [
          "number",
          "any",
        ],
      },
      "name": "step",
      "optional": true,
      "type": "InputProps.Step",
    },
    Object {
      "defaultValue": "'text'",
      "description": "Specifies the type of control to render.
Inputs with a \`number\` type use the native element behavior, which might
be slightly different across browsers.",
      "inlineType": Object {
        "name": "InputProps.Type",
        "type": "union",
        "values": Array [
          "text",
          "password",
          "search",
          "number",
          "email",
          "url",
        ],
      },
      "name": "type",
      "optional": true,
      "type": "string",
    },
    Object {
      "description": "Specifies the text entered into the form element.",
      "name": "value",
      "optional": false,
      "type": "string",
    },
  ],
  "regions": Array [],
  "releaseStatus": "stable",
}
`;

exports[`Documenter definition for line-chart matches the snapshot: line-chart 1`] = `
Object {
  "events": Array [
    Object {
      "cancelable": false,
      "description": "Called when the values of the internal filter component changed.
This will **not** be called for any custom filter components you have defined in \`additionalFilters\`.",
      "detailInlineType": Object {
        "name": "CartesianChartProps.FilterChangeDetail",
        "properties": Array [
          Object {
            "name": "visibleSeries",
            "optional": false,
            "type": "ReadonlyArray<Series>",
          },
        ],
        "type": "object",
      },
      "detailType": "CartesianChartProps.FilterChangeDetail<MixedLineBarChartProps.ChartSeries<T>>",
      "name": "onFilterChange",
    },
    Object {
      "cancelable": false,
      "description": "Called when the highlighted series has changed because of user interaction.",
      "detailInlineType": Object {
        "name": "CartesianChartProps.HighlightChangeDetail",
        "properties": Array [
          Object {
            "name": "highlightedSeries",
            "optional": false,
            "type": "Series | null",
          },
        ],
        "type": "object",
      },
      "detailType": "CartesianChartProps.HighlightChangeDetail<MixedLineBarChartProps.ChartSeries<T>>",
      "name": "onHighlightChange",
    },
    Object {
      "cancelable": false,
      "description": "Called when the user clicks the recovery button that appears when there is an error state.
Use this to enable the user to retry a failed request or provide another option for the user
to recover from the error.",
      "name": "onRecoveryClick",
    },
  ],
  "functions": Array [],
  "name": "LineChart",
  "properties": Array [
    Object {
      "description": "A description of the chart that assistive technologies can use (through \`aria-describedby\`).
Provide a concise summary of the data visualized in the chart.",
      "name": "ariaDescription",
      "optional": true,
      "type": "string",
    },
    Object {
      "description": "ARIA label that is assigned to the chart itself. It should match the visible label on the page, e.g. in the container header.
Do not use \`ariaLabel\` and \`ariaLabelledby\` at the same time.",
      "name": "ariaLabel",
      "optional": true,
      "type": "string",
    },
    Object {
      "description": "Sets \`aria-labelledby\` on the chart itself.
If there is a visible label for the chart on the page, e.g. in the container header, set this property to the ID of that header element.
Do not use \`ariaLabel\` and \`ariaLabelledby\` at the same time.",
      "name": "ariaLabelledby",
      "optional": true,
      "type": "string",
    },
    Object {
      "deprecatedTag": "Custom CSS is not supported. For other use cases, use [data attributes](https://developer.mozilla.org/en-US/docs/Learn/HTML/Howto/Use_data_attributes).",
      "description": "Adds the specified classes to the root element of the component.",
      "name": "className",
      "optional": true,
      "type": "string",
    },
    Object {
      "defaultValue": "\\"medium\\"",
      "description": "Determines the maximum width the detail popover will be limited to.",
      "inlineType": Object {
        "name": "",
        "type": "union",
        "values": Array [
          "small",
          "medium",
          "large",
        ],
      },
      "name": "detailPopoverSize",
      "optional": true,
      "type": "string",
    },
    Object {
      "defaultValue": "true",
      "description": "When set to \`true\`, adds a visual emphasis on the zero baseline axis.
See the usage guidelines for more details.",
      "name": "emphasizeBaselineAxis",
      "optional": true,
      "type": "boolean",
    },
    Object {
      "description": "Text that is displayed when the chart is in error state, i.e. when \`statusType\` is set to \`\\"error\\"\`.",
      "name": "errorText",
      "optional": true,
      "type": "string",
    },
    Object {
      "defaultValue": "500",
      "description": "An optional pixel value number that fixes the height of the chart area.
If not set explicitly, the component will use a default height that is defined internally.",
      "name": "height",
      "optional": true,
      "type": "number",
    },
    Object {
      "description": "When set to \`true\`, the default filtering dropdown is not displayed.
It is still possible to render additional filters with the \`additionalFilters\` slot.",
      "name": "hideFilter",
      "optional": true,
      "type": "boolean",
    },
    Object {
      "description": "When set to \`true\`, the legend beneath the chart is not displayed.
It is highly recommended to keep this set to \`false\`.",
      "name": "hideLegend",
      "optional": true,
      "type": "boolean",
    },
    Object {
      "description": "The currently highlighted data series, usually through hovering over a series or the legend.
A value of \`null\` means no series is highlighted.
- If you do not set this property, series are highlighted automatically when hovering over one of the triggers (uncontrolled behavior).
- If you explicitly set this property, you must set an \`onHighlightChange\` listener to update this property when a series should be highlighted (controlled behavior).
",
      "name": "highlightedSeries",
      "optional": true,
      "type": "MixedLineBarChartProps.ChartSeries<T> | null",
    },
    Object {
      "description": "An object containing all the necessary localized strings required by the component.",
      "inlineType": Object {
        "name": "CartesianChartProps.I18nStrings",
        "properties": Array [
          Object {
            "name": "chartAriaRoleDescription",
            "optional": true,
            "type": "string",
          },
          Object {
            "name": "detailPopoverDismissAriaLabel",
            "optional": true,
            "type": "string",
          },
          Object {
            "name": "filterLabel",
            "optional": true,
            "type": "string",
          },
          Object {
            "name": "filterPlaceholder",
            "optional": true,
            "type": "string",
          },
          Object {
            "name": "filterSelectedAriaLabel",
            "optional": true,
            "type": "string",
          },
          Object {
            "name": "legendAriaLabel",
            "optional": true,
            "type": "string",
          },
          Object {
            "name": "xAxisAriaRoleDescription",
            "optional": true,
            "type": "string",
          },
          Object {
            "name": "xTickFormatter",
            "optional": true,
            "type": "CartesianChartProps.TickFormatter<T>",
          },
          Object {
            "name": "yAxisAriaRoleDescription",
            "optional": true,
            "type": "string",
          },
          Object {
            "name": "yTickFormatter",
            "optional": true,
            "type": "CartesianChartProps.TickFormatter<number>",
          },
        ],
        "type": "object",
      },
      "name": "i18nStrings",
      "optional": true,
      "type": "CartesianChartProps.I18nStrings<T>",
    },
    Object {
      "deprecatedTag": "Custom CSS is not supported. For other use cases, use [data attributes](https://developer.mozilla.org/en-US/docs/Learn/HTML/Howto/Use_data_attributes).",
      "description": "Adds the specified ID to the root element of the component.",
      "name": "id",
      "optional": true,
      "type": "string",
    },
    Object {
      "description": "Optional title for the legend.",
      "name": "legendTitle",
      "optional": true,
      "type": "string",
    },
    Object {
      "description": "Text that is displayed when the chart is loading, i.e. when \`statusType\` is set to \`\\"loading\\"\`.",
      "name": "loadingText",
      "optional": true,
      "type": "string",
    },
    Object {
      "description": "Text for the recovery button that is displayed next to the error text.",
      "name": "recoveryText",
      "optional": true,
      "type": "string",
    },
    Object {
      "defaultValue": "[]",
      "description": "Array that represents the source of data for the displayed chart.
Each element can represent a line series or a threshold, and can have the following properties:
* \`title\` (string): A human-readable title for this series
* \`type\` (string): Series type (\`\\"line\\"\`, or \`\\"threshold\\"\`)
* \`data\` (Array): An array of data points, represented as objects with \`x\` and \`y\` properties
* \`color\` (string): (Optional) A color hex value for this series. When assigned, it takes priority over the automatically assigned color
* \`valueFormatter\` (Function): (Optional) A function that formats data values before rendering in the UI, For example, in the details popover.
",
      "name": "series",
      "optional": false,
      "type": "ReadonlyArray<LineSeries<T>>",
    },
    Object {
      "defaultValue": "\\"finished\\"",
      "description": "Specifies the current status of loading data.
* \`loading\`: data fetching is in progress.
* \`finished\`: data has loaded successfully.
* \`error\`: an error occurred during fetch. You should provide user an option to recover.",
      "inlineType": Object {
        "name": "",
        "type": "union",
        "values": Array [
          "loading",
          "finished",
          "error",
        ],
      },
      "name": "statusType",
      "optional": true,
      "type": "string",
    },
    Object {
      "description": "An array of series objects that determines which of the data series are currently displayed, i.e. not filtered out.
- If you do not set this property, series are shown and hidden automatically when using the default filter component (uncontrolled behavior).
- If you explicitly set this property, you must set an \`onFilterChange\` listener to update this property when the visible series should change, or when one of your custom filters changes the number of visible series (controlled behavior).",
      "name": "visibleSeries",
      "optional": true,
      "type": "ReadonlyArray<MixedLineBarChartProps.ChartSeries<T>>",
    },
    Object {
      "description": "Determines the domain of the x axis, i.e. the range of values that will be visible in the chart.
For numerical and time-based data this is represented as an array with two values: \`[minimumValue, maximumValue]\`.
For categorical data this is represented as an array of strings that determine the categories to display.
It is recommended to set this explicitly. If not, the component will determine a domain that fits all data points.
When controlling this directly, make sure to update the value based on filtering changes.
",
      "name": "xDomain",
      "optional": true,
      "type": "conditional",
    },
    Object {
      "defaultValue": "\\"linear\\"",
      "description": "Determines the type of scale for values on the x axis.",
      "inlineType": Object {
        "name": "ScaleType",
        "type": "union",
        "values": Array [
          "linear",
          "log",
          "time",
          "categorical",
        ],
      },
      "name": "xScaleType",
      "optional": true,
      "type": "string",
    },
    Object {
      "description": "The title of the x axis.",
      "name": "xTitle",
      "optional": true,
      "type": "string",
    },
    Object {
      "description": "Determines the domain of the y axis, i.e. the range of values that will be visible in the chart.
The domain is defined by a tuple: \`[minimumValue, maximumValue]\`.
It is recommended to set this explicitly. If not, the component will determine a domain that fits all data points.
When controlling this directly, make sure to update the value based on filtering changes.
",
      "name": "yDomain",
      "optional": true,
      "type": "ReadonlyArray<number>",
    },
    Object {
      "defaultValue": "\\"linear\\"",
      "description": "Determines the type of scale for values on the y axis.",
      "inlineType": Object {
        "name": "",
        "type": "union",
        "values": Array [
          "linear",
          "log",
        ],
      },
      "name": "yScaleType",
      "optional": true,
      "type": "string",
    },
    Object {
      "description": "The title of the y axis.",
      "name": "yTitle",
      "optional": true,
      "type": "string",
    },
  ],
  "regions": Array [
    Object {
      "description": "Additional filters that are added above the chart component.
Make sure to update the \`data\` property when any of your custom filters change the data to be displayed.",
      "isDefault": false,
      "name": "additionalFilters",
    },
    Object {
      "description": "Content that is displayed when the data passed to the component is empty.",
      "isDefault": false,
      "name": "empty",
    },
    Object {
      "description": "Content that is displayed when there is no data to display due to the built-in filtering.",
      "isDefault": false,
      "name": "noMatch",
    },
  ],
  "releaseStatus": "stable",
}
`;

exports[`Documenter definition for link matches the snapshot: link 1`] = `
Object {
  "events": Array [
    Object {
      "cancelable": true,
      "description": "Called when a link is clicked without any modifier keys.
Use this event if you want to prevent default browser navigation
(by calling \`preventDefault\`) and implement client-side routing yourself.",
      "detailInlineType": Object {
        "name": "LinkProps.FollowDetail",
        "properties": Array [
          Object {
            "name": "external",
            "optional": true,
            "type": "false | true",
          },
          Object {
            "name": "href",
            "optional": true,
            "type": "string",
          },
          Object {
            "name": "target",
            "optional": true,
            "type": "string",
          },
        ],
        "type": "object",
      },
      "detailType": "LinkProps.FollowDetail",
      "name": "onFollow",
    },
  ],
  "functions": Array [
    Object {
      "description": "Sets the browser focus on the anchor element.",
      "name": "focus",
      "parameters": Array [],
      "returnType": "void",
    },
  ],
  "name": "Link",
  "properties": Array [
    Object {
      "description": "Adds an aria-label to the HTML element.",
      "name": "ariaLabel",
      "optional": true,
      "type": "string",
    },
    Object {
      "deprecatedTag": "Custom CSS is not supported. For other use cases, use [data attributes](https://developer.mozilla.org/en-US/docs/Learn/HTML/Howto/Use_data_attributes).",
      "description": "Adds the specified classes to the root element of the component.",
      "name": "className",
      "optional": true,
      "type": "string",
    },
    Object {
      "defaultValue": "'normal'",
      "description": "Determines the text color of the link and its icon.
- \`normal\`: Use in most cases where a link is required.
- \`inverted\`: Use to style links inside Flashbars.
This property is overridden if the variant is \`info\`.
",
      "inlineType": Object {
        "name": "LinkProps.Color",
        "type": "union",
        "values": Array [
          "normal",
          "inverted",
        ],
      },
      "name": "color",
      "optional": true,
      "type": "string",
    },
    Object {
      "defaultValue": "false",
      "description": "Marks the link as external by adding an icon after the text. If \`href\`
is provided, opens the link in a new tab when clicked.",
      "name": "external",
      "optional": true,
      "type": "boolean",
    },
    Object {
      "description": "Adds an aria-label to the external icon.",
      "name": "externalIconAriaLabel",
      "optional": true,
      "type": "string",
    },
    Object {
      "defaultValue": "'body-m'",
      "description": "Determines the font size and line height.
This property is overridden if the variant is \`info\`.",
      "inlineType": Object {
        "name": "LinkProps.FontSize",
        "type": "union",
        "values": Array [
          "body-s",
          "body-m",
          "heading-xs",
          "heading-s",
          "heading-m",
          "heading-l",
          "heading-xl",
          "display-l",
          "inherit",
        ],
      },
      "name": "fontSize",
      "optional": true,
      "type": "string",
    },
    Object {
      "description": "The URL that the link points to.
If an \`href\` is not provided, the component will render using a
\\"button\\" role and \`target\` will not be used.",
      "name": "href",
      "optional": true,
      "type": "string",
    },
    Object {
      "deprecatedTag": "Custom CSS is not supported. For other use cases, use [data attributes](https://developer.mozilla.org/en-US/docs/Learn/HTML/Howto/Use_data_attributes).",
      "description": "Adds the specified ID to the root element of the component.",
      "name": "id",
      "optional": true,
      "type": "string",
    },
    Object {
      "description": "Adds a \`rel\` attribute to the link. If the \`rel\` property is provided, it overrides the default behaviour.
By default, the component sets the \`rel\` attribute to \\"noopener noreferrer\\" when \`external\` is \`true\` or \`target\` is \`\\"_blank\\"\`.",
      "name": "rel",
      "optional": true,
      "type": "string",
    },
    Object {
      "description": "Specifies where to open the linked URL. Set this to \`_blank\` to open the URL
in a new tab. If you set this property to \`_blank\`, the component
automatically adds \`rel=\\"noopener noreferrer\\"\` to avoid performance
and security issues.
For other options see the documentation for <a> tag's
[target attribute](https://developer.mozilla.org/en-US/docs/Web/HTML/Element/a#target).
",
      "name": "target",
      "optional": true,
      "type": "string",
    },
    Object {
      "defaultValue": "'secondary'",
      "description": "Determines the visual style of the link as follows:
- \`primary\` - Displays the link text with bold styling for sufficient contrast with surrounding text.
    Use this for links where the context doesn't imply interactivity such as
    \\"Learn more\\" links and links within paragraphs.
- \`secondary\` - Does not provide any additional indicators for interactivity (except for an underline when the user hovers over or focuses the link).
    This can be used in cases where the interactivity is strongly implied by its context,
    such as in a table or a list of external links.
- \`info\` - Use for \\"info\\" links that link to content in a help panel.",
      "inlineType": Object {
        "name": "LinkProps.Variant",
        "type": "union",
        "values": Array [
          "primary",
          "secondary",
          "info",
          "awsui-value-large",
        ],
      },
      "name": "variant",
      "optional": true,
      "type": "string",
    },
  ],
  "regions": Array [
    Object {
      "description": "The text to render inside the link.",
      "isDefault": true,
      "name": "children",
    },
  ],
  "releaseStatus": "stable",
}
`;

exports[`Documenter definition for mixed-line-bar-chart matches the snapshot: mixed-line-bar-chart 1`] = `
Object {
  "events": Array [
    Object {
      "cancelable": false,
      "description": "Called when the values of the internal filter component changed.
This will **not** be called for any custom filter components you have defined in \`additionalFilters\`.",
      "detailInlineType": Object {
        "name": "CartesianChartProps.FilterChangeDetail",
        "properties": Array [
          Object {
            "name": "visibleSeries",
            "optional": false,
            "type": "ReadonlyArray<Series>",
          },
        ],
        "type": "object",
      },
      "detailType": "CartesianChartProps.FilterChangeDetail<MixedLineBarChartProps.ChartSeries<T>>",
      "name": "onFilterChange",
    },
    Object {
      "cancelable": false,
      "description": "Called when the highlighted series has changed because of user interaction.",
      "detailInlineType": Object {
        "name": "CartesianChartProps.HighlightChangeDetail",
        "properties": Array [
          Object {
            "name": "highlightedSeries",
            "optional": false,
            "type": "Series | null",
          },
        ],
        "type": "object",
      },
      "detailType": "CartesianChartProps.HighlightChangeDetail<MixedLineBarChartProps.ChartSeries<T>>",
      "name": "onHighlightChange",
    },
    Object {
      "cancelable": false,
      "description": "Called when the user clicks the recovery button that appears when there is an error state.
Use this to enable the user to retry a failed request or provide another option for the user
to recover from the error.",
      "name": "onRecoveryClick",
    },
  ],
  "functions": Array [],
  "name": "MixedLineBarChart",
  "properties": Array [
    Object {
      "description": "A description of the chart that assistive technologies can use (through \`aria-describedby\`).
Provide a concise summary of the data visualized in the chart.",
      "name": "ariaDescription",
      "optional": true,
      "type": "string",
    },
    Object {
      "description": "ARIA label that is assigned to the chart itself. It should match the visible label on the page, e.g. in the container header.
Do not use \`ariaLabel\` and \`ariaLabelledby\` at the same time.",
      "name": "ariaLabel",
      "optional": true,
      "type": "string",
    },
    Object {
      "description": "Sets \`aria-labelledby\` on the chart itself.
If there is a visible label for the chart on the page, e.g. in the container header, set this property to the ID of that header element.
Do not use \`ariaLabel\` and \`ariaLabelledby\` at the same time.",
      "name": "ariaLabelledby",
      "optional": true,
      "type": "string",
    },
    Object {
      "deprecatedTag": "Custom CSS is not supported. For other use cases, use [data attributes](https://developer.mozilla.org/en-US/docs/Learn/HTML/Howto/Use_data_attributes).",
      "description": "Adds the specified classes to the root element of the component.",
      "name": "className",
      "optional": true,
      "type": "string",
    },
    Object {
      "defaultValue": "\\"medium\\"",
      "description": "Determines the maximum width the detail popover will be limited to.",
      "inlineType": Object {
        "name": "",
        "type": "union",
        "values": Array [
          "small",
          "medium",
          "large",
        ],
      },
      "name": "detailPopoverSize",
      "optional": true,
      "type": "string",
    },
    Object {
      "defaultValue": "true",
      "description": "When set to \`true\`, adds a visual emphasis on the zero baseline axis.
See the usage guidelines for more details.",
      "name": "emphasizeBaselineAxis",
      "optional": true,
      "type": "boolean",
    },
    Object {
      "description": "Text that is displayed when the chart is in error state, i.e. when \`statusType\` is set to \`\\"error\\"\`.",
      "name": "errorText",
      "optional": true,
      "type": "string",
    },
    Object {
      "defaultValue": "500",
      "description": "An optional pixel value number that fixes the height of the chart area.
If not set explicitly, the component will use a default height that is defined internally.",
      "name": "height",
      "optional": true,
      "type": "number",
    },
    Object {
      "description": "When set to \`true\`, the default filtering dropdown is not displayed.
It is still possible to render additional filters with the \`additionalFilters\` slot.",
      "name": "hideFilter",
      "optional": true,
      "type": "boolean",
    },
    Object {
      "description": "When set to \`true\`, the legend beneath the chart is not displayed.
It is highly recommended to keep this set to \`false\`.",
      "name": "hideLegend",
      "optional": true,
      "type": "boolean",
    },
    Object {
      "description": "The currently highlighted data series, usually through hovering over a series or the legend.
A value of \`null\` means no series is highlighted.
- If you do not set this property, series are highlighted automatically when hovering over one of the triggers (uncontrolled behavior).
- If you explicitly set this property, you must set an \`onHighlightChange\` listener to update this property when a series should be highlighted (controlled behavior).
",
      "name": "highlightedSeries",
      "optional": true,
      "type": "MixedLineBarChartProps.ChartSeries<T> | null",
    },
    Object {
      "defaultValue": "false",
      "description": "When set to \`true\`, the x and y axes are flipped, which causes any bars to be rendered horizontally instead of vertically.
This can only be used when the chart consists exclusively of bar series.",
      "name": "horizontalBars",
      "optional": true,
      "type": "boolean",
    },
    Object {
      "description": "An object containing all the necessary localized strings required by the component.",
      "inlineType": Object {
        "name": "CartesianChartProps.I18nStrings",
        "properties": Array [
          Object {
            "name": "chartAriaRoleDescription",
            "optional": true,
            "type": "string",
          },
          Object {
            "name": "detailPopoverDismissAriaLabel",
            "optional": true,
            "type": "string",
          },
          Object {
            "name": "filterLabel",
            "optional": true,
            "type": "string",
          },
          Object {
            "name": "filterPlaceholder",
            "optional": true,
            "type": "string",
          },
          Object {
            "name": "filterSelectedAriaLabel",
            "optional": true,
            "type": "string",
          },
          Object {
            "name": "legendAriaLabel",
            "optional": true,
            "type": "string",
          },
          Object {
            "name": "xAxisAriaRoleDescription",
            "optional": true,
            "type": "string",
          },
          Object {
            "name": "xTickFormatter",
            "optional": true,
            "type": "CartesianChartProps.TickFormatter<T>",
          },
          Object {
            "name": "yAxisAriaRoleDescription",
            "optional": true,
            "type": "string",
          },
          Object {
            "name": "yTickFormatter",
            "optional": true,
            "type": "CartesianChartProps.TickFormatter<number>",
          },
        ],
        "type": "object",
      },
      "name": "i18nStrings",
      "optional": true,
      "type": "CartesianChartProps.I18nStrings<T>",
    },
    Object {
      "deprecatedTag": "Custom CSS is not supported. For other use cases, use [data attributes](https://developer.mozilla.org/en-US/docs/Learn/HTML/Howto/Use_data_attributes).",
      "description": "Adds the specified ID to the root element of the component.",
      "name": "id",
      "optional": true,
      "type": "string",
    },
    Object {
      "description": "Optional title for the legend.",
      "name": "legendTitle",
      "optional": true,
      "type": "string",
    },
    Object {
      "description": "Text that is displayed when the chart is loading, i.e. when \`statusType\` is set to \`\\"loading\\"\`.",
      "name": "loadingText",
      "optional": true,
      "type": "string",
    },
    Object {
      "description": "Text for the recovery button that is displayed next to the error text.",
      "name": "recoveryText",
      "optional": true,
      "type": "string",
    },
    Object {
      "defaultValue": "[]",
      "description": "Array that represents the source of data for the displayed chart.
Each element can represent a line series, bar series, or a threshold, and can have the following properties:
* \`title\` (string): A human-readable title for this series.
* \`type\` (string): Series type (\`\\"line\\"\`, \`\\"bar\\"\`, or \`\\"threshold\\"\`).
* \`data\` (Array): For line and bar series, an array of data points, represented as objects with \`x\` and \`y\` properties.
* \`y\` (number): For threshold series, the value of the threshold.
* \`color\` (string): (Optional) A color hex value for this series. When assigned, it takes priority over the automatically assigned color.
* \`valueFormatter\` (Function): (Optional) A function that formats data values before rendering in the UI, For example, in the details popover.
",
      "name": "series",
      "optional": false,
      "type": "ReadonlyArray<MixedLineBarChartProps.ChartSeries<T>>",
    },
    Object {
      "defaultValue": "false",
      "description": "When set to \`true\`, bars in the same data point are stacked instead of grouped next to each other.",
      "name": "stackedBars",
      "optional": true,
      "type": "boolean",
    },
    Object {
      "defaultValue": "\\"finished\\"",
      "description": "Specifies the current status of loading data.
* \`loading\`: data fetching is in progress.
* \`finished\`: data has loaded successfully.
* \`error\`: an error occurred during fetch. You should provide user an option to recover.",
      "inlineType": Object {
        "name": "",
        "type": "union",
        "values": Array [
          "loading",
          "finished",
          "error",
        ],
      },
      "name": "statusType",
      "optional": true,
      "type": "string",
    },
    Object {
      "description": "An array of series objects that determines which of the data series are currently displayed, i.e. not filtered out.
- If you do not set this property, series are shown and hidden automatically when using the default filter component (uncontrolled behavior).
- If you explicitly set this property, you must set an \`onFilterChange\` listener to update this property when the visible series should change, or when one of your custom filters changes the number of visible series (controlled behavior).",
      "name": "visibleSeries",
      "optional": true,
      "type": "ReadonlyArray<MixedLineBarChartProps.ChartSeries<T>>",
    },
    Object {
      "description": "Determines the domain of the x axis, i.e. the range of values that will be visible in the chart.
For numerical and time-based data this is represented as an array with two values: \`[minimumValue, maximumValue]\`.
For categorical data this is represented as an array of strings that determine the categories to display.
It is recommended to set this explicitly. If not, the component will determine a domain that fits all data points.
When controlling this directly, make sure to update the value based on filtering changes.
",
      "name": "xDomain",
      "optional": true,
      "type": "conditional",
    },
    Object {
      "defaultValue": "\\"linear\\"",
      "description": "Determines the type of scale for values on the x axis.",
      "inlineType": Object {
        "name": "ScaleType",
        "type": "union",
        "values": Array [
          "linear",
          "log",
          "time",
          "categorical",
        ],
      },
      "name": "xScaleType",
      "optional": true,
      "type": "string",
    },
    Object {
      "description": "The title of the x axis.",
      "name": "xTitle",
      "optional": true,
      "type": "string",
    },
    Object {
      "description": "Determines the domain of the y axis, i.e. the range of values that will be visible in the chart.
The domain is defined by a tuple: \`[minimumValue, maximumValue]\`.
It is recommended to set this explicitly. If not, the component will determine a domain that fits all data points.
When controlling this directly, make sure to update the value based on filtering changes.
",
      "name": "yDomain",
      "optional": true,
      "type": "ReadonlyArray<number>",
    },
    Object {
      "defaultValue": "\\"linear\\"",
      "description": "Determines the type of scale for values on the y axis.",
      "inlineType": Object {
        "name": "",
        "type": "union",
        "values": Array [
          "linear",
          "log",
        ],
      },
      "name": "yScaleType",
      "optional": true,
      "type": "string",
    },
    Object {
      "description": "The title of the y axis.",
      "name": "yTitle",
      "optional": true,
      "type": "string",
    },
  ],
  "regions": Array [
    Object {
      "description": "Additional filters that are added above the chart component.
Make sure to update the \`data\` property when any of your custom filters change the data to be displayed.",
      "isDefault": false,
      "name": "additionalFilters",
    },
    Object {
      "description": "Content that is displayed when the data passed to the component is empty.",
      "isDefault": false,
      "name": "empty",
    },
    Object {
      "description": "Content that is displayed when there is no data to display due to the built-in filtering.",
      "isDefault": false,
      "name": "noMatch",
    },
  ],
  "releaseStatus": "stable",
}
`;

exports[`Documenter definition for modal matches the snapshot: modal 1`] = `
Object {
  "events": Array [
    Object {
      "cancelable": false,
      "description": "Called when a user closes the modal by using the close icon button,
clicking outside of the modal, or pressing ESC.
The event detail contains the \`reason\`, which can be any of the following:
\`['closeButton', 'overlay', 'keyboard']\`.",
      "detailInlineType": Object {
        "name": "ModalProps.DismissDetail",
        "properties": Array [
          Object {
            "name": "reason",
            "optional": false,
            "type": "string",
          },
        ],
        "type": "object",
      },
      "detailType": "ModalProps.DismissDetail",
      "name": "onDismiss",
    },
  ],
  "functions": Array [],
  "name": "Modal",
  "properties": Array [
    Object {
      "deprecatedTag": "Custom CSS is not supported. For other use cases, use [data attributes](https://developer.mozilla.org/en-US/docs/Learn/HTML/Howto/Use_data_attributes).",
      "description": "Adds the specified classes to the root element of the component.",
      "name": "className",
      "optional": true,
      "type": "string",
    },
    Object {
      "defaultValue": "\\"\\"",
      "description": "Adds an \`aria-label\` to the close button, for accessibility.",
      "name": "closeAriaLabel",
      "optional": true,
      "type": "string",
    },
    Object {
      "description": "Determines whether the modal content has padding. If \`true\`, removes the default padding from the content area.",
      "name": "disableContentPaddings",
      "optional": true,
      "type": "boolean",
    },
    Object {
      "deprecatedTag": "Custom CSS is not supported. For other use cases, use [data attributes](https://developer.mozilla.org/en-US/docs/Learn/HTML/Howto/Use_data_attributes).",
      "description": "Adds the specified ID to the root element of the component.",
      "name": "id",
      "optional": true,
      "type": "string",
    },
    Object {
      "description": "Specifies the HTML element where the modal is rendered.
If a modal root isn't provided, the modal will render to an element under \`document.body\`.",
      "name": "modalRoot",
      "optional": true,
      "type": "HTMLElement",
    },
    Object {
      "defaultValue": "\\"medium\\"",
      "description": "Sets the width of the modal. \`max\` uses variable width up to the
largest size allowed by the design guidelines. Other sizes
(\`small\`/\`medium\`/\`large\`) have fixed widths.",
      "inlineType": Object {
        "name": "ModalProps.Size",
        "type": "union",
        "values": Array [
          "small",
          "medium",
          "large",
          "max",
        ],
      },
      "name": "size",
      "optional": true,
      "type": "string",
    },
    Object {
      "description": "Determines whether the modal is displayed on the screen. Modals are hidden by default.
Set this property to \`true\` to show them.",
      "name": "visible",
      "optional": false,
      "type": "boolean",
    },
  ],
  "regions": Array [
    Object {
      "description": "Body of the modal.",
      "isDefault": true,
      "name": "children",
    },
    Object {
      "description": "Specifies a footer for the modal. If empty, the footer isn't displayed.",
      "isDefault": false,
      "name": "footer",
    },
    Object {
      "description": "Specifies a title for the modal. Although this can be empty, we suggest that you always provide a title.",
      "isDefault": false,
      "name": "header",
    },
  ],
  "releaseStatus": "stable",
}
`;

exports[`Documenter definition for multiselect matches the snapshot: multiselect 1`] = `
Object {
  "events": Array [
    Object {
      "cancelable": false,
      "description": "Called when input focus is removed from the UI control.",
      "name": "onBlur",
    },
    Object {
      "cancelable": false,
      "description": "Called when the user selects or deselects an option.
The event \`detail\` contains the current \`selectedOptions\`.",
      "detailInlineType": Object {
        "name": "MultiselectProps.MultiselectChangeDetail",
        "properties": Array [
          Object {
            "name": "selectedOptions",
            "optional": false,
            "type": "ReadonlyArray<MultiselectProps.Option>",
          },
        ],
        "type": "object",
      },
      "detailType": "MultiselectProps.MultiselectChangeDetail",
      "name": "onChange",
    },
    Object {
      "cancelable": false,
      "description": "Called when input focus is set onto the UI control.",
      "name": "onFocus",
    },
    Object {
      "cancelable": false,
      "description": "Use this event to implement the asynchronous behavior for the component.
The event is called in the following situations:
* The user scrolls to the end of the list of options, if \`statusType\` is set to \`pending\`.
* The user clicks on the recovery button in the error state.
* The user types inside the input field.
* The user focuses the input field.

The detail object contains the following properties:
* \`filteringText\` - The value that you need to use to fetch options.
* \`firstPage\` - Indicates that you should fetch the first page of options that match the \`filteringText\`.
* \`samePage\` - Indicates that you should fetch the same page that you have previously fetched (for example, when the user clicks on the recovery button).
",
      "detailInlineType": Object {
        "name": "OptionsLoadItemsDetail",
        "properties": Array [
          Object {
            "name": "filteringText",
            "optional": false,
            "type": "string",
          },
          Object {
            "name": "firstPage",
            "optional": false,
            "type": "boolean",
          },
          Object {
            "name": "samePage",
            "optional": false,
            "type": "boolean",
          },
        ],
        "type": "object",
      },
      "detailType": "OptionsLoadItemsDetail",
      "name": "onLoadItems",
    },
  ],
  "functions": Array [
    Object {
      "description": "Sets focus on the element without opening the dropdown or showing a visual focus indicator.",
      "name": "focus",
      "parameters": Array [],
      "returnType": "void",
    },
  ],
  "name": "Multiselect",
  "properties": Array [
    Object {
      "description": "Adds \`aria-describedby\` to the component. If you're using this component within a form field,
don't set this property because the form field component automatically sets it.
Use this property if the component isn't surrounded by a form field, or you want to override the value
automatically set by the form field (for example, if you have two components within a single form field).

To use it correctly, define an ID for each element that you want to use as a description
and set the property to a string of each ID separated by spaces (for example, \`\\"id1 id2 id3\\"\`).
",
      "name": "ariaDescribedby",
      "optional": true,
      "type": "string",
    },
    Object {
      "description": "Adds \`aria-label\` to the select element.",
      "name": "ariaLabel",
      "optional": true,
      "type": "string",
    },
    Object {
      "description": "Adds \`aria-labelledby\` to the component. If you're using this component within a form field,
don't set this property because the form field component automatically sets it.
Use this property if the component isn't surrounded by a form field, or you want to override the value
automatically set by the form field (for example, if you have two components within a single form field).

To use it correctly, define an ID for the element you want to use as label and set the property to that ID.
",
      "name": "ariaLabelledby",
      "optional": true,
      "type": "string",
    },
    Object {
      "description": "Adds \`aria-required\` to the native input element.",
      "name": "ariaRequired",
      "optional": true,
      "type": "boolean",
    },
    Object {
      "description": "Automatically focuses the trigger when component is mounted.",
      "name": "autoFocus",
      "optional": true,
      "type": "boolean",
    },
    Object {
      "deprecatedTag": "Custom CSS is not supported. For other use cases, use [data attributes](https://developer.mozilla.org/en-US/docs/Learn/HTML/Howto/Use_data_attributes).",
      "description": "Adds the specified classes to the root element of the component.",
      "name": "className",
      "optional": true,
      "type": "string",
    },
    Object {
      "description": "Specifies the ID for the trigger component. It uses an automatically generated ID by default.",
      "name": "controlId",
      "optional": true,
      "type": "string",
    },
    Object {
      "description": "Specifies an \`aria-label\` for the token deselection button.",
      "inlineType": Object {
        "name": "MultiselectProps.DeselectAriaLabelFunction",
        "parameters": Array [
          Object {
            "name": "option",
            "type": "MultiselectProps.Option",
          },
        ],
        "returnType": "string",
        "type": "function",
      },
      "name": "deselectAriaLabel",
      "optional": true,
      "type": "MultiselectProps.DeselectAriaLabelFunction",
    },
    Object {
      "description": "Determines whether the whole select component is disabled.",
      "name": "disabled",
      "optional": true,
      "type": "boolean",
    },
    Object {
      "description": "Provides a text alternative for the error icon in the error message.",
      "name": "errorIconAriaLabel",
      "optional": true,
      "type": "string",
    },
    Object {
      "description": "Specifies the text to display when a data fetching error occurs. Make sure that you provide \`recoveryText\`.",
      "name": "errorText",
      "optional": true,
      "type": "string",
    },
    Object {
      "description": "Enabling this property will allow the dropdown to extend beyond its parent by using fixed positioning and
[React Portals](https://reactjs.org/docs/portals.html).
If you want the dropdown to ignore the \`overflow\` CSS property of its parents,
such as in a split view layout, enable this property.
However, use discretion. If you don't need to, we recommend you don't enable this property because fixed positioning results
in a slight, visible lag when scrolling complex pages.",
      "name": "expandToViewport",
      "optional": true,
      "type": "boolean",
    },
    Object {
      "description": "Adds an \`aria-label\` on the built-in filtering input if filtering is enabled.",
      "name": "filteringAriaLabel",
      "optional": true,
      "type": "string",
    },
    Object {
      "description": "Adds an \`aria-label\` to the clear button inside the search input.",
      "name": "filteringClearAriaLabel",
      "optional": true,
      "type": "string",
    },
    Object {
      "description": "Specifies the placeholder to display in the filtering input if filtering is enabled.",
      "name": "filteringPlaceholder",
      "optional": true,
      "type": "string",
    },
    Object {
      "defaultValue": "'none'",
      "description": "Determines how filtering is applied to the list of \`options\`:
* \`auto\` - The component will automatically filter options based on user input.
* \`manual\` - You will set up \`onChange\` or \`onLoadItems\` event listeners and filter options on your side or request
them from server.
By default the component will filter the provided \`options\` based on the value of the filtering input field.
Only options that have a \`value\`, \`label\`, \`description\` or \`labelTag\` that contains the input value as a substring
are displayed in the list of options.

If you set this property to \`manual\`, this default filtering mechanism is disabled and all provided \`options\` are
displayed in the dropdown list. In that case make sure that you use the \`onChange\` or \`onLoadItems\` events in order
to set the \`options\` property to the options that are relevant for the user, given the filtering input value.

Note: Manual filtering doesn't disable match highlighting.
",
      "inlineType": Object {
        "name": "OptionsFilteringType",
        "type": "union",
        "values": Array [
          "none",
          "auto",
          "manual",
        ],
      },
      "name": "filteringType",
      "optional": true,
      "type": "string",
    },
    Object {
      "description": "Specifies the text to display at the bottom of the dropdown menu after pagination has reached the end.",
      "name": "finishedText",
      "optional": true,
      "type": "string",
    },
    Object {
      "defaultValue": "false",
      "description": "Hides the tokens displayed underneath the component.
Only use this if the selected options are displayed elsewhere on the page.",
      "name": "hideTokens",
      "optional": true,
      "type": "boolean",
    },
    Object {
      "description": "An object containing all the localized strings required by the component.
Note that the string for \`tokenLimitShowMore\` should not contain the number of hidden tokens
because it will be added by the component automatically.",
      "inlineType": Object {
        "name": "MultiselectProps.I18nStrings",
        "properties": Array [
          Object {
            "name": "tokenLimitShowFewer",
            "optional": true,
            "type": "string",
          },
          Object {
            "name": "tokenLimitShowMore",
            "optional": true,
            "type": "string",
          },
        ],
        "type": "object",
      },
      "name": "i18nStrings",
      "optional": true,
      "type": "MultiselectProps.I18nStrings",
    },
    Object {
      "deprecatedTag": "Custom CSS is not supported. For other use cases, use [data attributes](https://developer.mozilla.org/en-US/docs/Learn/HTML/Howto/Use_data_attributes).",
      "description": "Adds the specified ID to the root element of the component.",
      "name": "id",
      "optional": true,
      "type": "string",
    },
    Object {
      "description": "Overrides the invalidation state. Usually the invalid state
comes from the parent \`FormField\`component,
however sometimes you need to override its
state when you have more than one input within a
single form field.",
      "name": "invalid",
      "optional": true,
      "type": "boolean",
    },
    Object {
      "defaultValue": "true",
      "description": "Determines whether the dropdown list stays open after the user selects an item.",
      "name": "keepOpen",
      "optional": true,
      "type": "boolean",
    },
    Object {
      "description": "Specifies the text to display when in the loading state.",
      "name": "loadingText",
      "optional": true,
      "type": "string",
    },
    Object {
<<<<<<< HEAD
      "deprecatedTag": "",
      "description": "Deprecated, has no effect.",
=======
      "deprecatedTag": "Has no effect.",
      "description": "",
>>>>>>> b075d441
      "name": "name",
      "optional": true,
      "type": "string",
    },
    Object {
      "defaultValue": "[]",
      "description": "Specifies an array of options that are displayed to the user as a dropdown list.
The options can be grouped using \`OptionGroup\` objects.
#### Option
- \`value\` (string) - The returned value of the option when selected.
- \`label\` (string) - (Optional) Option text displayed to the user.
- \`description\` (string) - (Optional) Further information about the option that appears below the label.
- \`disabled\` (boolean) - (Optional) Determines whether the option is disabled.
- \`labelTag\` (string) - (Optional) A label tag that provides additional guidance, shown next to the label.
- \`tags\` [string[]] - (Optional) A list of tags giving further guidance about the option.
- \`filteringTags\` [string[]] - (Optional) A list of additional tags used for automatic filtering.
- \`iconName\` (string) - (Optional) Specifies the name of an [icon](/components/icon/) to display in the option.
- \`iconAlt\` (string) - (Optional) Specifies alternate text for a custom icon, for use with \`iconUrl\`.
- \`iconUrl\` (string) - (Optional) URL of a custom icon.
- \`iconSvg\` (ReactNode) - (Optional) Custom SVG icon. Equivalent to the \`svg\` slot of the [icon component](/components/icon/).

#### OptionGroup
- \`label\` (string) - Option group text displayed to the user.
- \`disabled\` (boolean) - (Optional) Determines whether the option group is disabled.
- \`options\` (Option[]) - (Optional) The options under this group.

Note: Only one level of option nesting is supported.

If you want to use the built-in filtering capabilities of this component, provide
a list of all valid options here and they will be automatically filtered based on the user's filtering input.

Alternatively, you can listen to the \`onChange\` or \`onLoadItems\` event and set new options
on your own.
",
      "inlineType": Object {
        "name": "SelectProps.Options",
        "properties": Array [],
        "type": "object",
      },
      "name": "options",
      "optional": true,
      "type": "SelectProps.Options",
    },
    Object {
      "description": "Specifies the hint text that's displayed in the field when no option has been selected.",
      "name": "placeholder",
      "optional": true,
      "type": "string",
    },
    Object {
      "description": "Specifies the text for the recovery button. The text is displayed next to the error text.
Use the \`onLoadItems\` event to perform a recovery action (for example, retrying the request).",
      "name": "recoveryText",
      "optional": true,
      "type": "string",
    },
    Object {
      "description": "Overrides the element that is announced to screen readers
when the highlighted option changes. By default, this announces
the option's name and properties, and its selected state if
the \`selectedLabel\` property is defined.
The highlighted option is provided, and its group (if groups
are used and it differs from the group of the previously highlighted option).
For more information, see the
[accessibility guidelines](/components/select/?tabId=usage#accessibility-guidelines).
",
      "inlineType": Object {
        "name": "SelectProps.ContainingOptionAndGroupString",
        "parameters": Array [
          Object {
            "name": "option",
            "type": "SelectProps.Option",
          },
          Object {
            "name": "group",
            "type": "SelectProps.OptionGroup",
          },
        ],
        "returnType": "string",
        "type": "function",
      },
      "name": "renderHighlightedAriaLive",
      "optional": true,
      "type": "SelectProps.ContainingOptionAndGroupString",
    },
    Object {
      "description": "Specifies the localized string that describes an option as being selected.
This is required to provide a good screen reader experience. For more information, see the
[accessibility guidelines](/components/select/?tabId=usage#accessibility-guidelines).",
      "name": "selectedAriaLabel",
      "optional": true,
      "type": "string",
    },
    Object {
      "defaultValue": "[]",
      "description": "Specifies the currently selected options.
Provide an empty array to clear the selection.",
      "name": "selectedOptions",
      "optional": false,
      "type": "ReadonlyArray<MultiselectProps.Option>",
    },
    Object {
      "defaultValue": "'finished'",
      "description": "Specifies the current status of loading more options.
* \`pending\` - Indicates that no request in progress, but more options may be loaded.
* \`loading\` - Indicates that data fetching is in progress.
* \`finished\` - Indicates that pagination has finished and no more requests are expected.
* \`error\` - Indicates that an error occurred during fetch. You should use \`recoveryText\` to enable the user to recover.",
      "inlineType": Object {
        "name": "DropdownStatusProps.StatusType",
        "type": "union",
        "values": Array [
          "pending",
          "loading",
          "finished",
          "error",
        ],
      },
      "name": "statusType",
      "optional": true,
      "type": "string",
    },
    Object {
      "description": "Specifies the maximum number of displayed tokens. If the property isn't set, all of the tokens are displayed.",
      "name": "tokenLimit",
      "optional": true,
      "type": "number",
    },
    Object {
      "description": "If you have more than 500 options, enable this flag to apply a performance optimization
that makes the filtering experience smoother. We don't recommend enabling the feature if you
have less than 500 options, because the improvements to performance are offset by a
visible scrolling lag.
When you set this flag to \`true\`, it removes options that are not currently in view from the DOM.
If your test accesses such options, you need to first scroll the options container
to the correct offset, before performing any operations on them. Use the element returned
by the \`findOptionsContainer\` test utility for this.
",
      "name": "virtualScroll",
      "optional": true,
      "type": "boolean",
    },
  ],
  "regions": Array [
    Object {
      "description": "Displayed when there are no options to display.
This is only shown when \`statusType\` is set to \`finished\` or not set at all.",
      "isDefault": false,
      "name": "empty",
    },
    Object {
      "description": "Displayed for \`filteringType=\\"auto\\"\` when there are no matches for the filtering.",
      "isDefault": false,
      "name": "noMatch",
    },
  ],
  "releaseStatus": "stable",
}
`;

exports[`Documenter definition for pagination matches the snapshot: pagination 1`] = `
Object {
  "events": Array [
    Object {
      "cancelable": false,
      "description": "Called when a user interaction causes a pagination change. The event \`detail\` contains the new \`currentPageIndex\`.",
      "detailInlineType": Object {
        "name": "PaginationProps.ChangeDetail",
        "properties": Array [
          Object {
            "name": "currentPageIndex",
            "optional": false,
            "type": "number",
          },
        ],
        "type": "object",
      },
      "detailType": "PaginationProps.ChangeDetail",
      "name": "onChange",
    },
    Object {
      "cancelable": false,
      "description": "Called when the next page arrow is clicked. The event \`detail\` contains the following:
* \`requestedPageAvailable\` (boolean) - Indicates whether the requested page is available for display.
  The value can be \`false\` when the \`openEnd\` property is set to \`true\`.
* \`requestedPageIndex\` (integer) - The index of the requested page.",
      "detailInlineType": Object {
        "name": "PaginationProps.PageClickDetail",
        "properties": Array [
          Object {
            "name": "requestedPageAvailable",
            "optional": false,
            "type": "boolean",
          },
          Object {
            "name": "requestedPageIndex",
            "optional": false,
            "type": "number",
          },
        ],
        "type": "object",
      },
      "detailType": "PaginationProps.PageClickDetail",
      "name": "onNextPageClick",
    },
    Object {
      "cancelable": false,
      "description": "Called when the previous page arrow is clicked. The event \`detail\` contains the following:
* \`requestedPageAvailable\` (boolean) - Always set to \`true\`.
* \`requestedPageIndex\` (integer) - The index of the requested page.",
      "detailInlineType": Object {
        "name": "PaginationProps.PageClickDetail",
        "properties": Array [
          Object {
            "name": "requestedPageAvailable",
            "optional": false,
            "type": "boolean",
          },
          Object {
            "name": "requestedPageIndex",
            "optional": false,
            "type": "number",
          },
        ],
        "type": "object",
      },
      "detailType": "PaginationProps.PageClickDetail",
      "name": "onPreviousPageClick",
    },
  ],
  "functions": Array [],
  "name": "Pagination",
  "properties": Array [
    Object {
      "description": "Adds aria-labels to the pagination buttons:
* \`paginationLabel\` (string) - Label for the entire pagination group. It allows users to distinguish context
* in cases of multiple pagination components in a page.
* \`previousPageLabel\` (string) - Previous page button.
* \`pageLabel\` (number => string) - Individual page button, this function is called for every page number that's rendered.
* \`nextPageLabel\` (string) - Next page button
Example:
\`\`\`
{
  nextPageLabel: 'Next page',
  paginationLabel: 'Table pagination'
  previousPageLabel: 'Previous page',
  pageLabel: pageNumber => \`Page \${pageNumber}\`
}
\`\`\`
",
      "inlineType": Object {
        "name": "PaginationProps.Labels",
        "properties": Array [
          Object {
            "name": "nextPageLabel",
            "optional": true,
            "type": "string",
          },
          Object {
            "name": "pageLabel",
            "optional": true,
            "type": "(pageNumber: number) => string",
          },
          Object {
            "name": "paginationLabel",
            "optional": true,
            "type": "string",
          },
          Object {
            "name": "previousPageLabel",
            "optional": true,
            "type": "string",
          },
        ],
        "type": "object",
      },
      "name": "ariaLabels",
      "optional": true,
      "type": "PaginationProps.Labels",
    },
    Object {
      "description": "Index of the current page. The first page has an index of 1.",
      "name": "currentPageIndex",
      "optional": false,
      "type": "number",
    },
    Object {
      "description": "If set to \`true\`, the pagination links will be disabled. Use it, for example, if you want to prevent the user
from changing page before items are loaded.",
      "name": "disabled",
      "optional": true,
      "type": "boolean",
    },
    Object {
      "description": "Sets the pagination variant. It can be either default (when setting it to \`false\`) or open ended (when setting it
to \`true\`). Default pagination navigates you through the items list. The open-end variant enables you
to lazy-load your items because it always displays three dots before the next page icon. The next page button is
never disabled. When the user clicks on it but there are no more items to show, the
\`onNextPageClick\` handler is called with \`requestedPageAvailable: false\` in the event detail.",
      "name": "openEnd",
      "optional": true,
      "type": "boolean",
    },
    Object {
      "description": "Sets the total number of pages. Only positive integers are allowed.",
      "name": "pagesCount",
      "optional": false,
      "type": "number",
    },
  ],
  "regions": Array [],
  "releaseStatus": "stable",
}
`;

exports[`Documenter definition for pie-chart matches the snapshot: pie-chart 1`] = `
Object {
  "events": Array [
    Object {
      "cancelable": false,
      "description": "Called when the values of the internal filter component changes.
This isn't called for any custom filter components you've defined in \`additionalFilters\`.",
      "detailInlineType": Object {
        "name": "PieChartProps.FilterChangeDetail",
        "properties": Array [
          Object {
            "name": "visibleSegments",
            "optional": false,
            "type": "ReadonlyArray<T>",
          },
        ],
        "type": "object",
      },
      "detailType": "PieChartProps.FilterChangeDetail<T>",
      "name": "onFilterChange",
    },
    Object {
      "cancelable": false,
      "description": "Called when the highlighted segmented changes because of a user interaction.",
      "detailInlineType": Object {
        "name": "PieChartProps.HighlightChangeDetail",
        "properties": Array [
          Object {
            "name": "highlightedSegment",
            "optional": false,
            "type": "T | null",
          },
        ],
        "type": "object",
      },
      "detailType": "PieChartProps.HighlightChangeDetail<T>",
      "name": "onHighlightChange",
    },
    Object {
      "cancelable": false,
      "description": "Called when the user clicks the recovery button that appears when there is an error state.
Use this to enable the user to retry a failed request or provide another option for the user
to recover from the error.",
      "name": "onRecoveryClick",
    },
  ],
  "functions": Array [],
  "name": "PieChart",
  "properties": Array [
    Object {
      "description": "A description of the chart that assistive technologies can use (through \`aria-describedby\` and \`<title>\`).
Provide a concise summary of the data visualized in the chart.",
      "name": "ariaDescription",
      "optional": true,
      "type": "string",
    },
    Object {
      "description": "ARIA label that's assigned to the chart. It should match the visible label on the page
(for example, in the container header). Use either \`ariaLabel\` or \`ariaLabelledby\` (you can't use both).",
      "name": "ariaLabel",
      "optional": true,
      "type": "string",
    },
    Object {
      "description": "Sets \`aria-labelledby\` on the chart. If there is a visible label for the chart on the page
(for example, in the container header), set this property to the ID of that header element.
Use either \`ariaLabel\` or \`ariaLabelledby\` (you can't use both).",
      "name": "ariaLabelledby",
      "optional": true,
      "type": "string",
    },
    Object {
      "deprecatedTag": "Custom CSS is not supported. For other use cases, use [data attributes](https://developer.mozilla.org/en-US/docs/Learn/HTML/Howto/Use_data_attributes).",
      "description": "Adds the specified classes to the root element of the component.",
      "name": "className",
      "optional": true,
      "type": "string",
    },
    Object {
      "description": "An array that represents the source of data for the displayed segments.
Each element can have the following properties:
* \`title\` (string) - A human-readable title for this data point.
* \`value\` (number) - Numeric value that determines the segment size.
                       A segment with a value of zero (0) or lower (negative number) won't have a segment.
* \`color\`: (string) - (Optional) Color value for this segment that takes priority over the automatically assigned color.
                       Can be any valid CSS color identifier.

As long as your data object implements the properties above, you can also define additional properties
that are relevant to your data visualization.
The full data object will be passed down to events and properties like \`detailPopoverContent\`.
",
      "name": "data",
      "optional": false,
      "type": "ReadonlyArray<T>",
    },
    Object {
      "description": "A function that determines the details that are displayed in the popover when hovering over a segment.
The function is called with the data of the target segment and is expected to return an array of detail pairs.
By default, each segment displays two detail pairs: count and percentage.
Each pair has the following properties:
* \`key\` (string) - Name of the detail or metric.
* \`value\` (string | number) - The value of this detail for the target segment.
",
      "inlineType": Object {
        "name": "PieChartProps.DetailPopoverContentFunction",
        "parameters": Array [
          Object {
            "name": "segment",
            "type": "T",
          },
          Object {
            "name": "visibleDataSum",
            "type": "number",
          },
        ],
        "returnType": "ReadonlyArray<ChartDetailPair>",
        "type": "function",
      },
      "name": "detailPopoverContent",
      "optional": true,
      "type": "PieChartProps.DetailPopoverContentFunction<T>",
    },
    Object {
      "defaultValue": "\\"medium\\"",
      "description": "Determines the maximum width of the popover.",
      "inlineType": Object {
        "name": "PopoverProps.Size",
        "type": "union",
        "values": Array [
          "small",
          "medium",
          "large",
        ],
      },
      "name": "detailPopoverSize",
      "optional": true,
      "type": "string",
    },
    Object {
      "description": "Text that's displayed when the chart is in error state (that is, when \`statusType\` is set to \`error\`).",
      "name": "errorText",
      "optional": true,
      "type": "string",
    },
    Object {
      "defaultValue": "false",
      "description": "Hides the label descriptions next to the chart segments when set to \`true\`.",
      "name": "hideDescriptions",
      "optional": true,
      "type": "boolean",
    },
    Object {
      "defaultValue": "false",
      "description": "Hides the default filtering dropdown when set to \`true\`.
You can still display additional filters with the \`additionalFilters\` slot.",
      "name": "hideFilter",
      "optional": true,
      "type": "boolean",
    },
    Object {
      "defaultValue": "false",
      "description": "Hides legend beneath the chart when set to \`true\`.
We highly recommend that you leave this unspecified or set to \`false\`.",
      "name": "hideLegend",
      "optional": true,
      "type": "boolean",
    },
    Object {
      "defaultValue": "false",
      "description": "Hides label titles next to the chart segments when set to \`true\`.
We highly recommend that you leave this unspecified or set to \`false\`.",
      "name": "hideTitles",
      "optional": true,
      "type": "boolean",
    },
    Object {
      "description": "Specifies the currently highlighted data segment. Highlighting is typically the result of
a user hovering over or selecting a segment in the chart or the legend.
A value of \`null\` means no segment is being highlighted.
- If you don't set this property, segments are highlighted automatically when a user hovers over or selects one of the triggers (that is, uncontrolled behavior).
- If you explicitly set this property, you must set an \`onHighlightChange\` listener to update this property when a segment should be highlighted (that is, controlled behavior).
",
      "name": "highlightedSegment",
      "optional": true,
      "type": "T | null",
    },
    Object {
      "description": "An object that contains all of the localized strings required by the component.",
      "inlineType": Object {
        "name": "PieChartProps.I18nStrings",
        "properties": Array [
          Object {
            "name": "chartAriaRoleDescription",
            "optional": true,
            "type": "string",
          },
          Object {
            "name": "detailPopoverDismissAriaLabel",
            "optional": true,
            "type": "string",
          },
          Object {
            "name": "detailsPercentage",
            "optional": true,
            "type": "string",
          },
          Object {
            "name": "detailsValue",
            "optional": true,
            "type": "string",
          },
          Object {
            "name": "filterLabel",
            "optional": true,
            "type": "string",
          },
          Object {
            "name": "filterPlaceholder",
            "optional": true,
            "type": "string",
          },
          Object {
            "name": "filterSelectedAriaLabel",
            "optional": true,
            "type": "string",
          },
          Object {
            "name": "legendAriaLabel",
            "optional": true,
            "type": "string",
          },
          Object {
            "name": "segmentAriaRoleDescription",
            "optional": true,
            "type": "string",
          },
        ],
        "type": "object",
      },
      "name": "i18nStrings",
      "optional": true,
      "type": "PieChartProps.I18nStrings",
    },
    Object {
      "deprecatedTag": "Custom CSS is not supported. For other use cases, use [data attributes](https://developer.mozilla.org/en-US/docs/Learn/HTML/Howto/Use_data_attributes).",
      "description": "Adds the specified ID to the root element of the component.",
      "name": "id",
      "optional": true,
      "type": "string",
    },
    Object {
      "description": "Additional description that's displayed in the center of the chart below \`innerMetricValue\` if \`variant\` is set to \`donut\`.
This is usually the unit of the \`innerMetricValue\`.",
      "name": "innerMetricDescription",
      "optional": true,
      "type": "string",
    },
    Object {
      "description": "Additional metric number that's displayed in the center of the chart if \`variant\` is set to \`donut\`.",
      "name": "innerMetricValue",
      "optional": true,
      "type": "string",
    },
    Object {
      "description": "Title for the legend.",
      "name": "legendTitle",
      "optional": true,
      "type": "string",
    },
    Object {
      "description": "Text that's displayed when the chart is loading (that is, when \`statusType\` is set to \`loading\`).",
      "name": "loadingText",
      "optional": true,
      "type": "string",
    },
    Object {
      "description": "Text for the recovery button that's displayed next to the error text.",
      "name": "recoveryText",
      "optional": true,
      "type": "string",
    },
    Object {
      "description": "A function that determines the description of a segment that is displayed on the chart, unless \`hideDescriptions\` is set to \`true\`.
This is an optional description that explains the segment and is displayed underneath the label.
The function is called with the data object of each segment and is expected to return the description as a string.",
      "inlineType": Object {
        "name": "PieChartProps.SegmentDescriptionFunction",
        "parameters": Array [
          Object {
            "name": "segment",
            "type": "T",
          },
          Object {
            "name": "visibleDataSum",
            "type": "number",
          },
        ],
        "returnType": "string",
        "type": "function",
      },
      "name": "segmentDescription",
      "optional": true,
      "type": "PieChartProps.SegmentDescriptionFunction<T>",
    },
    Object {
      "defaultValue": "\\"medium\\"",
      "description": "Specifies the size of the pie or donut chart.",
      "inlineType": Object {
        "name": "",
        "type": "union",
        "values": Array [
          "small",
          "medium",
          "large",
        ],
      },
      "name": "size",
      "optional": true,
      "type": "string",
    },
    Object {
      "defaultValue": "\\"finished\\"",
      "description": "Specifies the current status of loading data.
* \`loading\` - Indicates that data fetching is in progress.
* \`finished\` - Indicates that data has loaded successfully.
* \`error\` - Indicates that an error occurred during fetch. You should provide an option to enable the user to recover.",
      "inlineType": Object {
        "name": "",
        "type": "union",
        "values": Array [
          "loading",
          "finished",
          "error",
        ],
      },
      "name": "statusType",
      "optional": true,
      "type": "string",
    },
    Object {
      "defaultValue": "\\"pie\\"",
      "description": "Visual variant of the pie chart. Currently supports the default \`pie\` variant and the \`donut\` variant.
The donut variant provides a slot in the center of the chart that can contain additional information.
For more information, see \`innerContent\`.",
      "inlineType": Object {
        "name": "",
        "type": "union",
        "values": Array [
          "pie",
          "donut",
        ],
      },
      "name": "variant",
      "optional": true,
      "type": "string",
    },
    Object {
      "description": "An array of data segment objects that determines which data segments are currently visible (that is, not filtered out).
- If you don't set this property, segments are filtered automatically when using the default filtering of the component (that is, uncontrolled behavior).
- If you explicitly set this property, you must set an \`onFilterChange\` listener to update this property when the list of filtered segments changes (that is, controlled behavior).
",
      "name": "visibleSegments",
      "optional": true,
      "type": "ReadonlyArray<T>",
    },
  ],
  "regions": Array [
    Object {
      "description": "Additional filters that you can add above the chart component.
Make sure you update the \`data\` property when any of your custom filters change the data that's displayed.",
      "isDefault": false,
      "name": "additionalFilters",
    },
    Object {
      "description": "Content that's displayed when the data passed to the component is empty.",
      "isDefault": false,
      "name": "empty",
    },
    Object {
      "description": "Content that's displayed when there is no data to display because it doesn't match the specified filter.",
      "isDefault": false,
      "name": "noMatch",
    },
  ],
  "releaseStatus": "stable",
}
`;

exports[`Documenter definition for popover matches the snapshot: popover 1`] = `
Object {
  "events": Array [],
  "functions": Array [],
  "name": "Popover",
  "properties": Array [
    Object {
      "deprecatedTag": "Custom CSS is not supported. For other use cases, use [data attributes](https://developer.mozilla.org/en-US/docs/Learn/HTML/Howto/Use_data_attributes).",
      "description": "Adds the specified classes to the root element of the component.",
      "name": "className",
      "optional": true,
      "type": "string",
    },
    Object {
      "description": "Adds an \`aria-label\` to the dismiss button for accessibility.",
      "name": "dismissAriaLabel",
      "optional": true,
      "type": "string",
    },
    Object {
      "defaultValue": "true",
      "description": "Determines whether the dismiss button is shown in the popover body.",
      "name": "dismissButton",
      "optional": true,
      "type": "boolean",
    },
    Object {
      "defaultValue": "false",
      "description": "Expands the popover body to its maximum width regardless of content.
For example, use it when you need to place a column layout in the popover content.",
      "name": "fixedWidth",
      "optional": true,
      "type": "boolean",
    },
    Object {
      "description": "Specifies optional header text for the popover.",
      "name": "header",
      "optional": true,
      "type": "string",
    },
    Object {
      "deprecatedTag": "Custom CSS is not supported. For other use cases, use [data attributes](https://developer.mozilla.org/en-US/docs/Learn/HTML/Howto/Use_data_attributes).",
      "description": "Adds the specified ID to the root element of the component.",
      "name": "id",
      "optional": true,
      "type": "string",
    },
    Object {
      "defaultValue": "\\"right\\"",
      "description": "Determines where the popover is displayed when opened, relative to the trigger.
If the popover doesn't have enough space to open in this direction, it
automatically chooses a better direction based on available space.",
      "inlineType": Object {
        "name": "PopoverProps.Position",
        "type": "union",
        "values": Array [
          "top",
          "right",
          "bottom",
          "left",
        ],
      },
      "name": "position",
      "optional": true,
      "type": "string",
    },
    Object {
      "defaultValue": "false",
      "description": "By default, the popover is constrained to fit inside its parent
[stacking context](https://developer.mozilla.org/en-US/docs/Web/CSS/CSS_Positioning/Understanding_z_index/The_stacking_context).
Enabling this property will allow the popover to be rendered in the root stack context using
[React Portals](https://reactjs.org/docs/portals.html).
Enable this setting if you need the popover to ignore its parent stacking context, such as in side navigation.
Note: Using popover rendered with portal within a Modal is not supported.
",
      "name": "renderWithPortal",
      "optional": true,
      "type": "boolean",
    },
    Object {
      "defaultValue": "\\"medium\\"",
      "description": "Determines the maximum width for the popover.",
      "inlineType": Object {
        "name": "PopoverProps.Size",
        "type": "union",
        "values": Array [
          "small",
          "medium",
          "large",
        ],
      },
      "name": "size",
      "optional": true,
      "type": "string",
    },
    Object {
      "defaultValue": "\\"text\\"",
      "description": "Specifies the type of content inside the trigger region. The following types are available:
- \`text\` - Use for inline text triggers.
- \`custom\` - Use for the [button](/components/button/) component.",
      "inlineType": Object {
        "name": "PopoverProps.TriggerType",
        "type": "union",
        "values": Array [
          "text",
          "custom",
        ],
      },
      "name": "triggerType",
      "optional": true,
      "type": "string",
    },
  ],
  "regions": Array [
    Object {
      "description": "Element that triggers the popover when selected by the user.",
      "displayName": "trigger",
      "isDefault": true,
      "name": "children",
    },
    Object {
      "description": "Content of the popover.",
      "isDefault": false,
      "name": "content",
    },
  ],
  "releaseStatus": "stable",
}
`;

exports[`Documenter definition for progress-bar matches the snapshot: progress-bar 1`] = `
Object {
  "events": Array [
    Object {
      "cancelable": false,
      "description": "Called when the user clicks the result state button.
Note: If you are using the \`flash\` variant, the result button isn't displayed.
Use the \`buttonText\` property and the \`onButtonClick\` event listener of the flashbar item instead.
",
      "name": "onResultButtonClick",
    },
  ],
  "functions": Array [],
  "name": "ProgressBar",
  "properties": Array [
    Object {
      "deprecatedTag": "Custom CSS is not supported. For other use cases, use [data attributes](https://developer.mozilla.org/en-US/docs/Learn/HTML/Howto/Use_data_attributes).",
      "description": "Adds the specified classes to the root element of the component.",
      "name": "className",
      "optional": true,
      "type": "string",
    },
    Object {
      "deprecatedTag": "Custom CSS is not supported. For other use cases, use [data attributes](https://developer.mozilla.org/en-US/docs/Learn/HTML/Howto/Use_data_attributes).",
      "description": "Adds the specified ID to the root element of the component.",
      "name": "id",
      "optional": true,
      "type": "string",
    },
    Object {
      "description": "Specifies the text for the button that's displayed when the \`status\` is set to \`error\` or \`success\`.
If \`resultButtonText\` is empty, the result button isn't displayed.
Note: If you use the \`flash\` variant, the result button isn't displayed.
Add a button using the \`action\` property of the flashbar item instead.
",
      "name": "resultButtonText",
      "optional": true,
      "type": "string",
    },
    Object {
      "defaultValue": "\\"in-progress\\"",
      "description": "Specifies the status of the progress bar. You can set it to one of the following:
- \`\\"in-progress\\"\` - Displays a progress bar.
- \`\\"success\\"\` or \`\\"error\\"\` - Displays a result state and replaces the progress element with a status indicator,
\`resultText\`, and a result button.
",
      "inlineType": Object {
        "name": "ProgressBarProps.Status",
        "type": "union",
        "values": Array [
          "in-progress",
          "success",
          "error",
        ],
      },
      "name": "status",
      "optional": true,
      "type": "string",
    },
    Object {
      "defaultValue": "0",
      "description": "Indicates the current progress as a percentage. The value must be between 0 and 100. Decimals are rounded.",
      "name": "value",
      "optional": true,
      "type": "number",
    },
    Object {
      "defaultValue": "\\"standalone\\"",
      "description": "Enables the correct styling of the progress bar in different contexts. You can set it to one of the following:
- \`\\"flash\\"\` - Use this variatn when using the progress bar within a flash component.
             Note that the result button isn't displayed when using this variant.
             Use the \`buttonText\` property and the \`onButtonClick\` event listener of the flashbar item instead of the result button provided by the progress bar.
- \`\\"key-value\\"\` - Use this variant when using the progress bar within the key-value pairs pattern.
- \`\\"standalone\\"\` Use in all other cases. This is the default value.
",
      "inlineType": Object {
        "name": "ProgressBarProps.Variant",
        "type": "union",
        "values": Array [
          "standalone",
          "flash",
          "key-value",
        ],
      },
      "name": "variant",
      "optional": true,
      "type": "string",
    },
  ],
  "regions": Array [
    Object {
      "description": "Information that's displayed below the progress bar or status text.",
      "isDefault": false,
      "name": "additionalInfo",
    },
    Object {
      "description": "More detailed information about the operation that appears below the label.",
      "isDefault": false,
      "name": "description",
    },
    Object {
      "description": "Short description of the operation that appears at the top of the component.
Make sure that you always provide a label for accessibility.
",
      "isDefault": false,
      "name": "label",
    },
    Object {
      "description": "Content that's displayed when \`status\` is set to \`error\` or \`success\`.",
      "isDefault": false,
      "name": "resultText",
    },
  ],
  "releaseStatus": "stable",
}
`;

exports[`Documenter definition for property-filter matches the snapshot: property-filter 1`] = `
Object {
  "events": Array [
    Object {
      "cancelable": false,
      "description": "Fired when the \`query\` gets changed. Filter the dataset in response to this event using the values in the \`detail\` object.",
      "detailInlineType": Object {
        "name": "PropertyFilterProps.Query",
        "properties": Array [
          Object {
            "name": "operation",
            "optional": false,
            "type": "PropertyFilterProps.JoinOperation",
          },
          Object {
            "name": "tokens",
            "optional": false,
            "type": "ReadonlyArray<PropertyFilterProps.Token>",
          },
        ],
        "type": "object",
      },
      "detailType": "PropertyFilterProps.Query",
      "name": "onChange",
    },
    Object {
      "cancelable": false,
      "description": "Use this event to asynchronously load filteringOptions, component currently needs.  The detail object contains following properties:
* \`filteringProperty\` - The property for which you need to fetch the options.
* \`filteringOperator\` - The operator for which you need to fetch the options.
* \`filteringText\` - The value that you need to use to fetch options.
* \`firstPage\` - Indicates that you should fetch the first page of options for a \`filteringProperty\` that match the \`filteringText\`.
* \`samePage\` - Indicates that you should fetch the same page that you have previously fetched (for example, when the user clicks on the recovery button).
",
      "detailInlineType": Object {
        "name": "PropertyFilterProps.LoadItemsDetail",
        "properties": Array [
          Object {
            "name": "filteringOperator",
            "optional": true,
            "type": "PropertyFilterProps.ComparisonOperator",
          },
          Object {
            "name": "filteringProperty",
            "optional": true,
            "type": "PropertyFilterProps.FilteringProperty",
          },
          Object {
            "name": "filteringText",
            "optional": false,
            "type": "string",
          },
          Object {
            "name": "firstPage",
            "optional": false,
            "type": "boolean",
          },
          Object {
            "name": "samePage",
            "optional": false,
            "type": "boolean",
          },
        ],
        "type": "object",
      },
      "detailType": "PropertyFilterProps.LoadItemsDetail",
      "name": "onLoadItems",
    },
  ],
  "functions": Array [
    Object {
      "description": "Sets focus on the underlying input control.",
      "name": "focus",
      "parameters": Array [],
      "returnType": "void",
    },
  ],
  "name": "PropertyFilter",
  "properties": Array [
    Object {
      "description": "Set \`asyncProperties\` if you need to load \`filteringProperties\` asynchronousely. This would cause extra \`onLoadMore\`
events to fire calling for more properties.",
      "name": "asyncProperties",
      "optional": true,
      "type": "boolean",
    },
    Object {
      "deprecatedTag": "Custom CSS is not supported. For other use cases, use [data attributes](https://developer.mozilla.org/en-US/docs/Learn/HTML/Howto/Use_data_attributes).",
      "description": "Adds the specified classes to the root element of the component.",
      "name": "className",
      "optional": true,
      "type": "string",
    },
    Object {
      "description": "Accepts a human-readable, localized string that indicates the number of results. For example, \\"1 match\\" or \\"165 matches.\\"
If the total number of results is unknown, also include an indication that there may be more results than
the number listed. For example, \\"25+ matches.\\"
The count text is only displayed when \`query.tokens\` isn't empty.
",
      "name": "countText",
      "optional": true,
      "type": "string",
    },
    Object {
      "defaultValue": "[]",
      "description": "An array of objects that contain localized, human-readable strings for the labels of custom groups within the filtering dropdown. Use group property to associate the strings with your custom group of options. Define the following values for each group:
* properties [string]: The group label in the filtering dropdown that contains the list of properties from this group. For example: Tags.
* values [string]: The group label in the filtering dropdown that contains the list of values from this group. For example: Tags values.
* group [string]: The identifier of a custom group.
",
      "name": "customGroupsText",
      "optional": true,
      "type": "Array<PropertyFilterProps.GroupText>",
    },
    Object {
      "defaultValue": "false",
      "description": "Set \`disableFreeTextFiltering\` only if you can’t filter the dataset using a filter that is applied to every column,
instead of a specific property. This would stop the user from creating such tokens.",
      "name": "disableFreeTextFiltering",
      "optional": true,
      "type": "boolean",
    },
    Object {
      "description": "If set to \`true\`, the filtering input will be disabled.
Use it, for example, if you are fetching new items upon filtering change
in order to prevent the user from changing the filtering query.",
      "name": "disabled",
      "optional": true,
      "type": "boolean",
    },
    Object {
      "description": "Enabling this property will allow the dropdown to extend beyond its parent by using fixed positioning and
[React Portals](https://reactjs.org/docs/portals.html).
If you want the dropdown to ignore the \`overflow\` CSS property of its parents,
such as in a split view layout, enable this property.
However, use discretion. If you don't need to, we recommend you don't enable this property because fixed positioning results
in a slight, visible lag when scrolling complex pages.",
      "name": "expandToViewport",
      "optional": true,
      "type": "boolean",
    },
    Object {
      "description": "Specifies the text to display when a data fetching error occurs. Make sure that you provide \`recoveryText\`.",
      "name": "filteringErrorText",
      "optional": true,
      "type": "string",
    },
    Object {
      "description": "Specifies the text to display at the bottom of the dropdown menu after pagination has reached the end.",
      "name": "filteringFinishedText",
      "optional": true,
      "type": "string",
    },
    Object {
      "description": "Specifies the text to display when in the loading state.",
      "name": "filteringLoadingText",
      "optional": true,
      "type": "string",
    },
    Object {
      "defaultValue": "[]",
      "description": "An array of possible values of the individual \`filteringProperties\`. Each element has the following properties:
* \`propertyKey\` [string]: The key of the corresponding filtering property in the \`filteringProperties\` array.
* \`value\` [string]: The value that will be used as a suggestion when creating or modifying a filtering token.
* \`label\` [string]: Optional suggestion label to be matched instead of the value.

Filtering options that require labels can only use \`=\` and \`!=\` operators. The token value must be labelled separately, for example:
\`\`\`
const filteringProperty = {
  key: 'state',
  propertyLabel: 'State',
  operators: ['=', '!='].map(operator => ({ operator, format: getStateLabel }))
}
const filteringOptions = [
  { propertyKey: 'state', value: 'STOPPED', label: getStateLabel('STOPPED') },
  { propertyKey: 'state', value: 'STOPPING', label: getStateLabel('STOPPING') },
  { propertyKey: 'state', value: 'RUNNING', label: getStateLabel('RUNNING') },
]
\`\`\`
",
      "name": "filteringOptions",
      "optional": true,
      "type": "ReadonlyArray<PropertyFilterProps.FilteringOption>",
    },
    Object {
      "description": "An array of properties by which the data set can be filtered. Each element has the following properties:
* groupValuesLabel [string]: Localized string to display for the 'Values' group label for a specific property.
* key [string]: The identifier of this property.
* propertyLabel [string]: A human-readable string for the property.
* operators [Array]: A list of all operators supported by this property. If you omit the equals operator because your API does not support it, make sure to set \`defaultOperator\` to a supported operator from this list.
* group [string]: Optional identifier of a custom group that this filtering option is assigned to. Use to create additional groups below the default one. Make sure to also define labels for the group in the customGroupsText property. Notice that only one level of options nesting is supported.
* defaultOperator [ComparisonOperator]: Optional parameter that changes the default operator used with this filtering property. Use it only if your API does not support \\"equals\\" filtering terms with this property.
",
      "name": "filteringProperties",
      "optional": false,
      "type": "ReadonlyArray<PropertyFilterProps.FilteringProperty>",
    },
    Object {
      "description": "Specifies the text for the recovery button. The text is displayed next to the error text.
Use the \`onLoadItems\` event to perform a recovery action (for example, retrying the request).",
      "name": "filteringRecoveryText",
      "optional": true,
      "type": "string",
    },
    Object {
      "description": "Specifies the current status of loading more options.
* \`pending\` - Indicates that no request in progress, but more options may be loaded.
* \`loading\` - Indicates that data fetching is in progress.
* \`finished\` - Indicates that pagination has finished and no more requests are expected.
* \`error\` - Indicates that an error occurred during fetch. You should use \`recoveryText\` to enable the user to recover.",
      "inlineType": Object {
        "name": "DropdownStatusProps.StatusType",
        "type": "union",
        "values": Array [
          "pending",
          "loading",
          "finished",
          "error",
        ],
      },
      "name": "filteringStatusType",
      "optional": true,
      "type": "string",
    },
    Object {
      "description": "If hideOperations it set, the indicator of the operation (that is, \`and\` or \`or\`) and the selection of operations
(applied to the property and value token) are hidden from the user. Only use when you have a custom
filtering logic which combines tokens in different way than the default one. When used, ensure that
operations are communicated to the user in another way.",
      "name": "hideOperations",
      "optional": true,
      "type": "boolean",
    },
    Object {
      "description": "An object containing all the necessary localized strings required by the component.",
      "inlineType": Object {
        "name": "PropertyFilterProps.I18nStrings",
        "properties": Array [
          Object {
            "name": "allPropertiesLabel",
            "optional": false,
            "type": "string",
          },
          Object {
            "name": "applyActionText",
            "optional": false,
            "type": "string",
          },
          Object {
            "name": "cancelActionText",
            "optional": false,
            "type": "string",
          },
          Object {
            "name": "clearAriaLabel",
            "optional": true,
            "type": "string",
          },
          Object {
            "name": "clearFiltersText",
            "optional": false,
            "type": "string",
          },
          Object {
            "name": "dismissAriaLabel",
            "optional": false,
            "type": "string",
          },
          Object {
            "name": "editTokenHeader",
            "optional": false,
            "type": "string",
          },
          Object {
            "name": "enteredTextLabel",
            "optional": false,
            "type": "AutosuggestProps.EnteredTextLabel",
          },
          Object {
            "name": "filteringAriaLabel",
            "optional": false,
            "type": "string",
          },
          Object {
            "name": "filteringPlaceholder",
            "optional": true,
            "type": "string",
          },
          Object {
            "name": "groupPropertiesText",
            "optional": false,
            "type": "string",
          },
          Object {
            "name": "groupValuesText",
            "optional": false,
            "type": "string",
          },
          Object {
            "name": "operationAndText",
            "optional": false,
            "type": "string",
          },
          Object {
            "name": "operationOrText",
            "optional": false,
            "type": "string",
          },
          Object {
            "name": "operatorContainsText",
            "optional": false,
            "type": "string",
          },
          Object {
            "name": "operatorDoesNotContainText",
            "optional": false,
            "type": "string",
          },
          Object {
            "name": "operatorDoesNotEqualText",
            "optional": false,
            "type": "string",
          },
          Object {
            "name": "operatorEqualsText",
            "optional": false,
            "type": "string",
          },
          Object {
            "name": "operatorGreaterOrEqualText",
            "optional": false,
            "type": "string",
          },
          Object {
            "name": "operatorGreaterText",
            "optional": false,
            "type": "string",
          },
          Object {
            "name": "operatorLessOrEqualText",
            "optional": false,
            "type": "string",
          },
          Object {
            "name": "operatorLessText",
            "optional": false,
            "type": "string",
          },
          Object {
            "name": "operatorText",
            "optional": false,
            "type": "string",
          },
          Object {
            "name": "operatorsText",
            "optional": false,
            "type": "string",
          },
          Object {
            "name": "propertyText",
            "optional": false,
            "type": "string",
          },
          Object {
            "name": "removeTokenButtonAriaLabel",
            "optional": false,
            "type": "(token: PropertyFilterProps.Token) => string",
          },
          Object {
            "name": "tokenLimitShowFewer",
            "optional": true,
            "type": "string",
          },
          Object {
            "name": "tokenLimitShowMore",
            "optional": true,
            "type": "string",
          },
          Object {
            "name": "tokenOperatorAriaLabel",
            "optional": true,
            "type": "string",
          },
          Object {
            "name": "valueText",
            "optional": false,
            "type": "string",
          },
        ],
        "type": "object",
      },
      "name": "i18nStrings",
      "optional": false,
      "type": "PropertyFilterProps.I18nStrings",
    },
    Object {
      "deprecatedTag": "Custom CSS is not supported. For other use cases, use [data attributes](https://developer.mozilla.org/en-US/docs/Learn/HTML/Howto/Use_data_attributes).",
      "description": "Adds the specified ID to the root element of the component.",
      "name": "id",
      "optional": true,
      "type": "string",
    },
    Object {
      "description": "An object representing the current query displayed in the property filter. Has two properties: \`tokens\` and \`operation\`.
\`tokens\` is an array of objects that will be displayed to the user beneath the filtering input.
Each token has the following properties:
* value [string]: The string value of the token to be used as a filter.
* propertyKey [string]: The key of the corresponding property in filteringProperties.
* operator ['<' | '<=' | '>' | '>=' | ':' | '!:' | '=' | '!=']: The operator which indicates how to filter the dataset using this token.

\`operation\` has two valid values [and, or] and controls the join operation to be applied between tokens when filtering the items.
",
      "inlineType": Object {
        "name": "PropertyFilterProps.Query",
        "properties": Array [
          Object {
            "name": "operation",
            "optional": false,
            "type": "PropertyFilterProps.JoinOperation",
          },
          Object {
            "name": "tokens",
            "optional": false,
            "type": "ReadonlyArray<PropertyFilterProps.Token>",
          },
        ],
        "type": "object",
      },
      "name": "query",
      "optional": false,
      "type": "PropertyFilterProps.Query",
    },
    Object {
      "description": "Specifies the maximum number of displayed tokens. If the property isn't set, all of the tokens are displayed.",
      "name": "tokenLimit",
      "optional": true,
      "type": "number",
    },
    Object {
      "description": "If you have more than 500 \`filteringOptions\`, enable this flag to apply a performance optimization that makes
the filtering experience smoother. We don't recommend enabling the feature if you have less than 500 options,
because the improvements to performance are offset by a visible scrolling lag. When you set this flag to true,
it removes options that are not currently in view from the DOM.",
      "name": "virtualScroll",
      "optional": true,
      "type": "boolean",
    },
  ],
  "regions": Array [
    Object {
      "description": "A slot located before the filtering input. Use it if for a Select component if your dataset supports property
filter queries only after an initial filter is applied.",
      "isDefault": false,
      "name": "customControl",
    },
    Object {
      "description": "Displayed when there are no options to display.
This is only shown when \`statusType\` is set to \`finished\` or not set at all.",
      "isDefault": false,
      "name": "filteringEmpty",
    },
  ],
  "releaseStatus": "stable",
}
`;

exports[`Documenter definition for radio-group matches the snapshot: radio-group 1`] = `
Object {
  "events": Array [
    Object {
      "cancelable": false,
      "description": "Called when the user selects a different radio button. The event \`detail\` contains the current \`value\`.",
      "detailInlineType": Object {
        "name": "RadioGroupProps.ChangeDetail",
        "properties": Array [
          Object {
            "name": "value",
            "optional": false,
            "type": "string",
          },
        ],
        "type": "object",
      },
      "detailType": "RadioGroupProps.ChangeDetail",
      "name": "onChange",
    },
  ],
  "functions": Array [
    Object {
      "description": "Sets input focus onto the UI control.",
      "name": "focus",
      "parameters": Array [],
      "returnType": "void",
    },
  ],
  "name": "RadioGroup",
  "properties": Array [
    Object {
      "description": "Adds \`aria-describedby\` to the component. If you're using this component within a form field,
don't set this property because the form field component automatically sets it.
Use this property if the component isn't surrounded by a form field, or you want to override the value
automatically set by the form field (for example, if you have two components within a single form field).

To use it correctly, define an ID for each element that you want to use as a description
and set the property to a string of each ID separated by spaces (for example, \`\\"id1 id2 id3\\"\`).
",
      "name": "ariaDescribedby",
      "optional": true,
      "type": "string",
    },
    Object {
      "description": "Adds \`aria-label\` to the group. If you are using this form element within a form field,
don't set this property because the form field component automatically sets the correct labels to make the component accessible.",
      "name": "ariaLabel",
      "optional": true,
      "type": "string",
    },
    Object {
      "description": "Adds \`aria-labelledby\` to the component. If you're using this component within a form field,
don't set this property because the form field component automatically sets it.
Use this property if the component isn't surrounded by a form field, or you want to override the value
automatically set by the form field (for example, if you have two components within a single form field).

To use it correctly, define an ID for the element you want to use as label and set the property to that ID.
",
      "name": "ariaLabelledby",
      "optional": true,
      "type": "string",
    },
    Object {
      "description": "Adds \`aria-required\` to the group.",
      "name": "ariaRequired",
      "optional": true,
      "type": "boolean",
    },
    Object {
      "deprecatedTag": "Custom CSS is not supported. For other use cases, use [data attributes](https://developer.mozilla.org/en-US/docs/Learn/HTML/Howto/Use_data_attributes).",
      "description": "Adds the specified classes to the root element of the component.",
      "name": "className",
      "optional": true,
      "type": "string",
    },
    Object {
<<<<<<< HEAD
      "deprecatedTag": "",
      "description": "Deprecated, has no effect.",
=======
      "deprecatedTag": "Has no effect.",
      "description": "",
>>>>>>> b075d441
      "name": "controlId",
      "optional": true,
      "type": "string",
    },
    Object {
      "deprecatedTag": "Custom CSS is not supported. For other use cases, use [data attributes](https://developer.mozilla.org/en-US/docs/Learn/HTML/Howto/Use_data_attributes).",
      "description": "Adds the specified ID to the root element of the component.",
      "name": "id",
      "optional": true,
      "type": "string",
    },
    Object {
      "description": "Specifies an array of radio buttons to display. Each of these objects have the following properties:
- \`value\` (string) - Sets the value of the radio button. Assigned to the radio group when a user selects the radio button.
- \`label\` (ReactNode) - Specifies a label for the radio button.
- \`description\` (ReactNode) - (Optional) Specifies descriptive text that appears below the label.
- \`disabled\` (boolean) - (Optional) Determines whether the radio button is disabled, which prevents the user from selecting it.
- \`controlId\` (string) - (Optional) Sets the ID of the internal input. You can use it to relate a label element's \`for\` attribute to this control.
       In general it's not recommended to set this because the ID is automatically set by the radio group component.
",
      "name": "items",
      "optional": true,
      "type": "ReadonlyArray<RadioGroupProps.RadioButtonDefinition>",
    },
    Object {
      "description": "Specify a custom name for the radio buttons. If not provided, the radio group generates a random name.",
      "name": "name",
      "optional": true,
      "type": "string",
    },
    Object {
      "description": "Sets the value of the selected radio button.
If you want to clear the selection, use \`null\`.",
      "name": "value",
      "optional": false,
      "type": "null | string",
    },
  ],
  "regions": Array [],
  "releaseStatus": "stable",
}
`;

exports[`Documenter definition for s3-resource-selector matches the snapshot: s3-resource-selector 1`] = `
Object {
  "events": Array [
    Object {
      "cancelable": false,
      "description": "Fired when the resource selection is changed. The event detail object contains resource that represents the full
path of the selected resource and \`errorText\` that may contain a validation error.",
      "detailInlineType": Object {
        "name": "S3ResourceSelectorProps.ChangeDetail",
        "properties": Array [
          Object {
            "name": "errorText",
            "optional": true,
            "type": "string",
          },
          Object {
            "name": "resource",
            "optional": false,
            "type": "S3ResourceSelectorProps.Resource",
          },
        ],
        "type": "object",
      },
      "detailType": "S3ResourceSelectorProps.ChangeDetail",
      "name": "onChange",
    },
  ],
  "functions": Array [
    Object {
      "description": "Focuses the S3 URI input field",
      "name": "focus",
      "parameters": Array [],
      "returnType": "void",
    },
  ],
  "name": "S3ResourceSelector",
  "properties": Array [
    Object {
      "description": "Adds \`aria-describedby\` to the component. If you're using this component within a form field,
don't set this property because the form field component automatically sets it.
Use this property if the component isn't surrounded by a form field, or you want to override the value
automatically set by the form field (for example, if you have two components within a single form field).

To use it correctly, define an ID for each element that you want to use as a description
and set the property to a string of each ID separated by spaces (for example, \`\\"id1 id2 id3\\"\`).
",
      "name": "ariaDescribedby",
      "optional": true,
      "type": "string",
    },
    Object {
      "description": "Adds \`aria-label\` to the component.",
      "name": "ariaLabel",
      "optional": true,
      "type": "string",
    },
    Object {
      "description": "Adds \`aria-labelledby\` to the component. If you're using this component within a form field,
don't set this property because the form field component automatically sets it.
Use this property if the component isn't surrounded by a form field, or you want to override the value
automatically set by the form field (for example, if you have two components within a single form field).

To use it correctly, define an ID for the element you want to use as label and set the property to that ID.
",
      "name": "ariaLabelledby",
      "optional": true,
      "type": "string",
    },
    Object {
      "description": "Optionally overrides whether a bucket should be disabled for selection in the Buckets view or not.
It has higher priority than \`selectableItemsTypes\`. Example: if \`selectableItemsTypes\` has \`['buckets']\` value and
\`bucketsIsItemDisabled\` returns false for a bucket, then the bucket is disabled for selection.",
      "name": "bucketsIsItemDisabled",
      "optional": true,
      "type": "(item: S3ResourceSelectorProps.Bucket) => boolean",
    },
    Object {
      "defaultValue": "['Name', 'CreationDate']",
      "description": "Optionally overrides the set of visible columns in the Buckets view. Available columns: 'Name', 'CreationDate',
and 'Region'.",
      "name": "bucketsVisibleColumns",
      "optional": true,
      "type": "ReadonlyArray<string>",
    },
    Object {
      "deprecatedTag": "Custom CSS is not supported. For other use cases, use [data attributes](https://developer.mozilla.org/en-US/docs/Learn/HTML/Howto/Use_data_attributes).",
      "description": "Adds the specified classes to the root element of the component.",
      "name": "className",
      "optional": true,
      "type": "string",
    },
    Object {
      "description": "Specifies a function that returns all available buckets. The return type of the function should be a promise
that resolves to a list of objects with the following properties:
- \`Name\` (string) - Name of the bucket.
- \`CreationDate\` (string) - (Optional) Creation date of the bucket.
- \`Region\` (string) - (Optional) Region of the bucket.",
      "name": "fetchBuckets",
      "optional": false,
      "type": "() => Promise<ReadonlyArray<S3ResourceSelectorProps.Bucket>>",
    },
    Object {
      "description": "Specifies a function that returns available objects and object prefixes for the given \`bucketName\` and \`pathPrefix\`.
The return type of the function should be a promise that resolves to a list of objects with the following properties:
- \`Key\` (string) - Name of the object or object prefix.
- \`LastModified\` (string) - (Optional) Date when this object was last modified.
- \`Size\` (number) - (Optional) Size of the object.
- \`IsFolder\` (boolean) - (Optional)  Determines whether the entry is an object prefix (folder).",
      "name": "fetchObjects",
      "optional": false,
      "type": "(bucketName: string, pathPrefix: string) => Promise<ReadonlyArray<S3ResourceSelectorProps.Object>>",
    },
    Object {
      "description": "Specifies a function that returns available versions for the given \`bucketName\` and \`pathPrefix\`.
The return type of the function should be a promise that resolves to a list of versions with the following properties:
- \`VersionId\` (string) - Version ID of an object.
- \`LastModified\` (string) - (Optional) Date when this object was last modified.
- \`Size\` (number) - (Optional) Size of the object version.",
      "name": "fetchVersions",
      "optional": false,
      "type": "(bucketName: string, pathPrefix: string) => Promise<ReadonlyArray<S3ResourceSelectorProps.Version>>",
    },
    Object {
      "description": "An object containing all the necessary localized strings required by the component.",
      "inlineType": Object {
        "name": "S3ResourceSelectorProps.I18nStrings",
        "properties": Array [
          Object {
            "name": "clearFilterButtonText",
            "optional": false,
            "type": "string",
          },
          Object {
            "name": "columnBucketCreationDate",
            "optional": true,
            "type": "string",
          },
          Object {
            "name": "columnBucketName",
            "optional": false,
            "type": "string",
          },
          Object {
            "name": "columnBucketRegion",
            "optional": true,
            "type": "string",
          },
          Object {
            "name": "columnObjectKey",
            "optional": false,
            "type": "string",
          },
          Object {
            "name": "columnObjectLastModified",
            "optional": true,
            "type": "string",
          },
          Object {
            "name": "columnObjectSize",
            "optional": true,
            "type": "string",
          },
          Object {
            "name": "columnVersionID",
            "optional": false,
            "type": "string",
          },
          Object {
            "name": "columnVersionLastModified",
            "optional": false,
            "type": "string",
          },
          Object {
            "name": "columnVersionSize",
            "optional": true,
            "type": "string",
          },
          Object {
            "name": "filteringCantFindMatch",
            "optional": false,
            "type": "string",
          },
          Object {
            "name": "filteringCounterText",
            "optional": false,
            "type": "(count: number) => string",
          },
          Object {
            "name": "filteringNoMatches",
            "optional": false,
            "type": "string",
          },
          Object {
            "name": "inContextBrowseButton",
            "optional": false,
            "type": "string",
          },
          Object {
            "name": "inContextInputClearAriaLabel",
            "optional": true,
            "type": "string",
          },
          Object {
            "name": "inContextInputPlaceholder",
            "optional": false,
            "type": "string",
          },
          Object {
            "name": "inContextLoadingText",
            "optional": false,
            "type": "string",
          },
          Object {
            "name": "inContextSelectPlaceholder",
            "optional": false,
            "type": "string",
          },
          Object {
            "name": "inContextUriLabel",
            "optional": false,
            "type": "string",
          },
          Object {
            "name": "inContextVersionSelectLabel",
            "optional": false,
            "type": "string",
          },
          Object {
            "name": "inContextViewButton",
            "optional": false,
            "type": "string",
          },
          Object {
            "name": "inContextViewButtonAriaLabel",
            "optional": true,
            "type": "string",
          },
          Object {
            "name": "labelBreadcrumbs",
            "optional": false,
            "type": "string",
          },
          Object {
            "name": "labelFiltering",
            "optional": false,
            "type": "(itemsType: string) => string",
          },
          Object {
            "name": "labelModalDismiss",
            "optional": false,
            "type": "string",
          },
          Object {
            "name": "labelNotSorted",
            "optional": false,
            "type": "SortingColumnContainingString",
          },
          Object {
            "name": "labelRefresh",
            "optional": false,
            "type": "string",
          },
          Object {
            "name": "labelSortedAscending",
            "optional": false,
            "type": "SortingColumnContainingString",
          },
          Object {
            "name": "labelSortedDescending",
            "optional": false,
            "type": "SortingColumnContainingString",
          },
          Object {
            "name": "labelsBucketsSelection",
            "optional": false,
            "type": "SelectionLabels<S3ResourceSelectorProps.Bucket>",
          },
          Object {
            "name": "labelsObjectsSelection",
            "optional": false,
            "type": "SelectionLabels<S3ResourceSelectorProps.Object>",
          },
          Object {
            "name": "labelsPagination",
            "optional": false,
            "type": "PaginationProps.Labels",
          },
          Object {
            "name": "labelsVersionsSelection",
            "optional": false,
            "type": "SelectionLabels<S3ResourceSelectorProps.Version>",
          },
          Object {
            "name": "modalBreadcrumbRootItem",
            "optional": false,
            "type": "string",
          },
          Object {
            "name": "modalCancelButton",
            "optional": false,
            "type": "string",
          },
          Object {
            "name": "modalSubmitButton",
            "optional": false,
            "type": "string",
          },
          Object {
            "name": "modalTitle",
            "optional": false,
            "type": "string",
          },
          Object {
            "name": "selectionBuckets",
            "optional": false,
            "type": "string",
          },
          Object {
            "name": "selectionBucketsLoading",
            "optional": false,
            "type": "string",
          },
          Object {
            "name": "selectionBucketsNoItems",
            "optional": false,
            "type": "string",
          },
          Object {
            "name": "selectionBucketsSearchPlaceholder",
            "optional": false,
            "type": "string",
          },
          Object {
            "name": "selectionObjects",
            "optional": false,
            "type": "string",
          },
          Object {
            "name": "selectionObjectsLoading",
            "optional": false,
            "type": "string",
          },
          Object {
            "name": "selectionObjectsNoItems",
            "optional": false,
            "type": "string",
          },
          Object {
            "name": "selectionObjectsSearchPlaceholder",
            "optional": false,
            "type": "string",
          },
          Object {
            "name": "selectionVersions",
            "optional": false,
            "type": "string",
          },
          Object {
            "name": "selectionVersionsLoading",
            "optional": false,
            "type": "string",
          },
          Object {
            "name": "selectionVersionsNoItems",
            "optional": false,
            "type": "string",
          },
          Object {
            "name": "selectionVersionsSearchPlaceholder",
            "optional": false,
            "type": "string",
          },
          Object {
            "name": "validationBucketLength",
            "optional": false,
            "type": "string",
          },
          Object {
            "name": "validationBucketLowerCase",
            "optional": false,
            "type": "string",
          },
          Object {
            "name": "validationBucketMustComplyDns",
            "optional": false,
            "type": "string",
          },
          Object {
            "name": "validationBucketMustNotContain",
            "optional": false,
            "type": "string",
          },
          Object {
            "name": "validationPathMustBegin",
            "optional": false,
            "type": "string",
          },
        ],
        "type": "object",
      },
      "name": "i18nStrings",
      "optional": true,
      "type": "S3ResourceSelectorProps.I18nStrings",
    },
    Object {
      "deprecatedTag": "Custom CSS is not supported. For other use cases, use [data attributes](https://developer.mozilla.org/en-US/docs/Learn/HTML/Howto/Use_data_attributes).",
      "description": "Adds the specified ID to the root element of the component.",
      "name": "id",
      "optional": true,
      "type": "string",
    },
    Object {
      "description": "Adds \`aria-labelledby\` to the S3 URI input. If you're using this component within a form field,
you do not need to set this property, as the form field component will set it automatically.
Use this property if the component isn't surrounded by a form field, or you want to override the value
automatically set by the form field (for example, if you have two components within a single form field).

To use it correctly, define an ID for the element you want to use as label and set the property to that ID.
",
      "name": "inputAriaDescribedby",
      "optional": true,
      "type": "string",
    },
    Object {
      "description": "Whether the S3 URI input field is in invalid state.",
      "name": "invalid",
      "optional": true,
      "type": "boolean",
    },
    Object {
      "description": "Optionally overrides whether an object should be disabled for selection in the Objects view or not. Similar to
\`bucketsIsItemDisabled\` this property takes precedence over the \`selectableItemsTypes\` property.",
      "name": "objectsIsItemDisabled",
      "optional": true,
      "type": "(item: S3ResourceSelectorProps.Object) => boolean",
    },
    Object {
      "defaultValue": "['Key', 'LastModified', 'Size']",
      "description": "Optionally overrides the set of visible columns in the Objects view. Available columns: 'Key', 'LastModified',
and 'Size'.",
      "name": "objectsVisibleColumns",
      "optional": true,
      "type": "ReadonlyArray<string>",
    },
    Object {
      "description": "The current selected resource. Resource has the following properties:
- \`uri\` (string) - URI of the resource.
- \`versionId\` (string) - (Optional) Version ID of the selected resource.",
      "inlineType": Object {
        "name": "S3ResourceSelectorProps.Resource",
        "properties": Array [
          Object {
            "name": "uri",
            "optional": false,
            "type": "string",
          },
          Object {
            "name": "versionId",
            "optional": true,
            "type": "string",
          },
        ],
        "type": "object",
      },
      "name": "resource",
      "optional": false,
      "type": "S3ResourceSelectorProps.Resource",
    },
    Object {
      "defaultValue": "[]",
      "description": "An array of the item types that are selectable in the table view. The array may contain the following items:
'buckets', 'objects', or 'versions'. Example: ['buckets', 'objects']. By default, no items are selectable.
This property determines whether the component operates in Read mode or Write mode:
* Read mode - When 'objects' and 'versions' values are provided (folder selection should be disabled by
customizing \`objectsIsItemDisabled\` function).
* Write mode - When 'buckets' and 'objects' values are provided (file selection should be disabled by
customizing \`objectsIsItemDisabled\` function).",
      "name": "selectableItemsTypes",
      "optional": true,
      "type": "ReadonlyArray<S3ResourceSelectorProps.SelectableItems>",
    },
    Object {
      "description": "Optionally overrides whether a version should be disabled for selection in the Versions view or not. Similar to
\`bucketsIsItemDisabled\` this property takes precedence over the \`selectableItemsTypes\` property.",
      "name": "versionsIsItemDisabled",
      "optional": true,
      "type": "(item: S3ResourceSelectorProps.Version) => boolean",
    },
    Object {
      "defaultValue": "['ID', 'LastModified', 'Size']",
      "description": "Optionally overrides the set of visible columns in the Versions view. Available columns: 'ID', 'CreationDate',
and 'Size'.",
      "name": "versionsVisibleColumns",
      "optional": true,
      "type": "ReadonlyArray<string>",
    },
    Object {
      "description": "Href of the selected object that is applied to the View button.",
      "name": "viewHref",
      "optional": true,
      "type": "string",
    },
  ],
  "regions": Array [
    Object {
      "description": "Specifies additional information about component status.",
      "isDefault": false,
      "name": "alert",
    },
  ],
  "releaseStatus": "stable",
}
`;

exports[`Documenter definition for segmented-control matches the snapshot: segmented-control 1`] = `
Object {
  "events": Array [
    Object {
      "cancelable": false,
      "description": "Called when the user selects a different segment.",
      "detailInlineType": Object {
        "name": "SegmentedControlProps.ChangeDetail",
        "properties": Array [
          Object {
            "name": "selectedId",
            "optional": false,
            "type": "string",
          },
        ],
        "type": "object",
      },
      "detailType": "SegmentedControlProps.ChangeDetail",
      "name": "onChange",
    },
  ],
  "functions": Array [],
  "name": "SegmentedControl",
  "properties": Array [
    Object {
      "description": "Adds aria-labelledby to the component. Create a visually hidden element with an ID and set this property to that ID. If you don't want the label to be visible in narrow containers, use this property instead of \`label\`.",
      "name": "ariaLabelledby",
      "optional": true,
      "type": "string",
    },
    Object {
      "deprecatedTag": "Custom CSS is not supported. For other use cases, use [data attributes](https://developer.mozilla.org/en-US/docs/Learn/HTML/Howto/Use_data_attributes).",
      "description": "Adds the specified classes to the root element of the component.",
      "name": "className",
      "optional": true,
      "type": "string",
    },
    Object {
      "deprecatedTag": "Custom CSS is not supported. For other use cases, use [data attributes](https://developer.mozilla.org/en-US/docs/Learn/HTML/Howto/Use_data_attributes).",
      "description": "Adds the specified ID to the root element of the component.",
      "name": "id",
      "optional": true,
      "type": "string",
    },
    Object {
      "description": "Defines the label of the entire segmented control. In the standard view (that is, all individual segments are visible),
this label is used as \`aria-label\` on the group of segments. In a narrow container, where this component is displayed as a select component,
the label is visible and attached to the select component, unless \`ariaLabelledBy\` is defined. Don't use \`label\` and \`ariaLabelledBy\` at the same time.",
      "name": "label",
      "optional": true,
      "type": "string",
    },
    Object {
      "description": "An array of objects representing options. Each segment has the following properties:
- \`id\` (string) - The ID of the segment.
- \`disabled\` [boolean] - (Optional) Determines whether the segment is disabled, which prevents the user from selecting it.
- \`iconName\` (string) - (Optional) Specifies the name of the icon, used with the [icon component](/components/icon/).
- \`iconAlt\` (string) - (Optional) Specifies alternate text for the icon when using \`iconUrl\`, or \`iconName\` without \`text\`.
           This is required when you use an icon without \`text\`.
- \`iconUrl\` (string) - (Optional) Specifies the URL of a custom icon.
- \`iconSvg\` (ReactNode) - (Optional) Custom SVG icon. Equivalent to the \`svg\` slot of the [icon component](/components/icon/).
- \`text\` (string) - (Optional) Specifies the text of the segment.
",
      "name": "options",
      "optional": true,
      "type": "ReadonlyArray<SegmentedControlProps.Option>",
    },
    Object {
      "description": "ID of the selected option. If you want to clear the selection, use \`null\`.",
      "name": "selectedId",
      "optional": false,
      "type": "null | string",
    },
  ],
  "regions": Array [],
  "releaseStatus": "stable",
}
`;

exports[`Documenter definition for select matches the snapshot: select 1`] = `
Object {
  "events": Array [
    Object {
      "cancelable": false,
      "description": "Called when input focus is removed from the UI control.",
      "name": "onBlur",
    },
    Object {
      "cancelable": false,
      "description": "Called when the user selects an option.
The event \`detail\` contains the current \`selectedOption\`.",
      "detailInlineType": Object {
        "name": "SelectProps.ChangeDetail",
        "properties": Array [
          Object {
            "name": "selectedOption",
            "optional": false,
            "type": "SelectProps.Option",
          },
        ],
        "type": "object",
      },
      "detailType": "SelectProps.ChangeDetail",
      "name": "onChange",
    },
    Object {
      "cancelable": false,
      "description": "Called when input focus is set onto the UI control.",
      "name": "onFocus",
    },
    Object {
      "cancelable": false,
      "description": "Use this event to implement the asynchronous behavior for the component.
The event is called in the following situations:
* The user scrolls to the end of the list of options, if \`statusType\` is set to \`pending\`.
* The user clicks on the recovery button in the error state.
* The user types inside the input field.
* The user focuses the input field.

The detail object contains the following properties:
* \`filteringText\` - The value that you need to use to fetch options.
* \`firstPage\` - Indicates that you should fetch the first page of options that match the \`filteringText\`.
* \`samePage\` - Indicates that you should fetch the same page that you have previously fetched (for example, when the user clicks on the recovery button).
",
      "detailInlineType": Object {
        "name": "OptionsLoadItemsDetail",
        "properties": Array [
          Object {
            "name": "filteringText",
            "optional": false,
            "type": "string",
          },
          Object {
            "name": "firstPage",
            "optional": false,
            "type": "boolean",
          },
          Object {
            "name": "samePage",
            "optional": false,
            "type": "boolean",
          },
        ],
        "type": "object",
      },
      "detailType": "OptionsLoadItemsDetail",
      "name": "onLoadItems",
    },
  ],
  "functions": Array [
    Object {
      "description": "Sets focus on the element without opening the dropdown or showing a visual focus indicator.",
      "name": "focus",
      "parameters": Array [],
      "returnType": "void",
    },
  ],
  "name": "Select",
  "properties": Array [
    Object {
      "description": "Adds \`aria-describedby\` to the component. If you're using this component within a form field,
don't set this property because the form field component automatically sets it.
Use this property if the component isn't surrounded by a form field, or you want to override the value
automatically set by the form field (for example, if you have two components within a single form field).

To use it correctly, define an ID for each element that you want to use as a description
and set the property to a string of each ID separated by spaces (for example, \`\\"id1 id2 id3\\"\`).
",
      "name": "ariaDescribedby",
      "optional": true,
      "type": "string",
    },
    Object {
      "description": "Adds \`aria-label\` to the select element.",
      "name": "ariaLabel",
      "optional": true,
      "type": "string",
    },
    Object {
      "description": "Adds \`aria-labelledby\` to the component. If you're using this component within a form field,
don't set this property because the form field component automatically sets it.
Use this property if the component isn't surrounded by a form field, or you want to override the value
automatically set by the form field (for example, if you have two components within a single form field).

To use it correctly, define an ID for the element you want to use as label and set the property to that ID.
",
      "name": "ariaLabelledby",
      "optional": true,
      "type": "string",
    },
    Object {
      "description": "Adds \`aria-required\` to the native input element.",
      "name": "ariaRequired",
      "optional": true,
      "type": "boolean",
    },
    Object {
      "description": "Automatically focuses the trigger when component is mounted.",
      "name": "autoFocus",
      "optional": true,
      "type": "boolean",
    },
    Object {
      "deprecatedTag": "Custom CSS is not supported. For other use cases, use [data attributes](https://developer.mozilla.org/en-US/docs/Learn/HTML/Howto/Use_data_attributes).",
      "description": "Adds the specified classes to the root element of the component.",
      "name": "className",
      "optional": true,
      "type": "string",
    },
    Object {
      "description": "Specifies the ID for the trigger component. It uses an automatically generated ID by default.",
      "name": "controlId",
      "optional": true,
      "type": "string",
    },
    Object {
      "description": "Determines whether the whole select component is disabled.",
      "name": "disabled",
      "optional": true,
      "type": "boolean",
    },
    Object {
      "description": "Provides a text alternative for the error icon in the error message.",
      "name": "errorIconAriaLabel",
      "optional": true,
      "type": "string",
    },
    Object {
      "description": "Specifies the text to display when a data fetching error occurs. Make sure that you provide \`recoveryText\`.",
      "name": "errorText",
      "optional": true,
      "type": "string",
    },
    Object {
      "description": "Enabling this property will allow the dropdown to extend beyond its parent by using fixed positioning and
[React Portals](https://reactjs.org/docs/portals.html).
If you want the dropdown to ignore the \`overflow\` CSS property of its parents,
such as in a split view layout, enable this property.
However, use discretion. If you don't need to, we recommend you don't enable this property because fixed positioning results
in a slight, visible lag when scrolling complex pages.",
      "name": "expandToViewport",
      "optional": true,
      "type": "boolean",
    },
    Object {
      "description": "Adds an \`aria-label\` on the built-in filtering input if filtering is enabled.",
      "name": "filteringAriaLabel",
      "optional": true,
      "type": "string",
    },
    Object {
      "description": "Adds an \`aria-label\` to the clear button inside the search input.",
      "name": "filteringClearAriaLabel",
      "optional": true,
      "type": "string",
    },
    Object {
      "description": "Specifies the placeholder to display in the filtering input if filtering is enabled.",
      "name": "filteringPlaceholder",
      "optional": true,
      "type": "string",
    },
    Object {
      "defaultValue": "'none'",
      "description": "Determines how filtering is applied to the list of \`options\`:
* \`auto\` - The component will automatically filter options based on user input.
* \`manual\` - You will set up \`onChange\` or \`onLoadItems\` event listeners and filter options on your side or request
them from server.
By default the component will filter the provided \`options\` based on the value of the filtering input field.
Only options that have a \`value\`, \`label\`, \`description\` or \`labelTag\` that contains the input value as a substring
are displayed in the list of options.

If you set this property to \`manual\`, this default filtering mechanism is disabled and all provided \`options\` are
displayed in the dropdown list. In that case make sure that you use the \`onChange\` or \`onLoadItems\` events in order
to set the \`options\` property to the options that are relevant for the user, given the filtering input value.

Note: Manual filtering doesn't disable match highlighting.
",
      "inlineType": Object {
        "name": "OptionsFilteringType",
        "type": "union",
        "values": Array [
          "none",
          "auto",
          "manual",
        ],
      },
      "name": "filteringType",
      "optional": true,
      "type": "string",
    },
    Object {
      "description": "Specifies the text to display at the bottom of the dropdown menu after pagination has reached the end.",
      "name": "finishedText",
      "optional": true,
      "type": "string",
    },
    Object {
      "deprecatedTag": "Custom CSS is not supported. For other use cases, use [data attributes](https://developer.mozilla.org/en-US/docs/Learn/HTML/Howto/Use_data_attributes).",
      "description": "Adds the specified ID to the root element of the component.",
      "name": "id",
      "optional": true,
      "type": "string",
    },
    Object {
      "description": "Overrides the invalidation state. Usually the invalid state
comes from the parent \`FormField\`component,
however sometimes you need to override its
state when you have more than one input within a
single form field.",
      "name": "invalid",
      "optional": true,
      "type": "boolean",
    },
    Object {
      "description": "Specifies the text to display when in the loading state.",
      "name": "loadingText",
      "optional": true,
      "type": "string",
    },
    Object {
<<<<<<< HEAD
      "deprecatedTag": "",
      "description": "Deprecated, has no effect.",
=======
      "deprecatedTag": "Has no effect.",
      "description": "",
>>>>>>> b075d441
      "name": "name",
      "optional": true,
      "type": "string",
    },
    Object {
      "defaultValue": "[]",
      "description": "Specifies an array of options that are displayed to the user as a dropdown list.
The options can be grouped using \`OptionGroup\` objects.
#### Option
- \`value\` (string) - The returned value of the option when selected.
- \`label\` (string) - (Optional) Option text displayed to the user.
- \`description\` (string) - (Optional) Further information about the option that appears below the label.
- \`disabled\` (boolean) - (Optional) Determines whether the option is disabled.
- \`labelTag\` (string) - (Optional) A label tag that provides additional guidance, shown next to the label.
- \`tags\` [string[]] - (Optional) A list of tags giving further guidance about the option.
- \`filteringTags\` [string[]] - (Optional) A list of additional tags used for automatic filtering.
- \`iconName\` (string) - (Optional) Specifies the name of an [icon](/components/icon/) to display in the option.
- \`iconAlt\` (string) - (Optional) Specifies alternate text for a custom icon, for use with \`iconUrl\`.
- \`iconUrl\` (string) - (Optional) URL of a custom icon.
- \`iconSvg\` (ReactNode) - (Optional) Custom SVG icon. Equivalent to the \`svg\` slot of the [icon component](/components/icon/).

#### OptionGroup
- \`label\` (string) - Option group text displayed to the user.
- \`disabled\` (boolean) - (Optional) Determines whether the option group is disabled.
- \`options\` (Option[]) - (Optional) The options under this group.

Note: Only one level of option nesting is supported.

If you want to use the built-in filtering capabilities of this component, provide
a list of all valid options here and they will be automatically filtered based on the user's filtering input.

Alternatively, you can listen to the \`onChange\` or \`onLoadItems\` event and set new options
on your own.
",
      "inlineType": Object {
        "name": "SelectProps.Options",
        "properties": Array [],
        "type": "object",
      },
      "name": "options",
      "optional": true,
      "type": "SelectProps.Options",
    },
    Object {
      "description": "Specifies the hint text that's displayed in the field when no option has been selected.",
      "name": "placeholder",
      "optional": true,
      "type": "string",
    },
    Object {
      "description": "Specifies the text for the recovery button. The text is displayed next to the error text.
Use the \`onLoadItems\` event to perform a recovery action (for example, retrying the request).",
      "name": "recoveryText",
      "optional": true,
      "type": "string",
    },
    Object {
      "description": "Overrides the element that is announced to screen readers
when the highlighted option changes. By default, this announces
the option's name and properties, and its selected state if
the \`selectedLabel\` property is defined.
The highlighted option is provided, and its group (if groups
are used and it differs from the group of the previously highlighted option).
For more information, see the
[accessibility guidelines](/components/select/?tabId=usage#accessibility-guidelines).
",
      "inlineType": Object {
        "name": "SelectProps.ContainingOptionAndGroupString",
        "parameters": Array [
          Object {
            "name": "option",
            "type": "SelectProps.Option",
          },
          Object {
            "name": "group",
            "type": "SelectProps.OptionGroup",
          },
        ],
        "returnType": "string",
        "type": "function",
      },
      "name": "renderHighlightedAriaLive",
      "optional": true,
      "type": "SelectProps.ContainingOptionAndGroupString",
    },
    Object {
      "description": "Specifies the localized string that describes an option as being selected.
This is required to provide a good screen reader experience. For more information, see the
[accessibility guidelines](/components/select/?tabId=usage#accessibility-guidelines).",
      "name": "selectedAriaLabel",
      "optional": true,
      "type": "string",
    },
    Object {
      "description": "Specifies the currently selected option.
If you want to clear the selection, use \`null\`.",
      "name": "selectedOption",
      "optional": false,
      "type": "SelectProps.Option | null",
    },
    Object {
      "defaultValue": "'finished'",
      "description": "Specifies the current status of loading more options.
* \`pending\` - Indicates that no request in progress, but more options may be loaded.
* \`loading\` - Indicates that data fetching is in progress.
* \`finished\` - Indicates that pagination has finished and no more requests are expected.
* \`error\` - Indicates that an error occurred during fetch. You should use \`recoveryText\` to enable the user to recover.",
      "inlineType": Object {
        "name": "DropdownStatusProps.StatusType",
        "type": "union",
        "values": Array [
          "pending",
          "loading",
          "finished",
          "error",
        ],
      },
      "name": "statusType",
      "optional": true,
      "type": "string",
    },
    Object {
      "defaultValue": "'label'",
      "description": "Defines the variant of the trigger. You can use a simple label or the entire option (\`label | option\`)",
      "inlineType": Object {
        "name": "SelectProps.TriggerVariant",
        "type": "union",
        "values": Array [
          "label",
          "option",
        ],
      },
      "name": "triggerVariant",
      "optional": true,
      "type": "string",
    },
    Object {
      "description": "If you have more than 500 options, enable this flag to apply a performance optimization
that makes the filtering experience smoother. We don't recommend enabling the feature if you
have less than 500 options, because the improvements to performance are offset by a
visible scrolling lag.
When you set this flag to \`true\`, it removes options that are not currently in view from the DOM.
If your test accesses such options, you need to first scroll the options container
to the correct offset, before performing any operations on them. Use the element returned
by the \`findOptionsContainer\` test utility for this.
",
      "name": "virtualScroll",
      "optional": true,
      "type": "boolean",
    },
  ],
  "regions": Array [
    Object {
      "description": "Displayed when there are no options to display.
This is only shown when \`statusType\` is set to \`finished\` or not set at all.",
      "isDefault": false,
      "name": "empty",
    },
    Object {
      "description": "Displayed for \`filteringType=\\"auto\\"\` when there are no matches for the filtering.",
      "isDefault": false,
      "name": "noMatch",
    },
  ],
  "releaseStatus": "stable",
}
`;

exports[`Documenter definition for side-navigation matches the snapshot: side-navigation 1`] = `
Object {
  "events": Array [
    Object {
      "cancelable": false,
      "description": "Fired when the expansion state of \`Section\` or \`ExpandablePageGroup\` items changes
as a result of a user interaction. The event \`detail\` contains an object with information about the changed item.
- \`item\` (object) - Specifies the item that was changed.
- \`expanded\` (boolean) - Specifies whether the item is expanded or not.
- \`expandableParents\` (array) - A list of parent items that have a type of \`Section\`
    or \`ExpandablePageGroup\`. Use this \`expandableParents\` array to set their expanded
    state to \`true\` if you want your data model to keep track of the current state
    of the navigation items.

Note: If the expansion is a result of the activation of a nested link
upon changing the \`activeHref\` property, this event isn't raised.
",
      "detailInlineType": Object {
        "name": "SideNavigationProps.ChangeDetail",
        "properties": Array [
          Object {
            "name": "expandableParents",
            "optional": false,
            "type": "ReadonlyArray<SideNavigationProps.ExpandableLinkGroup | SideNavigationProps.Section>",
          },
          Object {
            "name": "expanded",
            "optional": false,
            "type": "boolean",
          },
          Object {
            "name": "item",
            "optional": false,
            "type": "SideNavigationProps.ExpandableLinkGroup | SideNavigationProps.Section",
          },
        ],
        "type": "object",
      },
      "detailType": "SideNavigationProps.ChangeDetail",
      "name": "onChange",
    },
    Object {
      "cancelable": true,
      "description": "Fired when an anchor is clicked without any modifier (that is, CTRL, ALT, SHIFT).
The event \`detail\` contains a definition of the clicked item.
Use this event to prevent default browser navigation (by calling \`preventDefault\` method)
and branch your own routing.
If the event is prevented the \`activeHref\` property won't be automatically set
to the href of the clicked item so you'll have to do it yourself.
",
      "detailInlineType": Object {
        "name": "SideNavigationProps.FollowDetail",
        "properties": Array [
          Object {
            "name": "external",
            "optional": true,
            "type": "false | true",
          },
          Object {
            "name": "href",
            "optional": false,
            "type": "string",
          },
          Object {
            "name": "info",
            "optional": true,
            "type": "React.ReactNode",
          },
          Object {
            "name": "target",
            "optional": true,
            "type": "string",
          },
          Object {
            "name": "text",
            "optional": true,
            "type": "string",
          },
          Object {
            "name": "type",
            "optional": true,
            "type": "\\"expandable-link-group\\" | \\"link\\" | \\"link-group\\" | \\"section-header\\"",
          },
        ],
        "type": "object",
      },
      "detailType": "SideNavigationProps.FollowDetail",
      "name": "onFollow",
    },
  ],
  "functions": Array [],
  "name": "SideNavigation",
  "properties": Array [
    Object {
      "description": "Specifies the \`href\` of the currently active link.
All items within the navigation with a matching \`href\` are highlighted.
\`Sections\` and \`Expandable Page Groups\` that contain a highlighted item
are automatically expanded, unless their definitions have the \`defaultExpanded\`
property explicitly set to \`false\`.
",
      "name": "activeHref",
      "optional": true,
      "type": "string",
    },
    Object {
      "deprecatedTag": "Custom CSS is not supported. For other use cases, use [data attributes](https://developer.mozilla.org/en-US/docs/Learn/HTML/Howto/Use_data_attributes).",
      "description": "Adds the specified classes to the root element of the component.",
      "name": "className",
      "optional": true,
      "type": "string",
    },
    Object {
      "description": "Controls the header that appears at the top of the navigation component.
It contains the following:
- \`text\` (string) - Specifies the header text.
- \`href\` (string) - Specifies the \`href\` that the header links to.
- \`logo\` (object) - Specifies a logo image.
",
      "inlineType": Object {
        "name": "SideNavigationProps.Header",
        "properties": Array [
          Object {
            "name": "href",
            "optional": false,
            "type": "string",
          },
          Object {
            "name": "logo",
            "optional": true,
            "type": "SideNavigationProps.Logo",
          },
          Object {
            "name": "text",
            "optional": true,
            "type": "string",
          },
        ],
        "type": "object",
      },
      "name": "header",
      "optional": true,
      "type": "SideNavigationProps.Header",
    },
    Object {
      "deprecatedTag": "Custom CSS is not supported. For other use cases, use [data attributes](https://developer.mozilla.org/en-US/docs/Learn/HTML/Howto/Use_data_attributes).",
      "description": "Adds the specified ID to the root element of the component.",
      "name": "id",
      "optional": true,
      "type": "string",
    },
    Object {
      "defaultValue": "[]",
      "description": "Specifies the items to be displayed in the navigation.
Allowed objects are: \`Link\`, \`Divider\`, \`Section\`, \`LinkGroup\` and \`ExpandableLinkGroup\`.
You can inject extra properties (for example, an ID)
in order to identify the item when it's used in an event \`detail\`
(for more information, see the events section below).

#### Link
Object that represents an anchor in the navigation.
Links are rendered as \`<a>\` tags.
- \`type\` - \`'link'\`.
- \`text\` (string) - Specifies the link text.
- \`href\` (string) - Specifies the \`href\` of the link.
- \`external\` (boolean) - Determines whether to display an external link icon next to the link.
     If set to \`true\`, an external link icon appears next to the link.
     The anchor also has the attributes \`target=\\"_blank\\"\` and \`rel=\\"noopener\\"\`.
     Additionally, the \`activeHref\` property won't be modified when a user chooses the link.
- \`externalIconAriaLabel\` (string) - Adds an aria-label to the external icon.
- \`info\` (ReactNode) - Enables you to display content next to the link. Although it is technically possible to insert any content,
    our UX guidelines allow only to add a Badge and/or a \\"New\\" label.

#### Divider
Object that represents a horizontal divider between navigation content.
It contains \`type\`: \`'divider'\` only.

#### Section
Object that represents a section within the navigation.
- \`type\`: \`'section'\`.
- \`text\` (string) - Specifies the text to display as a title of the section.
- \`defaultExpanded\` (boolean) - Determines whether the section should be expanded by default. Default value is \`true\`.
- \`items\` (array) - Specifies the content of the section. You can use any valid item from this list.
    Although there is no technical limitation to the nesting level,
    our UX recommendation is to use only one level.

#### Section Header
A section header is used to group a set of links that are conceptually related to each other and can be displayed under a single heading to provide further organization.
You can nest sections, links, link groups and expandable link groups within a section header depending on you IA needs.
- \`type\`: \`'section-header'\`.
- \`text\` (string) - Specifies the text to display as a title of the section.
- \`items\` (array) - Specifies the content of the section. You can use \`Section\`, \`Link\`, \`LinkGroup\`, \`ExpandableLinkGroup\`.

#### LinkGroup
Object that represents a group of links.
- \`type\`: \`'link-group'\`.
- \`text\` (string) - Specifies the text of the group link.
- \`href\` (string) - Specifies the \`href\` of the group link.
- \`items\` (array) - Specifies the content of the section. You can use any valid item from this list.
    Although there is no technical limitation to the nesting level,
    our UX recommendation is to use only one level.

#### ExpandableLinkGroup

Object that represents an expandable group of links.
- \`type\`: \`'expandable-link-group'\`.
- \`text\` (string) - Specifies the text of the group link.
- \`href\` (string) - Specifies the \`href\` of the group link.
- \`defaultExpanded\` (boolean) - Specifies whether the group should be expanded by default.
   If not explicitly set, the group is collapsed by default, unless one of the nested links is active.
- \`items\` (array) - Specifies the content of the section. You can use any valid item from this list.
    Although there is no technical limitation to the nesting level,
    our UX recommendation is to use only one level.
",
      "name": "items",
      "optional": true,
      "type": "ReadonlyArray<SideNavigationProps.Item>",
    },
  ],
  "regions": Array [],
  "releaseStatus": "stable",
}
`;

exports[`Documenter definition for space-between matches the snapshot: space-between 1`] = `
Object {
  "events": Array [],
  "functions": Array [],
  "name": "SpaceBetween",
  "properties": Array [
    Object {
      "deprecatedTag": "Custom CSS is not supported. For other use cases, use [data attributes](https://developer.mozilla.org/en-US/docs/Learn/HTML/Howto/Use_data_attributes).",
      "description": "Adds the specified classes to the root element of the component.",
      "name": "className",
      "optional": true,
      "type": "string",
    },
    Object {
      "defaultValue": "\\"vertical\\"",
      "description": "Defines the direction in which the content is laid out.",
      "inlineType": Object {
        "name": "SpaceBetweenProps.Direction",
        "type": "union",
        "values": Array [
          "vertical",
          "horizontal",
        ],
      },
      "name": "direction",
      "optional": true,
      "type": "string",
    },
    Object {
      "deprecatedTag": "Custom CSS is not supported. For other use cases, use [data attributes](https://developer.mozilla.org/en-US/docs/Learn/HTML/Howto/Use_data_attributes).",
      "description": "Adds the specified ID to the root element of the component.",
      "name": "id",
      "optional": true,
      "type": "string",
    },
    Object {
      "description": "Defines the spacing between the individual items of the content.",
      "inlineType": Object {
        "name": "SpaceBetweenProps.Size",
        "type": "union",
        "values": Array [
          "xxxs",
          "xxs",
          "xs",
          "s",
          "m",
          "l",
          "xl",
          "xxl",
        ],
      },
      "name": "size",
      "optional": false,
      "type": "string",
    },
  ],
  "regions": Array [
    Object {
      "description": "Content of this component.",
      "isDefault": true,
      "name": "children",
    },
  ],
  "releaseStatus": "stable",
}
`;

exports[`Documenter definition for spinner matches the snapshot: spinner 1`] = `
Object {
  "events": Array [],
  "functions": Array [],
  "name": "Spinner",
  "properties": Array [
    Object {
      "deprecatedTag": "Custom CSS is not supported. For other use cases, use [data attributes](https://developer.mozilla.org/en-US/docs/Learn/HTML/Howto/Use_data_attributes).",
      "description": "Adds the specified classes to the root element of the component.",
      "name": "className",
      "optional": true,
      "type": "string",
    },
    Object {
      "deprecatedTag": "Custom CSS is not supported. For other use cases, use [data attributes](https://developer.mozilla.org/en-US/docs/Learn/HTML/Howto/Use_data_attributes).",
      "description": "Adds the specified ID to the root element of the component.",
      "name": "id",
      "optional": true,
      "type": "string",
    },
    Object {
      "defaultValue": "\\"normal\\"",
      "description": "Specifies the size of the spinner.",
      "inlineType": Object {
        "name": "SpinnerProps.Size",
        "type": "union",
        "values": Array [
          "normal",
          "big",
          "large",
        ],
      },
      "name": "size",
      "optional": true,
      "type": "string",
    },
    Object {
      "defaultValue": "\\"normal\\"",
      "description": "Specifies the color variant of the spinner. The \`normal\` variant picks up the current color of its context.",
      "inlineType": Object {
        "name": "SpinnerProps.Variant",
        "type": "union",
        "values": Array [
          "normal",
          "disabled",
          "inverted",
        ],
      },
      "name": "variant",
      "optional": true,
      "type": "string",
    },
  ],
  "regions": Array [],
  "releaseStatus": "stable",
}
`;

exports[`Documenter definition for split-panel matches the snapshot: split-panel 1`] = `
Object {
  "events": Array [],
  "functions": Array [],
  "name": "SplitPanel",
  "properties": Array [
    Object {
      "deprecatedTag": "Custom CSS is not supported. For other use cases, use [data attributes](https://developer.mozilla.org/en-US/docs/Learn/HTML/Howto/Use_data_attributes).",
      "description": "Adds the specified classes to the root element of the component.",
      "name": "className",
      "optional": true,
      "type": "string",
    },
    Object {
      "defaultValue": "\\"collapse\\"",
      "description": "Determines whether the split panel collapses or hides completely when closed.",
      "inlineType": Object {
        "name": "",
        "type": "union",
        "values": Array [
          "collapse",
          "hide",
        ],
      },
      "name": "closeBehavior",
      "optional": true,
      "type": "string",
    },
    Object {
      "description": "Header of the split panel.",
      "name": "header",
      "optional": false,
      "type": "string",
    },
    Object {
      "defaultValue": "false",
      "description": "When set to \`true\`, the preferences button is not displayed.",
      "name": "hidePreferencesButton",
      "optional": true,
      "type": "boolean",
    },
    Object {
      "description": "An object containing all the necessary localized strings required by the component.
- \`closeButtonAriaLabel\` - The text of the panel close button aria label.
- \`openButtonAriaLabel\` - The text of the panel open button aria label.
- \`preferencesTitle\` - The text of the preferences modal header.
- \`preferencesPositionLabel\` - The text of the position preference label.
- \`preferencesPositionDescription\` - The text of the position preference description.
- \`preferencesPositionSide\` - The text of the side position preference label.
- \`preferencesPositionBottom\` - The text of the bottom position preference label.
- \`preferencesConfirm\` - The text of the preference modal confirm button.
- \`preferencesCancel\` - The text of the preference modal cancel button.
- \`resizeHandleAriaLabel\` - The label of the resize handle aria label.",
      "inlineType": Object {
        "name": "SplitPanelProps.I18nStrings",
        "properties": Array [
          Object {
            "name": "closeButtonAriaLabel",
            "optional": false,
            "type": "string",
          },
          Object {
            "name": "openButtonAriaLabel",
            "optional": false,
            "type": "string",
          },
          Object {
            "name": "preferencesCancel",
            "optional": false,
            "type": "string",
          },
          Object {
            "name": "preferencesConfirm",
            "optional": false,
            "type": "string",
          },
          Object {
            "name": "preferencesPositionBottom",
            "optional": false,
            "type": "string",
          },
          Object {
            "name": "preferencesPositionDescription",
            "optional": false,
            "type": "string",
          },
          Object {
            "name": "preferencesPositionLabel",
            "optional": false,
            "type": "string",
          },
          Object {
            "name": "preferencesPositionSide",
            "optional": false,
            "type": "string",
          },
          Object {
            "name": "preferencesTitle",
            "optional": false,
            "type": "string",
          },
          Object {
            "name": "resizeHandleAriaLabel",
            "optional": false,
            "type": "string",
          },
        ],
        "type": "object",
      },
      "name": "i18nStrings",
      "optional": false,
      "type": "SplitPanelProps.I18nStrings",
    },
    Object {
      "deprecatedTag": "Custom CSS is not supported. For other use cases, use [data attributes](https://developer.mozilla.org/en-US/docs/Learn/HTML/Howto/Use_data_attributes).",
      "description": "Adds the specified ID to the root element of the component.",
      "name": "id",
      "optional": true,
      "type": "string",
    },
  ],
  "regions": Array [
    Object {
      "isDefault": true,
      "name": "children",
    },
  ],
  "releaseStatus": "stable",
}
`;

exports[`Documenter definition for status-indicator matches the snapshot: status-indicator 1`] = `
Object {
  "events": Array [],
  "functions": Array [],
  "name": "StatusIndicator",
  "properties": Array [
    Object {
      "deprecatedTag": "Custom CSS is not supported. For other use cases, use [data attributes](https://developer.mozilla.org/en-US/docs/Learn/HTML/Howto/Use_data_attributes).",
      "description": "Adds the specified classes to the root element of the component.",
      "name": "className",
      "optional": true,
      "type": "string",
    },
    Object {
      "description": "Specifies an override for the status indicator color.",
      "inlineType": Object {
        "name": "StatusIndicatorProps.Color",
        "type": "union",
        "values": Array [
          "blue",
          "grey",
          "green",
          "red",
        ],
      },
      "name": "colorOverride",
      "optional": true,
      "type": "string",
    },
    Object {
      "description": "Specifies an \`aria-label\` for the icon. If the status text alone does not fully describe the status,
use this to communicate additional context.",
      "name": "iconAriaLabel",
      "optional": true,
      "type": "string",
    },
    Object {
      "deprecatedTag": "Custom CSS is not supported. For other use cases, use [data attributes](https://developer.mozilla.org/en-US/docs/Learn/HTML/Howto/Use_data_attributes).",
      "description": "Adds the specified ID to the root element of the component.",
      "name": "id",
      "optional": true,
      "type": "string",
    },
    Object {
      "defaultValue": "\\"success\\"",
      "description": "Specifies the status type.",
      "inlineType": Object {
        "name": "StatusIndicatorProps.Type",
        "type": "union",
        "values": Array [
          "error",
          "warning",
          "success",
          "info",
          "stopped",
          "pending",
          "in-progress",
          "loading",
        ],
      },
      "name": "type",
      "optional": true,
      "type": "string",
    },
    Object {
      "defaultValue": "true",
      "description": "Specifies if the text content should wrap. If you set it to false, it prevents the text from wrapping
and truncates it with an ellipsis.",
      "name": "wrapText",
      "optional": true,
      "type": "boolean",
    },
  ],
  "regions": Array [
    Object {
      "description": "A text fragment that communicates the status.",
      "isDefault": true,
      "name": "children",
    },
  ],
  "releaseStatus": "stable",
}
`;

exports[`Documenter definition for table matches the snapshot: table 1`] = `
Object {
  "events": Array [
    Object {
      "cancelable": false,
      "description": "Fired when the user resizes a table column. The event detail contains an array of column widths in pixels,
including the hidden via preferences columns. Use this event to persist the column widths.",
      "detailInlineType": Object {
        "name": "TableProps.ColumnWidthsChangeDetail",
        "properties": Array [
          Object {
            "name": "widths",
            "optional": false,
            "type": "ReadonlyArray<number>",
          },
        ],
        "type": "object",
      },
      "detailType": "TableProps.ColumnWidthsChangeDetail",
      "name": "onColumnWidthsChange",
    },
    Object {
      "cancelable": true,
      "description": "Called whenever user cancels an inline edit. Use this function to reset any
validation states, or show warning for unsaved changes.",
      "name": "onEditCancel",
    },
    Object {
      "cancelable": false,
      "description": "Note: This feature is provided for backwards compatibility. Its use is not recommended,
and it may be deprecated in the future.
Called when the user clicked at a table row. The event detail contains the index of the
clicked row and the row object itself. Use this event to define a row click behavior.
",
      "detailInlineType": Object {
        "name": "TableProps.OnRowClickDetail",
        "properties": Array [
          Object {
            "name": "item",
            "optional": false,
            "type": "T",
          },
          Object {
            "name": "rowIndex",
            "optional": false,
            "type": "number",
          },
        ],
        "type": "object",
      },
      "detailType": "TableProps.OnRowClickDetail<T>",
      "name": "onRowClick",
    },
    Object {
      "cancelable": true,
      "description": "Note: This feature is provided for backwards compatibility. Its use is not recommended,
and it may be deprecated in the future.
Called when the user clicked at a table row with the right mouse click. The event detail
contains the index of the clicked row and the row object itself. Use this event to override
the default browser context menu behavior.
",
      "detailInlineType": Object {
        "name": "TableProps.OnRowContextMenuDetail",
        "properties": Array [
          Object {
            "name": "clientX",
            "optional": false,
            "type": "number",
          },
          Object {
            "name": "clientY",
            "optional": false,
            "type": "number",
          },
          Object {
            "name": "item",
            "optional": false,
            "type": "T",
          },
          Object {
            "name": "rowIndex",
            "optional": false,
            "type": "number",
          },
        ],
        "type": "object",
      },
      "detailType": "TableProps.OnRowContextMenuDetail<T>",
      "name": "onRowContextMenu",
    },
    Object {
      "cancelable": false,
      "description": "Fired when a user interaction triggers a change in the list of selected items.
The event \`detail\` contains the current list of \`selectedItems\`.",
      "detailInlineType": Object {
        "name": "TableProps.SelectionChangeDetail",
        "properties": Array [
          Object {
            "name": "selectedItems",
            "optional": false,
            "type": "Array<T>",
          },
        ],
        "type": "object",
      },
      "detailType": "TableProps.SelectionChangeDetail<T>",
      "name": "onSelectionChange",
    },
    Object {
      "cancelable": false,
      "description": "Called when either the column to sort by or the direction of sorting changes upon user interaction.
The event detail contains the current sortingColumn and isDescending.",
      "detailInlineType": Object {
        "name": "TableProps.SortingState",
        "properties": Array [
          Object {
            "name": "isDescending",
            "optional": true,
            "type": "false | true",
          },
          Object {
            "name": "sortingColumn",
            "optional": false,
            "type": "TableProps.SortingColumn<T>",
          },
        ],
        "type": "object",
      },
      "detailType": "TableProps.SortingState<T>",
      "name": "onSortingChange",
    },
  ],
  "functions": Array [
    Object {
      "description": "Dismiss an inline edit if currently active.",
      "name": "cancelEdit",
      "parameters": Array [],
      "returnType": "void",
    },
    Object {
      "description": "When the sticky header is enabled and you call this function, the table
scroll parent scrolls to reveal the first row of the table.",
      "name": "scrollToTop",
      "parameters": Array [],
      "returnType": "void",
    },
  ],
  "name": "Table",
  "properties": Array [
    Object {
      "description": "Specifies alternative text for the selection components (checkboxes and radio buttons) as follows:
* \`itemSelectionLabel\` ((SelectionState, Item) => string) - Specifies the alternative text for an item.
* \`allItemsSelectionLabel\` ((SelectionState) => string) - Specifies the alternative text for multi-selection column header.
* \`selectionGroupLabel\` (string) - Specifies the alternative text for the whole selection and single-selection column header.
                                   It is prefixed to \`itemSelectionLabel\` and \`allItemsSelectionLabel\` when they are set.
* \`tableLabel\` (string) - Provides an alternative text for the table. If you use a header for this table, you may reuse the string
                          to provide a caption-like description. For example, tableLabel=Instances will be announced as 'Instances table'.
You can use the first argument of type \`SelectionState\` to access the current selection
state of the component (for example, the \`selectedItems\` list). The \`itemSelectionLabel\` for individual
items also receives the corresponding  \`Item\` object. You can use the \`selectionGroupLabel\` to
add a meaningful description to the whole selection.
* \`activateEditLabel\` (EditableColumnDefinition) => string -
                     Specifies an alternative text for the edit button in editable cells.
* \`cancelEditLabel\` (EditableColumnDefinition) => string -
                     Specifies an alternative text for the cancel button in editable cells.
* \`submitEditLabel\` (EditableColumnDefinition) => string -
                     Specifies an alternative text for the submit button in editable cells.
",
      "inlineType": Object {
        "name": "TableProps.AriaLabels",
        "properties": Array [
          Object {
            "name": "activateEditLabel",
            "optional": true,
            "type": "(column: TableProps.ColumnDefinition<any>) => string",
          },
          Object {
            "name": "allItemsSelectionLabel",
            "optional": true,
            "type": "(data: TableProps.SelectionState<T>) => string",
          },
          Object {
            "name": "cancelEditLabel",
            "optional": true,
            "type": "(column: TableProps.ColumnDefinition<any>) => string",
          },
          Object {
            "name": "itemSelectionLabel",
            "optional": true,
            "type": "(data: TableProps.SelectionState<T>, row: T) => string",
          },
          Object {
            "name": "selectionGroupLabel",
            "optional": true,
            "type": "string",
          },
          Object {
            "name": "submitEditLabel",
            "optional": true,
            "type": "(column: TableProps.ColumnDefinition<any>) => string",
          },
          Object {
            "name": "tableLabel",
            "optional": true,
            "type": "string",
          },
        ],
        "type": "object",
      },
      "name": "ariaLabels",
      "optional": true,
      "type": "TableProps.AriaLabels<T>",
    },
    Object {
      "deprecatedTag": "Custom CSS is not supported. For other use cases, use [data attributes](https://developer.mozilla.org/en-US/docs/Learn/HTML/Howto/Use_data_attributes).",
      "description": "Adds the specified classes to the root element of the component.",
      "name": "className",
      "optional": true,
      "type": "string",
    },
    Object {
      "description": "The columns configuration object
* \`id\` (string) - Specifies a unique column identifier. The property is used 1) as a [keys](https://reactjs.org/docs/lists-and-keys.html#keys) source for React rendering,
  and 2) to match entries in the \`visibleColumns\` property, if defined.
* \`header\` (ReactNode) - Determines the display of the column header.
* \`cell\` ((item) => ReactNode) - Determines the display of a cell's content. You receive the current table row
  item as an argument.
* \`width\` (string | number) - Specifies the column width. Corresponds to the \`width\` css-property. If the width is not set,
  the browser automatically adjusts the column width based on the content. When \`resizableColumns\` property is
  set to \`true\`, additional constraints apply: 1) string values are not allowed, and 2) the last visible column always
  fills the remaining space of the table so the specified width is ignored.
* \`minWidth\` (string | number) - Specifies the minimum column width. Corresponds to the \`min-width\` css-property. When
  \`resizableColumns\` property is set to \`true\`, additional constraints apply: 1) string values are not allowed,
  and 2) the column can't resize below than the specified width (defaults to \\"120px\\"). We recommend that you set a minimum width
  of at least 176px for columns that are editable.
* \`maxWidth\` (string | number) - Specifies the maximum column width. Corresponds to the \`max-width\` css-property.
  Note that when the \`resizableColumns\` property is set to \`true\` this property is ignored.
* \`ariaLabel\` (LabelData => string) - An optional function that's called to provide an \`aria-label\` for the cell header.
  It receives the current sorting state of this column, the direction it's sorted in, and an indication of
  whether the sorting is disabled, as three Boolean values: \`sorted\`, \`descending\` and \`disabled\`.
  We recommend that you use this for sortable columns to provide more meaningful labels based on the
  current sorting direction.
* \`sortingField\` (string) - Enables default column sorting. The value is used in [collection hooks](/get-started/dev-guides/collection-hooks/)
  to reorder the items. Provide the name of the property within each item that should be used for sorting by this column.
  For more complex sorting use \`sortingComparator\` instead.
* \`sortingComparator\` ((T, T) => number) - Enables custom column sorting. The value is used in [collection hooks](/get-started/dev-guides/collection-hooks/)
  to reorder the items. This property accepts a custom comparator that is used to compare two items.
  The comparator must implement ascending ordering, and the output is inverted automatically in case of descending order.
  If present, the \`sortingField\` property is ignored.
* \`editConfig\` (EditConfig) - Enables inline editing in column when present. The value is used to configure the editing behavior.
* * \`editConfig.ariaLabel\` (string) - Specifies a label for the edit control. Visually hidden but read by screen readers.
* * \`editConfig.errorIconAriaLabel\` (string) - Specifies an ariaLabel for the error icon that is displayed when the validation fails.
* * \`editConfig.editIconAriaLabel\` (string) - Specifies an alternate text for the edit icon used in column header.
* * \`editConfig.constraintText\` (string) - Constraint text that is displayed below the edit control.
* * \`editConfig.validation\` ((item, value) => string) - A function that allows you to validate the value of the edit control.
           Return a string from the function to display an error message. Return \`undefined\` (or no return) from the function to indicate that the value is valid.
* * \`editConfig.editingCell\` ((item, cellContext) => ReactNode) - Determines the display of a cell's content when inline editing is active on a cell;
       You receive the current table row \`item\` and a \`cellContext\` object as arguments.
       The \`cellContext\` object contains the following properties:
 *  * \`cellContext.currentValue\` - State to keep track of a value in input fields while editing.
 *  * \`cellContext.setValue\` - Function to update \`currentValue\`. This should be called when the value in input field changes.",
      "name": "columnDefinitions",
      "optional": false,
      "type": "ReadonlyArray<TableProps.ColumnDefinition<T>>",
    },
    Object {
      "description": " Use this property to inform screen readers which range of items is currently displayed in the table.
 It specifies the index (1-based) of the first item in the table.
 If the table has no pagination, leave this property undefined.",
      "name": "firstIndex",
      "optional": true,
      "type": "number",
    },
    Object {
      "deprecatedTag": "Custom CSS is not supported. For other use cases, use [data attributes](https://developer.mozilla.org/en-US/docs/Learn/HTML/Howto/Use_data_attributes).",
      "description": "Adds the specified ID to the root element of the component.",
      "name": "id",
      "optional": true,
      "type": "string",
    },
    Object {
      "description": "Determines whether a given item is disabled. If an item is disabled, the user can't select it.",
      "inlineType": Object {
        "name": "TableProps.IsItemDisabled",
        "parameters": Array [
          Object {
            "name": "item",
            "type": "T",
          },
        ],
        "returnType": "boolean",
        "type": "function",
      },
      "name": "isItemDisabled",
      "optional": true,
      "type": "TableProps.IsItemDisabled<T>",
    },
    Object {
      "defaultValue": "[]",
      "description": "Specifies the data that's displayed in the table rows. Each item contains the data for one row. The display of a row is handled
by the \`cell\` property of each column definition in the \`columnDefinitions\` property.",
      "name": "items",
      "optional": false,
      "type": "ReadonlyArray<T>",
    },
    Object {
      "description": "Renders the table in a loading state. We recommend that you also set a \`loadingText\`.",
      "name": "loading",
      "optional": true,
      "type": "boolean",
    },
    Object {
      "description": "Specifies the text that's displayed when the table is in a loading state.",
      "name": "loadingText",
      "optional": true,
      "type": "string",
    },
    Object {
      "description": "Use this function to announce page changes to screen reader users.
Requires the properties firstIndex and totalItemsCount to be set correctly.",
      "name": "renderAriaLive",
      "optional": true,
      "type": "(data: TableProps.LiveAnnouncement) => string",
    },
    Object {
      "description": "Specifies if columns can be resized. If set to \`true\`, users can resize the columns in the table.",
      "name": "resizableColumns",
      "optional": true,
      "type": "boolean",
    },
    Object {
      "defaultValue": "[]",
      "description": "List of selected items.",
      "name": "selectedItems",
      "optional": true,
      "type": "ReadonlyArray<T>",
    },
    Object {
      "description": "Specifies the selection type (\`'single' | 'multi'\`).",
      "inlineType": Object {
        "name": "TableProps.SelectionType",
        "type": "union",
        "values": Array [
          "single",
          "multi",
        ],
      },
      "name": "selectionType",
      "optional": true,
      "type": "string",
    },
    Object {
      "description": "Specifies the definition object of the currently sorted column. Make sure you pass an object that's
present in the \`columnDefinitions\` array.",
      "inlineType": Object {
        "name": "TableProps.SortingColumn",
        "properties": Array [
          Object {
            "name": "sortingComparator",
            "optional": true,
            "type": "(a: T, b: T) => number",
          },
          Object {
            "name": "sortingField",
            "optional": true,
            "type": "string",
          },
        ],
        "type": "object",
      },
      "name": "sortingColumn",
      "optional": true,
      "type": "TableProps.SortingColumn<T>",
    },
    Object {
      "description": "Specifies whether to use a descending sort order.",
      "name": "sortingDescending",
      "optional": true,
      "type": "boolean",
    },
    Object {
      "description": "Specifies if sorting buttons are disabled. For example, use this property
to prevent the user from sorting before items are fully loaded.",
      "name": "sortingDisabled",
      "optional": true,
      "type": "boolean",
    },
    Object {
      "description": "If set to \`true\`, the table header remains visible when the user scrolls down.",
      "name": "stickyHeader",
      "optional": true,
      "type": "boolean",
    },
    Object {
      "description": "Specifies a vertical offset (in pixels) for the sticky header. For example, use this if you
need to position the sticky header below other fixed position elements on the page.",
      "name": "stickyHeaderVerticalOffset",
      "optional": true,
      "type": "number",
    },
    Object {
      "description": "Specifies if table rows alternate being shaded and unshaded. If set to \`true\`, every other row will be shaded.",
      "name": "stripedRows",
      "optional": true,
      "type": "boolean",
    },
    Object {
      "description": "Specifies a function that will be called after user submits an inline edit.
Return a promise to keep loading state while the submit request is in progress.",
      "inlineType": Object {
        "name": "TableProps.SubmitEditFunction",
        "parameters": Array [
          Object {
            "name": "item",
            "type": "ItemType",
          },
          Object {
            "name": "column",
            "type": "TableProps.ColumnDefinition<ItemType>",
          },
          Object {
            "name": "newValue",
            "type": "ValueType",
          },
        ],
        "returnType": "Promise<void> | void",
        "type": "function",
      },
      "name": "submitEdit",
      "optional": true,
      "type": "TableProps.SubmitEditFunction<T>",
    },
    Object {
      "description": "Use this property to inform screen readers how many items there are in a table.
It specifies the total count of all items in a table.
If there is an unknown total of items in a table, leave this property undefined.",
      "name": "totalItemsCount",
      "optional": true,
      "type": "number",
    },
    Object {
      "description": "Specifies a property that uniquely identifies an individual item.
When it's set, it's used to provide [keys for React](https://reactjs.org/docs/lists-and-keys.html#keys)
for performance optimizations.
It's also used to connect \`items\` and \`selectedItems\` values when they reference different objects.
",
      "inlineType": Object {
        "name": "TableProps.TrackBy",
        "type": "union",
        "values": Array [
          "string",
          "(item: T) => string",
        ],
      },
      "name": "trackBy",
      "optional": true,
      "type": "TableProps.TrackBy<T>",
    },
    Object {
      "defaultValue": "'container'",
      "description": "Specify a table variant with one of the following:
* \`container\` - Use this variant to have the table displayed within a container.
* \`embedded\` - Use this variant within a parent container (such as a modal, expandable
               section, container or split panel).
* \`stacked\` - Use this variant adjacent to other stacked containers (such as a container,
              table).
* \`full-page\` – Use this variant when table is the primary element on the page.",
      "inlineType": Object {
        "name": "TableProps.Variant",
        "type": "union",
        "values": Array [
          "container",
          "embedded",
          "stacked",
          "full-page",
        ],
      },
      "name": "variant",
      "optional": true,
      "type": "string",
      "visualRefreshTag": "\`embedded\`, \`stacked\`, and \`full-page\` variants",
    },
    Object {
      "description": "Specifies an array containing the \`id\`s of visible columns. If not set, all columns are displayed.
Use it in conjunction with the visible content preference of the [collection preferences](/components/collection-preferences/) component.

The order of ids doesn't influence the order in which columns are displayed - this is dictated by the \`columnDefinitions\` property
",
      "name": "visibleColumns",
      "optional": true,
      "type": "ReadonlyArray<string>",
    },
    Object {
      "description": "Specifies if text wraps within table cells. If set to \`true\`, long text within cells may wrap onto
multiple lines instead of being truncated with an ellipsis.",
      "name": "wrapLines",
      "optional": true,
      "type": "boolean",
    },
  ],
  "regions": Array [
    Object {
      "description": "Displayed when the \`items\` property is an empty array. Use it to render an empty or no-match state.",
      "isDefault": false,
      "name": "empty",
    },
    Object {
      "description": "Use this slot to add filtering controls to the table.",
      "isDefault": false,
      "name": "filter",
    },
    Object {
      "description": "Footer of the table container.",
      "isDefault": false,
      "name": "footer",
    },
    Object {
      "description": "Heading element of the table container. Use the [header component](/components/header/).",
      "isDefault": false,
      "name": "header",
    },
    Object {
      "description": "Use this slot to add the [pagination component](/components/pagination/) to the table.",
      "isDefault": false,
      "name": "pagination",
    },
    Object {
      "description": "Use this slot to add [collection preferences](/components/collection-preferences/) to the table.",
      "isDefault": false,
      "name": "preferences",
    },
  ],
  "releaseStatus": "stable",
}
`;

exports[`Documenter definition for tabs matches the snapshot: tabs 1`] = `
Object {
  "events": Array [
    Object {
      "cancelable": false,
      "description": "Called whenever the user selects a different tab.
The event's \`detail\` contains the new \`activeTabId\`.",
      "detailInlineType": Object {
        "name": "TabsProps.ChangeDetail",
        "properties": Array [
          Object {
            "name": "activeTabHref",
            "optional": true,
            "type": "string",
          },
          Object {
            "name": "activeTabId",
            "optional": false,
            "type": "string",
          },
        ],
        "type": "object",
      },
      "detailType": "TabsProps.ChangeDetail",
      "name": "onChange",
    },
  ],
  "functions": Array [],
  "name": "Tabs",
  "properties": Array [
    Object {
      "description": "The \`id\` of the currently active tab.
* If you don't set this property, the component activates the first tab and switches tabs automatically when a tab header is clicked (that is, uncontrolled behavior).
* If you explicitly set this property, you must set define an \`onChange\` handler to update the property when a tab header is clicked (that is, controlled behavior).",
      "name": "activeTabId",
      "optional": true,
      "type": "string",
    },
    Object {
      "description": "Provides an \`aria-label\` to the tab container.
Don't use \`ariaLabel\` and \`ariaLabelledby\` at the same time.",
      "name": "ariaLabel",
      "optional": true,
      "type": "string",
    },
    Object {
      "description": "Sets the \`aria-labelledby\` property on the tab container.
If there's a visible label element that you can reference, use this instead of \`ariaLabel\`.
Don't use \`ariaLabel\` and \`ariaLabelledby\` at the same time.",
      "name": "ariaLabelledby",
      "optional": true,
      "type": "string",
    },
    Object {
      "deprecatedTag": "Custom CSS is not supported. For other use cases, use [data attributes](https://developer.mozilla.org/en-US/docs/Learn/HTML/Howto/Use_data_attributes).",
      "description": "Adds the specified classes to the root element of the component.",
      "name": "className",
      "optional": true,
      "type": "string",
    },
    Object {
      "defaultValue": "false",
      "description": "Determines whether the tab content has padding. If \`true\`, removes the default padding from the tab content area.",
      "name": "disableContentPaddings",
      "optional": true,
      "type": "boolean",
    },
    Object {
      "description": "An object containing all the necessary localized strings required by the component.",
      "inlineType": Object {
        "name": "TabsProps.I18nStrings",
        "properties": Array [
          Object {
            "name": "scrollLeftAriaLabel",
            "optional": false,
            "type": "string",
          },
          Object {
            "name": "scrollRightAriaLabel",
            "optional": false,
            "type": "string",
          },
        ],
        "type": "object",
      },
      "name": "i18nStrings",
      "optional": true,
      "type": "TabsProps.I18nStrings",
    },
    Object {
      "deprecatedTag": "Custom CSS is not supported. For other use cases, use [data attributes](https://developer.mozilla.org/en-US/docs/Learn/HTML/Howto/Use_data_attributes).",
      "description": "Adds the specified ID to the root element of the component.",
      "name": "id",
      "optional": true,
      "type": "string",
    },
    Object {
      "description": "Specifies the tabs to display. Each tab object has the following properties:
- \`id\` (string) - The tab identifier. This value needs to be passed to the Tabs component as \`activeTabId\` to select this tab.
- \`label\` (ReactNode) - Tab label shown in the UI.
- \`content\` (ReactNode) - (Optional) Tab content to render in the container.
- \`disabled\` (boolean) - (Optional) Specifies if this tab is disabled.
- \`href\` (string) - (Optional) You can use this parameter to change the default \`href\` of the internal tab anchor. The
   \`click\` event default behavior is prevented, unless the user clicks the tab with a key modifier (that is, CTRL,
   ALT, SHIFT, META). This enables the user to open new browser tabs with an initially selected component tab,
   if your application routing can handle such deep links. You can manually update routing on the current page
   using the \`activeTabHref\` property of the \`change\` event's detail.
",
      "name": "tabs",
      "optional": false,
      "type": "ReadonlyArray<TabsProps.Tab>",
    },
    Object {
      "defaultValue": "\\"default\\"",
      "description": "The possible visual variants of tabs are the following:
* \`default\` - Use in any context.
* \`container\` - A variant with borders, for use alongside other containers.",
      "inlineType": Object {
        "name": "TabsProps.Variant",
        "type": "union",
        "values": Array [
          "default",
          "container",
        ],
      },
      "name": "variant",
      "optional": true,
      "type": "string",
    },
  ],
  "regions": Array [],
  "releaseStatus": "stable",
}
`;

exports[`Documenter definition for tag-editor matches the snapshot: tag-editor 1`] = `
Object {
  "events": Array [
    Object {
      "cancelable": false,
      "description": "Called when any tag operation occurs.
The event \`detail\` object contains the full updated state of \`tags\`,
and whether the component is in a \`valid\` state.",
      "detailInlineType": Object {
        "name": "TagEditorProps.ChangeDetail",
        "properties": Array [
          Object {
            "name": "tags",
            "optional": false,
            "type": "ReadonlyArray<TagEditorProps.Tag>",
          },
          Object {
            "name": "valid",
            "optional": false,
            "type": "boolean",
          },
        ],
        "type": "object",
      },
      "detailType": "TagEditorProps.ChangeDetail",
      "name": "onChange",
    },
  ],
  "functions": Array [
    Object {
      "description": "Focuses the first error within the component.
If no error is present, no element is focused.",
      "name": "focus",
      "parameters": Array [],
      "returnType": "void",
    },
  ],
  "name": "TagEditor",
  "properties": Array [
    Object {
      "description": "Specifies a regular expression string that overrides the default acceptable
character validation. You should use this property only when absolutely necessary.",
      "name": "allowedCharacterPattern",
      "optional": true,
      "type": "string",
    },
    Object {
      "deprecatedTag": "Custom CSS is not supported. For other use cases, use [data attributes](https://developer.mozilla.org/en-US/docs/Learn/HTML/Howto/Use_data_attributes).",
      "description": "Adds the specified classes to the root element of the component.",
      "name": "className",
      "optional": true,
      "type": "string",
    },
    Object {
      "description": "An object containing all the necessary localized strings required by the component.",
      "inlineType": Object {
        "name": "TagEditorProps.I18nStrings",
        "properties": Array [
          Object {
            "name": "addButton",
            "optional": false,
            "type": "string",
          },
          Object {
            "name": "awsPrefixError",
            "optional": false,
            "type": "string",
          },
          Object {
            "name": "clearAriaLabel",
            "optional": true,
            "type": "string",
          },
          Object {
            "name": "duplicateKeyError",
            "optional": false,
            "type": "string",
          },
          Object {
            "name": "emptyKeyError",
            "optional": false,
            "type": "string",
          },
          Object {
            "name": "emptyTags",
            "optional": false,
            "type": "string",
          },
          Object {
            "name": "enteredKeyLabel",
            "optional": false,
            "type": "(enteredText: string) => string",
          },
          Object {
            "name": "enteredValueLabel",
            "optional": false,
            "type": "(enteredText: string) => string",
          },
          Object {
            "name": "errorIconAriaLabel",
            "optional": true,
            "type": "string",
          },
          Object {
            "name": "invalidKeyError",
            "optional": false,
            "type": "string",
          },
          Object {
            "name": "invalidValueError",
            "optional": false,
            "type": "string",
          },
          Object {
            "name": "keyHeader",
            "optional": false,
            "type": "string",
          },
          Object {
            "name": "keyPlaceholder",
            "optional": false,
            "type": "string",
          },
          Object {
            "name": "keySuggestion",
            "optional": false,
            "type": "string",
          },
          Object {
            "name": "keysSuggestionError",
            "optional": false,
            "type": "string",
          },
          Object {
            "name": "keysSuggestionLoading",
            "optional": false,
            "type": "string",
          },
          Object {
            "name": "loading",
            "optional": false,
            "type": "string",
          },
          Object {
            "name": "maxKeyCharLengthError",
            "optional": false,
            "type": "string",
          },
          Object {
            "name": "maxValueCharLengthError",
            "optional": false,
            "type": "string",
          },
          Object {
            "name": "optional",
            "optional": false,
            "type": "string",
          },
          Object {
            "name": "removeButton",
            "optional": false,
            "type": "string",
          },
          Object {
            "name": "tagLimit",
            "optional": false,
            "type": "(availableTags: number, tagLimit: number) => string",
          },
          Object {
            "name": "tagLimitExceeded",
            "optional": false,
            "type": "(tagLimit: number) => string",
          },
          Object {
            "name": "tagLimitReached",
            "optional": false,
            "type": "(tagLimit: number) => string",
          },
          Object {
            "name": "tooManyKeysSuggestion",
            "optional": false,
            "type": "string",
          },
          Object {
            "name": "tooManyValuesSuggestion",
            "optional": false,
            "type": "string",
          },
          Object {
            "name": "undoButton",
            "optional": false,
            "type": "string",
          },
          Object {
            "name": "undoPrompt",
            "optional": false,
            "type": "string",
          },
          Object {
            "name": "valueHeader",
            "optional": false,
            "type": "string",
          },
          Object {
            "name": "valuePlaceholder",
            "optional": false,
            "type": "string",
          },
          Object {
            "name": "valueSuggestion",
            "optional": false,
            "type": "string",
          },
          Object {
            "name": "valuesSuggestionError",
            "optional": false,
            "type": "string",
          },
          Object {
            "name": "valuesSuggestionLoading",
            "optional": false,
            "type": "string",
          },
        ],
        "type": "object",
      },
      "name": "i18nStrings",
      "optional": false,
      "type": "TagEditorProps.I18nStrings",
    },
    Object {
      "deprecatedTag": "Custom CSS is not supported. For other use cases, use [data attributes](https://developer.mozilla.org/en-US/docs/Learn/HTML/Howto/Use_data_attributes).",
      "description": "Adds the specified ID to the root element of the component.",
      "name": "id",
      "optional": true,
      "type": "string",
    },
    Object {
      "description": "Specifies a function that returns all the keys for a resource.
The expected return type of the function should be a promise that
resolves to a list of strings of all the keys (for example, \`['key1', 'key2']\`).",
      "name": "keysRequest",
      "optional": true,
      "type": "(key: string) => Promise<ReadonlyArray<string>>",
    },
    Object {
      "description": "Renders the component in a loading state.",
      "name": "loading",
      "optional": true,
      "type": "boolean",
    },
    Object {
      "description": "Specifies the maximum number of tags that a customer can add.",
      "name": "tagLimit",
      "optional": true,
      "type": "number",
    },
    Object {
      "description": "Specifies an array of tags that are displayed to the user. Each tag item has the following properties:
- \`key\` (string) - The key of the tag that's displayed in the corresponding key field.
- \`value\` (string) - The value of the tag that's displayed in the corresponding value field.
- \`existing\` (boolean) - Specifies if this is an existing tag for the resource.
     When set to \`true\`, if the tag is deleted its \`markedForRemoval\` property is to \`true\`.
     When set to \`false\`, deletion of the tag removes the tag from the \`tags\` list.
- \`markedForRemoval\` (boolean) - Specifies if this tag has been marked for removal.
     This property is set to \`true\` by the component when a user removes an existing tag.
     The item will remain in the \`tags\` list. When set to \`true\`, the user is presented with the option to undo the removal operation.
- \`valueSuggestionOptions\` (Array<AutosuggestProps.Option>) - An array of autosuggest suggestion options associated with the specified tag key.",
      "name": "tags",
      "optional": true,
      "type": "ReadonlyArray<TagEditorProps.Tag>",
    },
    Object {
      "description": "Specifies a function that returns all the values for a specified key
of a resource. The expected return type of the function should be a promise
that resolves to a list of strings of all the values (for example, \`['value1', 'value2']\`).
You should return a rejected promise when the \`key\` parameter is an empty string.
",
      "name": "valuesRequest",
      "optional": true,
      "type": "(key: string, value: string) => Promise<ReadonlyArray<string>>",
    },
  ],
  "regions": Array [],
  "releaseStatus": "stable",
}
`;

exports[`Documenter definition for text-content matches the snapshot: text-content 1`] = `
Object {
  "events": Array [],
  "functions": Array [],
  "name": "TextContent",
  "properties": Array [
    Object {
      "deprecatedTag": "Custom CSS is not supported. For other use cases, use [data attributes](https://developer.mozilla.org/en-US/docs/Learn/HTML/Howto/Use_data_attributes).",
      "description": "Adds the specified classes to the root element of the component.",
      "name": "className",
      "optional": true,
      "type": "string",
    },
    Object {
      "deprecatedTag": "Custom CSS is not supported. For other use cases, use [data attributes](https://developer.mozilla.org/en-US/docs/Learn/HTML/Howto/Use_data_attributes).",
      "description": "Adds the specified ID to the root element of the component.",
      "name": "id",
      "optional": true,
      "type": "string",
    },
  ],
  "regions": Array [
    Object {
      "description": "Content of the component.",
      "displayName": "content",
      "isDefault": true,
      "name": "children",
    },
  ],
  "releaseStatus": "stable",
}
`;

exports[`Documenter definition for text-filter matches the snapshot: text-filter 1`] = `
Object {
  "events": Array [
    Object {
      "cancelable": false,
      "description": "Called when a change in filtering is caused by a user interaction. The event \`detail\` contains the current \`filteringText\`.",
      "detailInlineType": Object {
        "name": "TextFilterProps.ChangeDetail",
        "properties": Array [
          Object {
            "name": "filteringText",
            "optional": false,
            "type": "string",
          },
        ],
        "type": "object",
      },
      "detailType": "TextFilterProps.ChangeDetail",
      "name": "onChange",
    },
    Object {
      "cancelable": false,
      "description": "Called after the user changes the value of the filtering input field and stops typing for a certain
period of time. If you want a delayed handler to invoke a filtering API call, you can use this event in addition to \`onChange\`.",
      "detailInlineType": Object {
        "name": "TextFilterProps.ChangeDetail",
        "properties": Array [
          Object {
            "name": "filteringText",
            "optional": false,
            "type": "string",
          },
        ],
        "type": "object",
      },
      "detailType": "TextFilterProps.ChangeDetail",
      "name": "onDelayedChange",
    },
  ],
  "functions": Array [
    Object {
      "description": "Sets focus on the underlying input control.",
      "name": "focus",
      "parameters": Array [],
      "returnType": "void",
    },
  ],
  "name": "TextFilter",
  "properties": Array [
    Object {
      "deprecatedTag": "Custom CSS is not supported. For other use cases, use [data attributes](https://developer.mozilla.org/en-US/docs/Learn/HTML/Howto/Use_data_attributes).",
      "description": "Adds the specified classes to the root element of the component.",
      "name": "className",
      "optional": true,
      "type": "string",
    },
    Object {
      "description": "Accepts a human-readable, localized string that indicates the number of results. For example, \\"1 match\\" or \\"165 matches.\\"
If the total number of results is unknown, also include an indication that there may be more results than
the number listed. For example, \\"25+ matches.\\"
The count text is only displayed when \`filteringText\` isn't empty.
",
      "name": "countText",
      "optional": true,
      "type": "string",
    },
    Object {
      "description": "Specifies if the filtering input is disabled.
For example, you can use it if you are fetching new items upon filtering change
in order to prevent the user from changing the filtering text.",
      "name": "disabled",
      "optional": true,
      "type": "boolean",
    },
    Object {
      "description": "Adds an \`aria-label\` on the filtering input.",
      "name": "filteringAriaLabel",
      "optional": true,
      "type": "string",
    },
    Object {
      "description": "Label for the filtering input clear button.",
      "name": "filteringClearAriaLabel",
      "optional": true,
      "type": "string",
    },
    Object {
      "description": "Placeholder for the filtering input.",
      "name": "filteringPlaceholder",
      "optional": true,
      "type": "string",
    },
    Object {
      "description": "The current value of the filtering input.",
      "name": "filteringText",
      "optional": false,
      "type": "string",
    },
    Object {
      "deprecatedTag": "Custom CSS is not supported. For other use cases, use [data attributes](https://developer.mozilla.org/en-US/docs/Learn/HTML/Howto/Use_data_attributes).",
      "description": "Adds the specified ID to the root element of the component.",
      "name": "id",
      "optional": true,
      "type": "string",
    },
  ],
  "regions": Array [],
  "releaseStatus": "stable",
}
`;

exports[`Documenter definition for textarea matches the snapshot: textarea 1`] = `
Object {
  "events": Array [
    Object {
      "cancelable": false,
      "description": "Called when input focus is removed from the UI control.",
      "detailType": "null",
      "name": "onBlur",
    },
    Object {
      "cancelable": false,
      "description": "Called whenever a user changes the input value (by typing or pasting).
The event \`detail\` contains the current value of the field.",
      "detailInlineType": Object {
        "name": "InputProps.ChangeDetail",
        "properties": Array [
          Object {
            "name": "value",
            "optional": false,
            "type": "string",
          },
        ],
        "type": "object",
      },
      "detailType": "InputProps.ChangeDetail",
      "name": "onChange",
    },
    Object {
      "cancelable": false,
      "description": "Called when input focus is moved to the UI control.",
      "detailType": "null",
      "name": "onFocus",
    },
    Object {
      "cancelable": true,
      "description": "Called when the underlying native textarea emits a \`keydown\` event.
The event \`detail\` contains the \`keyCode\` and information
about modifiers (that is, CTRL, ALT, SHIFT, META, etc.).",
      "detailInlineType": Object {
        "name": "InputProps.KeyDetail",
        "properties": Array [
          Object {
            "name": "altKey",
            "optional": false,
            "type": "boolean",
          },
          Object {
            "name": "ctrlKey",
            "optional": false,
            "type": "boolean",
          },
          Object {
            "name": "key",
            "optional": false,
            "type": "string",
          },
          Object {
            "name": "keyCode",
            "optional": false,
            "type": "number",
          },
          Object {
            "name": "metaKey",
            "optional": false,
            "type": "boolean",
          },
          Object {
            "name": "shiftKey",
            "optional": false,
            "type": "boolean",
          },
        ],
        "type": "object",
      },
      "detailType": "InputProps.KeyDetail",
      "name": "onKeyDown",
    },
    Object {
      "cancelable": true,
      "description": "Called when the underlying native textarea emits a \`keyup\` event.
The event \`detail\` contains the \`keyCode\` and information
about modifiers (that is, CTRL, ALT, SHIFT, META, etc.).",
      "detailInlineType": Object {
        "name": "InputProps.KeyDetail",
        "properties": Array [
          Object {
            "name": "altKey",
            "optional": false,
            "type": "boolean",
          },
          Object {
            "name": "ctrlKey",
            "optional": false,
            "type": "boolean",
          },
          Object {
            "name": "key",
            "optional": false,
            "type": "string",
          },
          Object {
            "name": "keyCode",
            "optional": false,
            "type": "number",
          },
          Object {
            "name": "metaKey",
            "optional": false,
            "type": "boolean",
          },
          Object {
            "name": "shiftKey",
            "optional": false,
            "type": "boolean",
          },
        ],
        "type": "object",
      },
      "detailType": "InputProps.KeyDetail",
      "name": "onKeyUp",
    },
  ],
  "functions": Array [
    Object {
      "description": "Sets input focus on the textarea control.",
      "name": "focus",
      "parameters": Array [],
      "returnType": "void",
    },
  ],
  "name": "Textarea",
  "properties": Array [
    Object {
      "description": "Adds \`aria-describedby\` to the component. If you're using this component within a form field,
don't set this property because the form field component automatically sets it.
Use this property if the component isn't surrounded by a form field, or you want to override the value
automatically set by the form field (for example, if you have two components within a single form field).

To use it correctly, define an ID for each element that you want to use as a description
and set the property to a string of each ID separated by spaces (for example, \`\\"id1 id2 id3\\"\`).
",
      "name": "ariaDescribedby",
      "optional": true,
      "type": "string",
    },
    Object {
      "description": "Adds an \`aria-label\` to the native control.
Use this if you don't have a visible label for this control.
",
      "name": "ariaLabel",
      "optional": true,
      "type": "string",
    },
    Object {
      "description": "Adds \`aria-labelledby\` to the component. If you're using this component within a form field,
don't set this property because the form field component automatically sets it.
Use this property if the component isn't surrounded by a form field, or you want to override the value
automatically set by the form field (for example, if you have two components within a single form field).

To use it correctly, define an ID for the element you want to use as label and set the property to that ID.
",
      "name": "ariaLabelledby",
      "optional": true,
      "type": "string",
    },
    Object {
      "description": "Specifies whether to add \`aria-required\` to the native control.",
      "name": "ariaRequired",
      "optional": true,
      "type": "boolean",
    },
    Object {
      "defaultValue": "true",
      "description": "Specifies whether to enable a browser's autocomplete functionality for this input.
In some cases it might be appropriate to disable autocomplete (for example, for security-sensitive fields).
To use it correctly, set the \`name\` property.
You can either provide a boolean value to set the property to \\"on\\" or \\"off\\", or specify a string value
for the [autocomplete](https://developer.mozilla.org/en-US/docs/Web/HTML/Attributes/autocomplete) attribute.
",
      "name": "autoComplete",
      "optional": true,
      "type": "boolean | string",
    },
    Object {
      "description": "Indicates whether the control should be focused as
soon as the page loads, which enables the user to
start typing without having to manually focus the control. Don't
use this option on pages where the control may be
scrolled out of the viewport.",
      "name": "autoFocus",
      "optional": true,
      "type": "boolean",
    },
    Object {
      "deprecatedTag": "Custom CSS is not supported. For other use cases, use [data attributes](https://developer.mozilla.org/en-US/docs/Learn/HTML/Howto/Use_data_attributes).",
      "description": "Adds the specified classes to the root element of the component.",
      "name": "className",
      "optional": true,
      "type": "string",
    },
    Object {
      "description": "Adds an \`aria-label\` to the clear button inside the search input.",
      "name": "clearAriaLabel",
      "optional": true,
      "type": "string",
    },
    Object {
      "description": "Specifies the ID of the native form element. You can use it to relate
a label element's \`for\` attribute to this control.
It defaults to an automatically generated ID that
is provided by its parent form field component.
",
      "name": "controlId",
      "optional": true,
      "type": "string",
    },
    Object {
      "description": "Specifies whether to disable browser autocorrect and related features.
If you set this to \`true\`, it disables any native browser capabilities
that automatically correct user input, such as \`autocorrect\` and
\`autocapitalize\`. If you don't set it, the behavior follows the default behavior
of the user's browser.",
      "name": "disableBrowserAutocorrect",
      "optional": true,
      "type": "boolean",
    },
    Object {
<<<<<<< HEAD
      "deprecatedTag": "",
=======
      "deprecatedTag": "Use the \`spellcheck\` property instead.",
>>>>>>> b075d441
      "description": "Specifies whether to disable browser spellcheck feature.
If you set this to \`true\`, it disables native browser capability
that checks for spelling/grammar errors.
If you don't set it, the behavior follows the default behavior
of the user's browser.",
      "name": "disableBrowserSpellcheck",
      "optional": true,
      "type": "boolean",
    },
    Object {
      "description": "Specifies if the control is disabled, which prevents the
user from modifying the value and prevents the value from
being included in a form submission. A disabled control can't
receive focus.",
      "name": "disabled",
      "optional": true,
      "type": "boolean",
    },
    Object {
      "deprecatedTag": "Custom CSS is not supported. For other use cases, use [data attributes](https://developer.mozilla.org/en-US/docs/Learn/HTML/Howto/Use_data_attributes).",
      "description": "Adds the specified ID to the root element of the component.",
      "name": "id",
      "optional": true,
      "type": "string",
    },
    Object {
      "description": "Overrides the invalidation state. Usually the invalid state
comes from the parent \`FormField\`component,
however sometimes you need to override its
state when you have more than one input within a
single form field.",
      "name": "invalid",
      "optional": true,
      "type": "boolean",
    },
    Object {
      "description": "Specifies the name of the control used in HTML forms.",
      "name": "name",
      "optional": true,
      "type": "string",
    },
    Object {
      "description": "Specifies the placeholder text rendered when the value is an empty string.",
      "name": "placeholder",
      "optional": true,
      "type": "string",
    },
    Object {
      "description": "Specifies if the control is read only, which prevents the
user from modifying the value but includes it in a form
submission. A read-only control can receive focus.
Don't use read-only inputs outside a form.
",
      "name": "readOnly",
      "optional": true,
      "type": "boolean",
    },
    Object {
      "description": "Specifies the number of lines of text to set the height to.",
      "name": "rows",
      "optional": true,
      "type": "number",
    },
    Object {
      "description": "Specifies the value of the \`spellcheck\` attribute on the native control.
This value controls the native browser capability to check for spelling/grammar errors.
If not set, the browser default behavior is to perform spellchecking.
For more details, check the [spellcheck MDN article](https://developer.mozilla.org/en-US/docs/Web/HTML/Global_attributes/spellcheck).
Enhanced spellchecking features of your browser and/or operating system may send input values to external parties.
Make sure it’s deactivated for fields with sensitive information to prevent
inadvertently sending data (such as user passwords) to third parties.
",
      "name": "spellcheck",
      "optional": true,
      "type": "boolean",
    },
    Object {
      "description": "Specifies the text entered into the form element.",
      "name": "value",
      "optional": false,
      "type": "string",
    },
  ],
  "regions": Array [],
  "releaseStatus": "stable",
}
`;

exports[`Documenter definition for tiles matches the snapshot: tiles 1`] = `
Object {
  "events": Array [
    Object {
      "cancelable": false,
      "description": "Called when the user selects a different tile.",
      "detailInlineType": Object {
        "name": "TilesProps.ChangeDetail",
        "properties": Array [
          Object {
            "name": "value",
            "optional": false,
            "type": "string",
          },
        ],
        "type": "object",
      },
      "detailType": "TilesProps.ChangeDetail",
      "name": "onChange",
    },
  ],
  "functions": Array [
    Object {
      "description": "Sets input focus onto the UI control.",
      "name": "focus",
      "parameters": Array [],
      "returnType": "void",
    },
  ],
  "name": "Tiles",
  "properties": Array [
    Object {
      "description": "Adds \`aria-describedby\` to the component. If you're using this component within a form field,
don't set this property because the form field component automatically sets it.
Use this property if the component isn't surrounded by a form field, or you want to override the value
automatically set by the form field (for example, if you have two components within a single form field).

To use it correctly, define an ID for each element that you want to use as a description
and set the property to a string of each ID separated by spaces (for example, \`\\"id1 id2 id3\\"\`).
",
      "name": "ariaDescribedby",
      "optional": true,
      "type": "string",
    },
    Object {
      "description": "Adds \`aria-label\` on the group. Don't set this property if you are using this form element within a form field
because the form field component automatically sets the correct labels to make the component accessible.",
      "name": "ariaLabel",
      "optional": true,
      "type": "string",
    },
    Object {
      "description": "Adds \`aria-labelledby\` to the component. If you're using this component within a form field,
don't set this property because the form field component automatically sets it.
Use this property if the component isn't surrounded by a form field, or you want to override the value
automatically set by the form field (for example, if you have two components within a single form field).

To use it correctly, define an ID for the element you want to use as label and set the property to that ID.
",
      "name": "ariaLabelledby",
      "optional": true,
      "type": "string",
    },
    Object {
      "description": "Adds \`aria-required\` on the group.",
      "name": "ariaRequired",
      "optional": true,
      "type": "boolean",
    },
    Object {
      "deprecatedTag": "Custom CSS is not supported. For other use cases, use [data attributes](https://developer.mozilla.org/en-US/docs/Learn/HTML/Howto/Use_data_attributes).",
      "description": "Adds the specified classes to the root element of the component.",
      "name": "className",
      "optional": true,
      "type": "string",
    },
    Object {
      "description": "The number of columns for the tiles to be displayed in. Valid values are integers between 1 and 4.
If no value is specified, the number of columns is determined based on the number of items, with a maximum of 3.
It is set to 2 if 4 or 8 items are supplied in order to optimize the layout.",
      "name": "columns",
      "optional": true,
      "type": "number",
    },
    Object {
      "description": "Specifies the ID of the native form element. You can use it to relate
a label element's \`for\` attribute to this control.
It defaults to an automatically generated ID that
is provided by its parent form field component.
",
      "name": "controlId",
      "optional": true,
      "type": "string",
    },
    Object {
      "deprecatedTag": "Custom CSS is not supported. For other use cases, use [data attributes](https://developer.mozilla.org/en-US/docs/Learn/HTML/Howto/Use_data_attributes).",
      "description": "Adds the specified ID to the root element of the component.",
      "name": "id",
      "optional": true,
      "type": "string",
    },
    Object {
      "description": "List of tile definitions. Each tile has the following properties:
- \`value\` [string] - The value that will be associated with the tile. This is the value the tiles will get when the radio button is selected.
- \`label\` [ReactNode] - A short description for the option the tile represents.
- \`description\` [ReactNode] - (Optional) Further explanatory guidance on the tile option, shown below the \`label\`.
- \`image\` [ReactNode] - (Optional) Visually distinctive image for the tile option, shown below the \`description\`.
- \`disabled\` [boolean] - (Optional) Specifies whether the tile is disabled. Users can't select disabled tiles.
- \`controlId\` [string] - (Optional) The ID of the internal input. You can use this to relate a label element's \`for\` attribute to this control.
           We recommend that you don't set this property because it's automatically set by the tiles component.
",
      "name": "items",
      "optional": true,
      "type": "ReadonlyArray<TilesProps.TilesDefinition>",
    },
    Object {
      "description": "Specifies the value of the selected tile.
If you want to clear the selection, use \`null\`.",
      "name": "value",
      "optional": false,
      "type": "null | string",
    },
  ],
  "regions": Array [],
  "releaseStatus": "stable",
}
`;

exports[`Documenter definition for time-input matches the snapshot: time-input 1`] = `
Object {
  "events": Array [
    Object {
      "cancelable": false,
      "description": "Called when input focus is removed from the UI control.",
      "detailType": "null",
      "name": "onBlur",
    },
    Object {
      "cancelable": false,
      "description": "Called whenever a user changes the input value (by typing or pasting).
The event \`detail\` contains the current value of the field.",
      "detailInlineType": Object {
        "name": "InputProps.ChangeDetail",
        "properties": Array [
          Object {
            "name": "value",
            "optional": false,
            "type": "string",
          },
        ],
        "type": "object",
      },
      "detailType": "InputProps.ChangeDetail",
      "name": "onChange",
    },
    Object {
      "cancelable": false,
      "description": "Called when input focus is moved to the UI control.",
      "detailType": "null",
      "name": "onFocus",
    },
  ],
  "functions": Array [
    Object {
      "description": "Sets input focus on the input control.",
      "name": "focus",
      "parameters": Array [],
      "returnType": "void",
    },
  ],
  "name": "TimeInput",
  "properties": Array [
    Object {
      "description": "Adds \`aria-describedby\` to the component. If you're using this component within a form field,
don't set this property because the form field component automatically sets it.
Use this property if the component isn't surrounded by a form field, or you want to override the value
automatically set by the form field (for example, if you have two components within a single form field).

To use it correctly, define an ID for each element that you want to use as a description
and set the property to a string of each ID separated by spaces (for example, \`\\"id1 id2 id3\\"\`).
",
      "name": "ariaDescribedby",
      "optional": true,
      "type": "string",
    },
    Object {
      "description": "Adds an \`aria-label\` to the native control.
Use this if you don't have a visible label for this control.
",
      "name": "ariaLabel",
      "optional": true,
      "type": "string",
    },
    Object {
      "description": "Adds \`aria-labelledby\` to the component. If you're using this component within a form field,
don't set this property because the form field component automatically sets it.
Use this property if the component isn't surrounded by a form field, or you want to override the value
automatically set by the form field (for example, if you have two components within a single form field).

To use it correctly, define an ID for the element you want to use as label and set the property to that ID.
",
      "name": "ariaLabelledby",
      "optional": true,
      "type": "string",
    },
    Object {
      "description": "Specifies whether to add \`aria-required\` to the native control.",
      "name": "ariaRequired",
      "optional": true,
      "type": "boolean",
    },
    Object {
      "defaultValue": "true",
      "description": "Specifies whether to enable a browser's autocomplete functionality for this input.
In some cases it might be appropriate to disable autocomplete (for
example, for security-sensitive fields). To use it correctly, set the \`name\` property.",
      "name": "autoComplete",
      "optional": true,
      "type": "boolean",
    },
    Object {
      "description": "Indicates whether the control should be focused as
soon as the page loads, which enables the user to
start typing without having to manually focus the control. Don't
use this option on pages where the control may be
scrolled out of the viewport.",
      "name": "autoFocus",
      "optional": true,
      "type": "boolean",
    },
    Object {
      "deprecatedTag": "Custom CSS is not supported. For other use cases, use [data attributes](https://developer.mozilla.org/en-US/docs/Learn/HTML/Howto/Use_data_attributes).",
      "description": "Adds the specified classes to the root element of the component.",
      "name": "className",
      "optional": true,
      "type": "string",
    },
    Object {
      "description": "Adds an \`aria-label\` to the clear button inside the search input.",
      "name": "clearAriaLabel",
      "optional": true,
      "type": "string",
    },
    Object {
      "description": "Specifies the ID of the native form element. You can use it to relate
a label element's \`for\` attribute to this control.
It defaults to an automatically generated ID that
is provided by its parent form field component.
",
      "name": "controlId",
      "optional": true,
      "type": "string",
    },
    Object {
      "description": "Specifies whether to disable browser autocorrect and related features.
If you set this to \`true\`, it disables any native browser capabilities
that automatically correct user input, such as \`autocorrect\` and
\`autocapitalize\`. If you don't set it, the behavior follows the default behavior
of the user's browser.",
      "name": "disableBrowserAutocorrect",
      "optional": true,
      "type": "boolean",
    },
    Object {
      "description": "Specifies if the control is disabled, which prevents the
user from modifying the value and prevents the value from
being included in a form submission. A disabled control can't
receive focus.",
      "name": "disabled",
      "optional": true,
      "type": "boolean",
    },
    Object {
      "defaultValue": "'hh:mm:ss'",
      "description": "Specifies the format of the time input.
Use it to restrict the granularity of time that the user can enter.
",
      "inlineType": Object {
        "name": "TimeInputProps.Format",
        "type": "union",
        "values": Array [
          "hh",
          "hh:mm",
          "hh:mm:ss",
        ],
      },
      "name": "format",
      "optional": true,
      "type": "string",
    },
    Object {
      "deprecatedTag": "Custom CSS is not supported. For other use cases, use [data attributes](https://developer.mozilla.org/en-US/docs/Learn/HTML/Howto/Use_data_attributes).",
      "description": "Adds the specified ID to the root element of the component.",
      "name": "id",
      "optional": true,
      "type": "string",
    },
    Object {
      "description": "Overrides the invalidation state. Usually the invalid state
comes from the parent \`FormField\`component,
however sometimes you need to override its
state when you have more than one input within a
single form field.",
      "name": "invalid",
      "optional": true,
      "type": "boolean",
    },
    Object {
      "description": "Specifies the name of the control used in HTML forms.",
      "name": "name",
      "optional": true,
      "type": "string",
    },
    Object {
      "description": "Specifies the placeholder text rendered when the value is an empty string.",
      "name": "placeholder",
      "optional": true,
      "type": "string",
    },
    Object {
      "description": "Specifies if the control is read only, which prevents the
user from modifying the value but includes it in a form
submission. A read-only control can receive focus.
Don't use read-only inputs outside a form.
",
      "name": "readOnly",
      "optional": true,
      "type": "boolean",
    },
    Object {
      "defaultValue": "true",
      "description": "Specifies whether the component should use 12-hour or 24-hour format.
When using 12-hour format, there is no option for picking AM or PM.",
      "name": "use24Hour",
      "optional": true,
      "type": "boolean",
    },
    Object {
      "description": "Specifies the text entered into the form element.",
      "name": "value",
      "optional": false,
      "type": "string",
    },
  ],
  "regions": Array [],
  "releaseStatus": "stable",
}
`;

exports[`Documenter definition for toggle matches the snapshot: toggle 1`] = `
Object {
  "events": Array [
    Object {
      "cancelable": false,
      "description": "Called when input focus is removed from the UI control.",
      "name": "onBlur",
    },
    Object {
      "cancelable": false,
      "detailInlineType": Object {
        "name": "ToggleProps.ChangeDetail",
        "properties": Array [
          Object {
            "name": "checked",
            "optional": false,
            "type": "boolean",
          },
        ],
        "type": "object",
      },
      "detailType": "ToggleProps.ChangeDetail",
      "name": "onChange",
    },
    Object {
      "cancelable": false,
      "description": "Called when input focus is moved to the UI control.",
      "name": "onFocus",
    },
  ],
  "functions": Array [
    Object {
      "description": "Sets input focus onto the UI control.",
      "name": "focus",
      "parameters": Array [],
      "returnType": "void",
    },
  ],
  "name": "Toggle",
  "properties": Array [
    Object {
      "description": "Adds \`aria-describedby\` to the component. If you're using this component within a form field,
don't set this property because the form field component automatically sets it.
Use this property if the component isn't surrounded by a form field, or you want to override the value
automatically set by the form field (for example, if you have two components within a single form field).

To use it correctly, define an ID for each element that you want to use as a description
and set the property to a string of each ID separated by spaces (for example, \`\\"id1 id2 id3\\"\`).
",
      "name": "ariaDescribedby",
      "optional": true,
      "type": "string",
    },
    Object {
      "description": "Adds an \`aria-label\` to the native control.
Use this if you don't have a visible label for this control.
",
      "name": "ariaLabel",
      "optional": true,
      "type": "string",
    },
    Object {
      "description": "Adds \`aria-labelledby\` to the component. If you're using this component within a form field,
don't set this property because the form field component automatically sets it.
Use this property if the component isn't surrounded by a form field, or you want to override the value
automatically set by the form field (for example, if you have two components within a single form field).

To use it correctly, define an ID for the element you want to use as label and set the property to that ID.
",
      "name": "ariaLabelledby",
      "optional": true,
      "type": "string",
    },
    Object {
      "description": "Specifies if the component is selected.",
      "name": "checked",
      "optional": false,
      "type": "boolean",
    },
    Object {
      "deprecatedTag": "Custom CSS is not supported. For other use cases, use [data attributes](https://developer.mozilla.org/en-US/docs/Learn/HTML/Howto/Use_data_attributes).",
      "description": "Adds the specified classes to the root element of the component.",
      "name": "className",
      "optional": true,
      "type": "string",
    },
    Object {
      "description": "Specifies the ID of the native form element. By default, it uses an automatically generated ID.",
      "name": "controlId",
      "optional": true,
      "type": "string",
    },
    Object {
      "description": "Specifies if the control is disabled, which prevents the
user from modifying the value and prevents the value from
being included in a form submission. A disabled control can't
receive focus.",
      "name": "disabled",
      "optional": true,
      "type": "boolean",
    },
    Object {
      "deprecatedTag": "Custom CSS is not supported. For other use cases, use [data attributes](https://developer.mozilla.org/en-US/docs/Learn/HTML/Howto/Use_data_attributes).",
      "description": "Adds the specified ID to the root element of the component.",
      "name": "id",
      "optional": true,
      "type": "string",
    },
    Object {
      "description": "Specifies the name of the control used in HTML forms.",
      "name": "name",
      "optional": true,
      "type": "string",
    },
  ],
  "regions": Array [
    Object {
      "description": "The control's label that's displayed next to the toggle. Clicking this will invoke a state change.",
      "displayName": "label",
      "isDefault": true,
      "name": "children",
    },
    Object {
      "description": "Description that appears below the label.",
      "isDefault": false,
      "name": "description",
    },
  ],
  "releaseStatus": "stable",
}
`;

exports[`Documenter definition for token-group matches the snapshot: token-group 1`] = `
Object {
  "events": Array [
    Object {
      "cancelable": false,
      "description": " Called when the user clicks on the dismiss button. The token won't be automatically removed.
 Make sure that you add a listener to this event to update your application state.",
      "detailInlineType": Object {
        "name": "TokenGroupProps.DismissDetail",
        "properties": Array [
          Object {
            "name": "itemIndex",
            "optional": false,
            "type": "number",
          },
        ],
        "type": "object",
      },
      "detailType": "TokenGroupProps.DismissDetail",
      "name": "onDismiss",
    },
  ],
  "functions": Array [],
  "name": "TokenGroup",
  "properties": Array [
    Object {
      "defaultValue": "\\"horizontal\\"",
      "description": "Specifies the direction in which tokens are aligned (\`horizontal | vertical\`).",
      "inlineType": Object {
        "name": "TokenGroupProps.Alignment",
        "type": "union",
        "values": Array [
          "horizontal",
          "vertical",
        ],
      },
      "name": "alignment",
      "optional": true,
      "type": "string",
    },
    Object {
      "deprecatedTag": "Custom CSS is not supported. For other use cases, use [data attributes](https://developer.mozilla.org/en-US/docs/Learn/HTML/Howto/Use_data_attributes).",
      "description": "Adds the specified classes to the root element of the component.",
      "name": "className",
      "optional": true,
      "type": "string",
    },
    Object {
      "description": "An object containing all the necessary localized strings required by the component.",
      "inlineType": Object {
        "name": "TokenGroupProps.I18nStrings",
        "properties": Array [
          Object {
            "name": "limitShowFewer",
            "optional": true,
            "type": "string",
          },
          Object {
            "name": "limitShowMore",
            "optional": true,
            "type": "string",
          },
        ],
        "type": "object",
      },
      "name": "i18nStrings",
      "optional": true,
      "type": "TokenGroupProps.I18nStrings",
    },
    Object {
      "deprecatedTag": "Custom CSS is not supported. For other use cases, use [data attributes](https://developer.mozilla.org/en-US/docs/Learn/HTML/Howto/Use_data_attributes).",
      "description": "Adds the specified ID to the root element of the component.",
      "name": "id",
      "optional": true,
      "type": "string",
    },
    Object {
      "defaultValue": "[]",
      "description": "An array of objects representing token items. Each token has the following properties:
- \`label\` (string) - Title text of the token.
- \`description\` (string) - (Optional) Further information about the token that appears below the label.
- \`disabled\` [boolean] - (Optional) Determines whether the token is disabled.
- \`labelTag\` (string) - (Optional) A label tag that provides additional guidance, shown next to the label.
- \`tags\` [string[]] - (Optional) A list of tags giving further guidance about the token.
- \`dismissLabel\` (string) - (Optional) Adds an \`aria-label\` to the dismiss button.
- \`iconName\` (string) - (Optional) Specifies the name of an [icon](/components/icon/) to display in the token.
- \`iconAlt\` (string) - (Optional) Specifies alternate text for a custom icon, for use with \`iconUrl\`.
- \`iconUrl\` (string) - (Optional) URL of a custom icon.
- \`iconSvg\` (ReactNode) - (Optional) Custom SVG icon. Equivalent to the \`svg\` slot of the [icon component](/components/icon/).
",
      "name": "items",
      "optional": true,
      "type": "ReadonlyArray<TokenGroupProps.Item>",
    },
    Object {
      "description": "Specifies the maximum number of displayed tokens. If the property isn't set, all of the tokens are displayed.",
      "name": "limit",
      "optional": true,
      "type": "number",
    },
  ],
  "regions": Array [],
  "releaseStatus": "stable",
}
`;

exports[`Documenter definition for top-navigation matches the snapshot: top-navigation 1`] = `
Object {
  "events": Array [],
  "functions": Array [],
  "name": "TopNavigation",
  "properties": Array [
    Object {
      "deprecatedTag": "Custom CSS is not supported. For other use cases, use [data attributes](https://developer.mozilla.org/en-US/docs/Learn/HTML/Howto/Use_data_attributes).",
      "description": "Adds the specified classes to the root element of the component.",
      "name": "className",
      "optional": true,
      "type": "string",
    },
    Object {
      "description": "An object containing all the localized strings required by the component.",
      "inlineType": Object {
        "name": "TopNavigationProps.I18nStrings",
        "properties": Array [
          Object {
            "name": "overflowMenuBackIconAriaLabel",
            "optional": true,
            "type": "string",
          },
          Object {
            "name": "overflowMenuDismissIconAriaLabel",
            "optional": true,
            "type": "string",
          },
          Object {
            "name": "overflowMenuTitleText",
            "optional": false,
            "type": "string",
          },
          Object {
            "name": "overflowMenuTriggerText",
            "optional": false,
            "type": "string",
          },
          Object {
            "name": "searchDismissIconAriaLabel",
            "optional": true,
            "type": "string",
          },
          Object {
            "name": "searchIconAriaLabel",
            "optional": true,
            "type": "string",
          },
        ],
        "type": "object",
      },
      "name": "i18nStrings",
      "optional": false,
      "type": "TopNavigationProps.I18nStrings",
    },
    Object {
      "deprecatedTag": "Custom CSS is not supported. For other use cases, use [data attributes](https://developer.mozilla.org/en-US/docs/Learn/HTML/Howto/Use_data_attributes).",
      "description": "Adds the specified ID to the root element of the component.",
      "name": "id",
      "optional": true,
      "type": "string",
    },
    Object {
      "description": "Properties describing the product identity. They are as follows:
* \`title\` (string) - Specifies the title text.
* \`logo\` ({ src: string, alt: string }) - Specifies the logo for the product.
* \`href\` (string) - Specifies the \`href\` that the header links to.
* \`onFollow\` (() => void) - Specifies the event handler called when the identity is clicked without any modifier keys.
",
      "inlineType": Object {
        "name": "TopNavigationProps.Identity",
        "properties": Array [
          Object {
            "name": "href",
            "optional": false,
            "type": "string",
          },
          Object {
            "name": "logo",
            "optional": true,
            "type": "TopNavigationProps.Logo",
          },
          Object {
            "name": "onFollow",
            "optional": true,
            "type": "CancelableEventHandler",
          },
          Object {
            "name": "title",
            "optional": true,
            "type": "string",
          },
        ],
        "type": "object",
      },
      "name": "identity",
      "optional": false,
      "type": "TopNavigationProps.Identity",
    },
    Object {
      "defaultValue": "[]",
      "description": "A list of utility navigation elements.
The supported utility types are: \`button\` and \`menu-dropdown\`.
The following properties are supported across all utility types:

* \`type\` (string) - The type of the utility. Can be \`button\` or \`menu-dropdown\`.
* \`text\` (string) - Specifies the text shown in the top navigation or the title inside the dropdown if no explicit \`title\` property is set.
* \`title\` (string) - The title displayed inside the dropdown.
* \`iconName\` (string) - The name of an existing icon to display next to the utility.
* \`iconUrl\` (string) - Specifies the URL of a custom icon. Use this property if the icon you want isn't available.
* \`iconAlt\` (string) - Specifies alternate text for a custom icon provided using \`iconUrl\`. We recommend that you provide this for accessibility.
* \`iconSvg\` (string) - Specifies the SVG of a custom icon.
* \`ariaLabel\` (string) - Adds \`aria-label\` to the button or dropdown trigger. This is recommended for accessibility if a text is not provided.
* \`badge\` (boolean) - Adds a badge to the corner of the icon to indicate a state change. For example: Unread notifications.
* \`disableTextCollapse\` (boolean) - Prevents the utility text from being hidden on smaller screens.
* \`disableUtilityCollapse\` (boolean) - Prevents the utility from being moved to an overflow menu on smaller screens.

### button

* \`variant\` ('primary-button' | 'link') - The visual appearance of the button. The default value is 'link'.
* \`href\` (string) - Specifies the \`href\` for a link styled as a button.
* \`external\` (boolean) - Marks the link as external by adding an icon after the text. When clicked, the link opens in a new tab.
* \`externalIconAriaLabel\` (string) - Adds an \`aria-label\` for the external icon.
* \`onClick\` (() => void) - Specifies the event handler called when the utility is clicked.

### menu-dropdown

* \`description\` (string) - The description displayed inside the dropdown.
* \`items\` (ButtonDropdownProps.Items) - An array of dropdown items. This follows the same structure as the \`items\` property of the [button dropdown component](/components/button-dropdown).
* \`onItemClick\` (NonCancelableEventHandler<ButtonDropdownProps.ItemClickDetails>) - Specifies the event handler called when a dropdown item is selected.
",
      "name": "utilities",
      "optional": true,
      "type": "ReadonlyArray<TopNavigationProps.Utility>",
    },
  ],
  "regions": Array [
    Object {
      "description": "Use with an input or autosuggest control for a global search query.",
      "isDefault": false,
      "name": "search",
    },
  ],
  "releaseStatus": "stable",
}
`;

exports[`Documenter definition for tutorial-panel matches the snapshot: tutorial-panel 1`] = `
Object {
  "events": Array [
    Object {
      "cancelable": false,
      "description": "Fired when the user clicks on the feedback link at the end of a tutorial.",
      "detailInlineType": Object {
        "name": "TutorialPanelProps.TutorialDetail",
        "properties": Array [
          Object {
            "name": "tutorial",
            "optional": false,
            "type": "TutorialPanelProps.Tutorial",
          },
        ],
        "type": "object",
      },
      "detailType": "TutorialPanelProps.TutorialDetail",
      "name": "onFeedbackClick",
    },
  ],
  "functions": Array [],
  "name": "TutorialPanel",
  "properties": Array [
    Object {
      "deprecatedTag": "Custom CSS is not supported. For other use cases, use [data attributes](https://developer.mozilla.org/en-US/docs/Learn/HTML/Howto/Use_data_attributes).",
      "description": "Adds the specified classes to the root element of the component.",
      "name": "className",
      "optional": true,
      "type": "string",
    },
    Object {
      "description": "The link to a file documenting all tutorials (usually a PDF).",
      "name": "downloadUrl",
      "optional": false,
      "type": "string",
    },
    Object {
      "description": "An object containing all the necessary localized strings required by the component.",
      "inlineType": Object {
        "name": "TutorialPanelProps.I18nStrings",
        "properties": Array [
          Object {
            "name": "completionScreenTitle",
            "optional": false,
            "type": "string",
          },
          Object {
            "name": "dismissTutorialButtonText",
            "optional": false,
            "type": "string",
          },
          Object {
            "name": "feedbackLinkText",
            "optional": false,
            "type": "string",
          },
          Object {
            "name": "labelExitTutorial",
            "optional": false,
            "type": "string",
          },
          Object {
            "name": "labelLearnMoreExternalIcon",
            "optional": false,
            "type": "string",
          },
          Object {
            "name": "labelLearnMoreLink",
            "optional": true,
            "type": "string",
          },
          Object {
            "name": "labelTotalSteps",
            "optional": false,
            "type": "(totalStepCount: number) => string",
          },
          Object {
            "name": "labelTutorialListDownloadLink",
            "optional": true,
            "type": "string",
          },
          Object {
            "name": "labelsTaskStatus",
            "optional": false,
            "type": "unknown",
          },
          Object {
            "name": "learnMoreLinkText",
            "optional": false,
            "type": "string",
          },
          Object {
            "name": "loadingText",
            "optional": false,
            "type": "string",
          },
          Object {
            "name": "restartTutorialButtonText",
            "optional": false,
            "type": "string",
          },
          Object {
            "name": "startTutorialButtonText",
            "optional": false,
            "type": "string",
          },
          Object {
            "name": "stepTitle",
            "optional": false,
            "type": "(stepIndex: number, stepTitle: string) => string",
          },
          Object {
            "name": "taskTitle",
            "optional": false,
            "type": "(taskIndex: number, taskTitle: string) => string",
          },
          Object {
            "name": "tutorialCompletedText",
            "optional": false,
            "type": "string",
          },
          Object {
            "name": "tutorialListDescription",
            "optional": false,
            "type": "React.ReactNode",
          },
          Object {
            "name": "tutorialListDownloadLinkText",
            "optional": false,
            "type": "string",
          },
          Object {
            "name": "tutorialListTitle",
            "optional": false,
            "type": "string",
          },
        ],
        "type": "object",
      },
      "name": "i18nStrings",
      "optional": false,
      "type": "TutorialPanelProps.I18nStrings",
    },
    Object {
      "deprecatedTag": "Custom CSS is not supported. For other use cases, use [data attributes](https://developer.mozilla.org/en-US/docs/Learn/HTML/Howto/Use_data_attributes).",
      "description": "Adds the specified ID to the root element of the component.",
      "name": "id",
      "optional": true,
      "type": "string",
    },
    Object {
      "description": "Whether the content of the panel is currently loading. If this property
is set to \`true\`, the panel displays a spinner and the loadingText that is
specified in the \`i18nStrings\` property.",
      "name": "loading",
      "optional": true,
      "type": "boolean",
    },
    Object {
      "description": "List of all available tutorials. An array of objects with the following properties:
* \`title\` (string) - Name of the tutorial

* \`description\` (ReactNode) - Short description of the tutorial's content.

* \`tasks\` - Array of tasks (in intended order). Each Task has the following properties:
  * \`title\` (string) - Name of this task. This is shown in the task list overview of the tutorial's detail view.
  * \`steps\` - Array of steps in this task (in intended order). Each step has the following properties:
    * \`title\` (string) - Title of this step. This is shown in the step list in the tutorial's detail view.
    * \`content\` (ReactNode) - Content to be shown in the popover of this step. Can be JSX or plain text.
    * \`warningAlert\` (ReactNode) - (Optional) If this field is present, a warning alert will be displayed
       inside the step's popover, showing this field's content. Can be JSX or plain text.
    * \`hotspotId\` (string) - ID of the hotspot that this tutorial step points to.

       A hotspot with this ID needs to be added manually to the code of the application and represents a location
       in the application that a tutorial step can be attached to. It can be re-used by multiple tutorials. Hotspot
       IDs need to be unique in the scope of the whole application that uses this tutorial.

* \`completedScreenDescription\` (ReactNode) - Description to be shown on the last page of the tutorial, when the
   user has successfully completed the tutorial.

* \`prerequisitesAlert\` (ReactNode) - (Optional) If the application determines that the user cannot start the tutorial
   yet (by specifying the property \`prerequisitesNeeded\` on the tutorial object), the content of \`prerequisitesAlert\`
   will be shown in the tutorial list underneath the tutorial title.

   Example: \`<><Link>Create a bucket first</Link> to complete this tutorial.</>\`

* \`prerequisitesNeeded\` (boolean) - (Optional) If this property is set to \`true\`, the tutorial list will disable the
  \`Start tutorial\` button for this tutorial, and it will show the contents of the tutorial's \`prerequisitesAlert\` field
   in an alert underneath the tutorial title.

* \`learnMoreUrl\` (string | null) - (Optional) If present, the tutorial list will show a \\"Learn More\\" link pointing to
   this URL underneath the tutorial's description.

* \`completed\` (boolean) - Whether the user has already completed this tutorial.

  If this property is set to \`true\`, the tutorial list will show a status indicator underneath the tutorial title with
  a message that indicates that this tutorial has already been completed by the user (e.g. \\"Tutorial completed\\"), and
  the \\"Start tutorial\\" button will be replaced by a \\"Restart tutorial\\" button.
",
      "name": "tutorials",
      "optional": false,
      "type": "ReadonlyArray<TutorialPanelProps.Tutorial>",
    },
  ],
  "regions": Array [],
  "releaseStatus": "stable",
}
`;

exports[`Documenter definition for wizard matches the snapshot: wizard 1`] = `
Object {
  "events": Array [
    Object {
      "cancelable": false,
      "description": "Called when a user clicks the *cancel* button.
If a user has entered data in the form, you should prompt the user with a modal before exiting the wizard flow.",
      "name": "onCancel",
    },
    Object {
      "cancelable": false,
      "description": "Called when a user clicks the *next* button, the *previous* button, or an enabled step link in the navigation pane.
The event \`detail\` includes the following:
- \`requestedStepIndex\` - The index of the requested step.
- \`reason\` - The user action that triggered the navigation event. It can be \`next\` (when the user clicks the *next* button),
\`previous\` (when the user clicks the *previous* button), \`step\` (an enabled step link in the navigation pane),
or \`skip\` (when navigated using navigation pane or the *skip-to* button to the previously unvisited step).
",
      "detailInlineType": Object {
        "name": "WizardProps.NavigateDetail",
        "properties": Array [
          Object {
            "name": "reason",
            "optional": false,
            "type": "WizardProps.NavigationReason",
          },
          Object {
            "name": "requestedStepIndex",
            "optional": false,
            "type": "number",
          },
        ],
        "type": "object",
      },
      "detailType": "WizardProps.NavigateDetail",
      "name": "onNavigate",
    },
    Object {
      "cancelable": false,
      "description": "Called when a user clicks the *submit* button.",
      "name": "onSubmit",
    },
  ],
  "functions": Array [],
  "name": "Wizard",
  "properties": Array [
    Object {
      "description": "Index of the step that's currently displayed. The first step has an index of zero (0).
If you don't set this property, the component starts on the first step and switches step automatically
when a user navigates using the buttons or an enabled step link in the navigation pane (that is, uncontrolled behavior).

If you provide a value for this property, you must also set an \`onNavigate\` listener to update the property when
a user navigates (that is, controlled behavior).

If you set it to a value that exceeds the maximum value (that is, the number of steps minus 1), its value is ignored and the component uses the maximum value.
",
      "name": "activeStepIndex",
      "optional": true,
      "type": "number",
    },
    Object {
      "defaultValue": "false",
      "description": "When set to \`false\`, the *skip-to* button is never shown.
When set to \`true\`, the *skip-to* button may appear to offer faster navigation for the user.
The *skip-to* button only allows to skip optional steps. It is shown when there is one or more optional
steps ahead having no required steps in-between.

Note: the *skip-to* button requires the function i18nStrings.skipToButtonLabel to be defined.

Defaults to \`false\`.
",
      "name": "allowSkipTo",
      "optional": true,
      "type": "boolean",
    },
    Object {
      "deprecatedTag": "Custom CSS is not supported. For other use cases, use [data attributes](https://developer.mozilla.org/en-US/docs/Learn/HTML/Howto/Use_data_attributes).",
      "description": "Adds the specified classes to the root element of the component.",
      "name": "className",
      "optional": true,
      "type": "string",
    },
    Object {
      "description": "An object containing all the necessary localized strings required by the component.
- \`stepNumberLabel\` ((stepNumber: number) => string) - A function that accepts a number (1-based indexing),
   and returns a human-readable, localized string displaying the step number in the navigation pane. For example, \\"Step 1\\" or \\"Step 2\\".
- \`collapsedStepsLabel\` ((stepNumber: number, stepsCount: number) => string) - A function that accepts two number parameters (1-based indexing),
   and returns a string responsible for the navigation summary on smaller screens. For example, \\"Step 1 of 3\\". The parameters are as follows:
   - \`stepNumber\` (number) - The step number that the user is currently on.
   - \`stepsCount\` (number) - The total number of steps in the wizard.
- \`skipToButtonLabel\`: ((targetStep: WizardProps.Step, targetStepNumber: number) => string) - An optional function that accepts the target step object
   and the target step number (1-based indexing), and returns a string to be used as the *skip-to* button label. For example, \\"Skip to Step 2\\" or \\"Skip to end\\".
- \`navigationAriaLabel\` (string) - The aria label for the navigation pane.
- \`cancelButton\` (string) - The text of the button that enables the user to exit the flow.
- \`previousButton\` (string) - The text of the button that enables the user to return to the previous step.
- \`nextButton\` (string) - The text of the button that enables the user to move to the next step.
- \`submitButton\` (string) - The text of the button that enables the user to submit the form.
- \`optional\` (string) - The text displayed next to the step title and form header title when a step is declared optional.
",
      "inlineType": Object {
        "name": "WizardProps.I18nStrings",
        "properties": Array [
          Object {
            "name": "cancelButton",
            "optional": false,
            "type": "string",
          },
          Object {
            "name": "errorIconAriaLabel",
            "optional": true,
            "type": "string",
          },
          Object {
            "name": "navigationAriaLabel",
            "optional": true,
            "type": "string",
          },
          Object {
            "name": "nextButton",
            "optional": false,
            "type": "string",
          },
          Object {
            "name": "optional",
            "optional": true,
            "type": "string",
          },
          Object {
            "name": "previousButton",
            "optional": false,
            "type": "string",
          },
          Object {
            "name": "submitButton",
            "optional": false,
            "type": "string",
          },
          Object {
            "name": "collapsedStepsLabel",
            "optional": false,
            "type": "(stepNumber: number, stepsCount: number) => string",
          },
          Object {
            "name": "skipToButtonLabel",
            "optional": true,
            "type": "(targetStep: WizardProps.Step, targetStepNumber: number) => string",
          },
          Object {
            "name": "stepNumberLabel",
            "optional": false,
            "type": "(stepNumber: number) => string",
          },
        ],
        "type": "object",
      },
      "name": "i18nStrings",
      "optional": false,
      "type": "WizardProps.I18nStrings",
    },
    Object {
      "deprecatedTag": "Custom CSS is not supported. For other use cases, use [data attributes](https://developer.mozilla.org/en-US/docs/Learn/HTML/Howto/Use_data_attributes).",
      "description": "Adds the specified ID to the root element of the component.",
      "name": "id",
      "optional": true,
      "type": "string",
    },
    Object {
      "defaultValue": "false",
      "description": "Renders the *next* or *submit* button in a loading state.
Use this if you need to wait for a response from the server before the user can proceed to the next step, such as during server-side validation or retrieving the next step's information.
",
      "name": "isLoadingNextStep",
      "optional": true,
      "type": "boolean",
    },
    Object {
      "description": "Array of step objects. Each object represents a step in the wizard with the following properties:
- \`title\` (string) - Text that's displayed as the title in the navigation pane and form header.
- \`info\` (ReactNode) - (Optional) Area for a page level info link that's displayed in the form header.
   The page level info link should trigger the default help panel content for the step. Use the [link component](/components/link/) to display the link.
- \`description\` (ReactNode) - (Optional) Area below the form header for a page level description text to further explain the purpose, goal, or main actions of the step.
- \`content\` (ReactNode) - Main content area to display form sections, form fields, and controls.
- \`errorText\` (ReactNode) - (Optional) Error text that's displayed in a page level error alert.
   Use this for rendering actionable server-side validation failure messages.
- \`isOptional\` (boolean) - Specifies whether the step is optional or required. If set to \`true\`, the text from \`i18nStrings.optional\`
   is rendered next to the \`title\` in the navigation step label and the form header title.
",
      "name": "steps",
      "optional": false,
      "type": "ReadonlyArray<WizardProps.Step>",
    },
  ],
  "regions": Array [
    Object {
      "description": "Specifies left-aligned secondary actions for the wizard. Use a button dropdown if multiple actions are required.",
      "isDefault": false,
      "name": "secondaryActions",
    },
  ],
  "releaseStatus": "stable",
}
`;<|MERGE_RESOLUTION|>--- conflicted
+++ resolved
@@ -70,11 +70,7 @@
     },
     Object {
       "defaultValue": "true",
-<<<<<<< HEAD
-      "deprecatedTag": "Use conditional rendering in your code instead of this prop",
-=======
       "deprecatedTag": "Use conditional rendering in your code instead of this prop.",
->>>>>>> b075d441
       "description": "Determines whether the alert is displayed.",
       "name": "visible",
       "optional": true,
@@ -467,11 +463,7 @@
       "type": "string",
     },
     Object {
-<<<<<<< HEAD
-      "deprecatedTag": "This layout is being phased out and may miss some features",
-=======
       "deprecatedTag": "This layout is being phased out and may miss some features.",
->>>>>>> b075d441
       "description": "Activates a backwards-compatibility mode for applications with non-fixed headers and footers.",
       "name": "disableBodyScroll",
       "optional": true,
@@ -5366,11 +5358,7 @@
       "type": "string",
     },
     Object {
-<<<<<<< HEAD
-      "deprecatedTag": "",
-=======
       "deprecatedTag": "Use \`getTimeOffset\` instead.",
->>>>>>> b075d441
       "description": "The time offset from UTC in minutes that should be used to
 display and produce values.
 Has no effect when \`dateOnly\` is true.
@@ -5521,13 +5509,8 @@
       "name": "children",
     },
     Object {
-<<<<<<< HEAD
-      "deprecatedTag": "",
-      "description": "**Deprecated**, use headerText instead.",
-=======
       "deprecatedTag": "Use \`headerText\` instead.",
       "description": "",
->>>>>>> b075d441
       "isDefault": false,
       "name": "header",
     },
@@ -7959,13 +7942,8 @@
       "type": "string",
     },
     Object {
-<<<<<<< HEAD
-      "deprecatedTag": "",
-      "description": "Deprecated, has no effect.",
-=======
       "deprecatedTag": "Has no effect.",
       "description": "",
->>>>>>> b075d441
       "name": "name",
       "optional": true,
       "type": "string",
@@ -9459,13 +9437,8 @@
       "type": "string",
     },
     Object {
-<<<<<<< HEAD
-      "deprecatedTag": "",
-      "description": "Deprecated, has no effect.",
-=======
       "deprecatedTag": "Has no effect.",
       "description": "",
->>>>>>> b075d441
       "name": "controlId",
       "optional": true,
       "type": "string",
@@ -10344,13 +10317,8 @@
       "type": "string",
     },
     Object {
-<<<<<<< HEAD
-      "deprecatedTag": "",
-      "description": "Deprecated, has no effect.",
-=======
       "deprecatedTag": "Has no effect.",
       "description": "",
->>>>>>> b075d441
       "name": "name",
       "optional": true,
       "type": "string",
@@ -12412,11 +12380,7 @@
       "type": "boolean",
     },
     Object {
-<<<<<<< HEAD
-      "deprecatedTag": "",
-=======
       "deprecatedTag": "Use the \`spellcheck\` property instead.",
->>>>>>> b075d441
       "description": "Specifies whether to disable browser spellcheck feature.
 If you set this to \`true\`, it disables native browser capability
 that checks for spelling/grammar errors.
