// Jest Snapshot v1, https://goo.gl/fbAQLP

exports[`Documenter definition for alert matches the snapshot: alert 1`] = `
Object {
  "events": Array [
    Object {
      "cancelable": false,
      "description": "Fired when the user clicks the action button.
**Deprecated**, replaced by \`action\`.",
      "name": "onButtonClick",
    },
    Object {
      "cancelable": false,
      "description": "Fired when the user clicks the close icon that is displayed
when the \`dismissible\` property is set to \`true\`.",
      "name": "onDismiss",
    },
  ],
  "functions": Array [],
  "name": "Alert",
  "properties": Array [
    Object {
      "description": "Adds the specified classes to the root element of the component.",
      "name": "className",
      "optional": true,
      "type": "string",
    },
    Object {
      "description": "Adds an aria-label to the dismiss button.",
      "name": "dismissAriaLabel",
      "optional": true,
      "type": "string",
    },
    Object {
      "description": "Adds a close button to the alert when set to \`true\`.
An \`onDismiss\` event is fired when a user clicks the button.",
      "name": "dismissible",
      "optional": true,
      "type": "boolean",
    },
    Object {
      "description": "Adds the specified ID to the root element of the component.",
      "name": "id",
      "optional": true,
      "type": "string",
    },
    Object {
      "description": "Provides a text alternative for the icon.",
      "name": "statusIconAriaLabel",
      "optional": true,
      "type": "string",
    },
    Object {
      "defaultValue": "\\"info\\"",
      "description": "Specifies the type of message you want to display.",
      "inlineType": Object {
        "name": "AlertProps.Type",
        "type": "union",
        "values": Array [
          "success",
          "error",
          "warning",
          "info",
        ],
      },
      "name": "type",
      "optional": true,
      "type": "string",
    },
    Object {
      "defaultValue": "true",
      "description": "Determines whether the alert is displayed.",
      "name": "visible",
      "optional": true,
      "type": "boolean",
    },
  ],
  "regions": Array [
    Object {
      "description": "Specifies an action for the alert message.
Although it is technically possible to insert any content, our UX guidelines only allow you to add a button.",
      "isDefault": false,
      "name": "action",
    },
    Object {
      "description": "Displays an action button next to the message area when set.
An \`onButtonClick\` event is fired when the user clicks it.
**Deprecated**, replaced by \`action\`.",
      "isDefault": false,
      "name": "buttonText",
    },
    Object {
      "description": "Primary text displayed in the element.",
      "isDefault": true,
      "name": "children",
    },
    Object {
      "description": "Heading text.",
      "isDefault": false,
      "name": "header",
    },
  ],
  "releaseStatus": "stable",
}
`;

exports[`Documenter definition for annotation-context matches the snapshot: annotation-context 1`] = `
Object {
  "events": Array [
    Object {
      "cancelable": false,
      "description": "Fired when the user exits the current tutorial.",
      "detailInlineType": Object {
        "name": "TutorialPanelProps.TutorialDetail",
        "properties": Array [
          Object {
            "name": "tutorial",
            "optional": false,
            "type": "TutorialPanelProps.Tutorial",
          },
        ],
        "type": "object",
      },
      "detailType": "TutorialPanelProps.TutorialDetail",
      "name": "onExitTutorial",
    },
    Object {
      "cancelable": false,
      "description": "Fired when the user clicks the \\"Finish\\" button on the last step of
the tutorial.",
      "detailType": "void",
      "name": "onFinish",
    },
    Object {
      "cancelable": false,
      "description": "Fired when the user selects a tutorial from the list.",
      "detailInlineType": Object {
        "name": "TutorialPanelProps.TutorialDetail",
        "properties": Array [
          Object {
            "name": "tutorial",
            "optional": false,
            "type": "TutorialPanelProps.Tutorial",
          },
        ],
        "type": "object",
      },
      "detailType": "TutorialPanelProps.TutorialDetail",
      "name": "onStartTutorial",
    },
    Object {
      "cancelable": false,
      "description": "This event is fired when a user clicks the \\"Next\\" or \\"Previous\\"
button on a popover, when the user clicks on a closed hotspot icon,
or when the AnnotationOverlay determines that the current hotspot
has disappeared from the page and a different one should be
selected (e.g. when navigating between pages).
Use the \`reason\` property of the event detail to determine why
this event was fired.
",
      "detailInlineType": Object {
        "name": "AnnotationContextProps.StepChangeDetail",
        "properties": Array [
          Object {
            "name": "reason",
            "optional": false,
            "type": "\\"auto-fallback\\" | \\"next\\" | \\"open\\" | \\"previous\\"",
          },
          Object {
            "name": "step",
            "optional": false,
            "type": "number",
          },
        ],
        "type": "object",
      },
      "detailType": "AnnotationContextProps.StepChangeDetail",
      "name": "onStepChange",
    },
  ],
  "functions": Array [],
  "name": "AnnotationContext",
  "properties": Array [
    Object {
      "description": "The currently launched tutorial. This should be the object received
in the \`detail\` property of the \`onStartTutorial\` event.",
      "name": "currentTutorial",
      "optional": false,
      "type": "AnnotationContextProps.Tutorial | null",
    },
    Object {
      "description": "An object containing all the necessary localized strings required by
the component.",
      "inlineType": Object {
        "name": "AnnotationContextProps.I18nStrings",
        "properties": Array [
          Object {
            "name": "finishButtonText",
            "optional": false,
            "type": "string",
          },
          Object {
            "name": "labelDismissAnnotation",
            "optional": false,
            "type": "string",
          },
          Object {
            "name": "labelHotspot",
            "optional": false,
            "type": "(openState: boolean) => string",
          },
          Object {
            "name": "nextButtonText",
            "optional": false,
            "type": "string",
          },
          Object {
            "name": "previousButtonText",
            "optional": false,
            "type": "string",
          },
          Object {
            "name": "stepCounterText",
            "optional": false,
            "type": "(stepIndex: number, totalStepCount: number) => string",
          },
          Object {
            "name": "taskTitle",
            "optional": false,
            "type": "(taskIndex: number, taskTitle: string) => string",
          },
        ],
        "type": "object",
      },
      "name": "i18nStrings",
      "optional": false,
      "type": "AnnotationContextProps.I18nStrings",
    },
  ],
  "regions": Array [
    Object {
      "description": "Put all page content inside this component's children. This component
will provide a context which is used by the Hotspot elements throughout
the page.",
      "isDefault": true,
      "name": "children",
    },
  ],
  "releaseStatus": "stable",
}
`;

exports[`Documenter definition for app-layout matches the snapshot: app-layout 1`] = `
Object {
  "events": Array [
    Object {
      "cancelable": false,
      "description": "Fired when the navigation drawer is toggled.",
      "detailInlineType": Object {
        "name": "AppLayoutProps.ChangeDetail",
        "properties": Array [
          Object {
            "name": "open",
            "optional": false,
            "type": "boolean",
          },
        ],
        "type": "object",
      },
      "detailType": "AppLayoutProps.ChangeDetail",
      "name": "onNavigationChange",
    },
    Object {
      "cancelable": false,
      "description": "Fired when the split panel preferences change.",
      "detailInlineType": Object {
        "name": "AppLayoutProps.SplitPanelPreferences",
        "properties": Array [
          Object {
            "name": "position",
            "optional": false,
            "type": "\\"bottom\\" | \\"side\\"",
          },
        ],
        "type": "object",
      },
      "detailType": "AppLayoutProps.SplitPanelPreferences",
      "name": "onSplitPanelPreferencesChange",
    },
    Object {
      "cancelable": false,
      "description": "Fired when the split panel is resized.",
      "detailInlineType": Object {
        "name": "AppLayoutProps.SplitPanelResizeDetail",
        "properties": Array [
          Object {
            "name": "size",
            "optional": false,
            "type": "number",
          },
        ],
        "type": "object",
      },
      "detailType": "AppLayoutProps.SplitPanelResizeDetail",
      "name": "onSplitPanelResize",
    },
    Object {
      "cancelable": false,
      "description": "Fired when the split panel is toggled.",
      "detailInlineType": Object {
        "name": "AppLayoutProps.ChangeDetail",
        "properties": Array [
          Object {
            "name": "open",
            "optional": false,
            "type": "boolean",
          },
        ],
        "type": "object",
      },
      "detailType": "AppLayoutProps.ChangeDetail",
      "name": "onSplitPanelToggle",
    },
    Object {
      "cancelable": false,
      "description": "Fired when the tools drawer is toggled.",
      "detailInlineType": Object {
        "name": "AppLayoutProps.ChangeDetail",
        "properties": Array [
          Object {
            "name": "open",
            "optional": false,
            "type": "boolean",
          },
        ],
        "type": "object",
      },
      "detailType": "AppLayoutProps.ChangeDetail",
      "name": "onToolsChange",
    },
  ],
  "functions": Array [
    Object {
      "description": "Manually closes the navigation drawer if it is necessary for the current
viewport size.",
      "name": "closeNavigationIfNecessary",
      "parameters": Array [],
      "returnType": "void",
    },
    Object {
      "description": "Opens the tools panel if it is not already open. Note that it is preferable
to control the state by listening to \`toolsChange\` and providing \`toolsOpen\`.",
      "name": "openTools",
      "parameters": Array [],
      "returnType": "void",
    },
  ],
  "name": "AppLayout",
  "properties": Array [
    Object {
      "description": "Aria labels for the drawer operating buttons. Use this property to ensure accessibility.
* \`navigation\` (string) - Label for the landmark that wraps the navigation drawer.
* \`navigationClose\` (string) - Label for the button that closes the navigation drawer.
* \`navigationToggle\` (string) - Label for the button that opens the navigation drawer.
* \`notification\` (string) - Label for the region that contains notification messages.
* \`tools\` (string) - Label for the landmark that wraps the tools drawer.
* \`toolsClose\` (string) - Label for the button that closes the tools drawer.
* \`toolsToggle\` (string) - Label for the button that opens the tools drawer.

Example:
\`\`\`
{
  navigation: \\"Navigation drawer\\",
  navigationClose: \\"Close navigation drawer\\",
  navigationToggle: \\"Open navigation drawer\\",
  notifications: \\"Notifications\\",
  tools: \\"Help panel\\",
  toolsClose: \\"Close help panel\\",
  toolsToggle: \\"Open help panel\\"
}
\`\`\`
",
      "inlineType": Object {
        "name": "AppLayoutProps.Labels",
        "properties": Array [
          Object {
            "name": "navigation",
            "optional": true,
            "type": "string",
          },
          Object {
            "name": "navigationClose",
            "optional": true,
            "type": "string",
          },
          Object {
            "name": "navigationToggle",
            "optional": true,
            "type": "string",
          },
          Object {
            "name": "notifications",
            "optional": true,
            "type": "string",
          },
          Object {
            "name": "tools",
            "optional": true,
            "type": "string",
          },
          Object {
            "name": "toolsClose",
            "optional": true,
            "type": "string",
          },
          Object {
            "name": "toolsToggle",
            "optional": true,
            "type": "string",
          },
        ],
        "type": "object",
      },
      "name": "ariaLabels",
      "optional": true,
      "type": "AppLayoutProps.Labels",
    },
    Object {
      "description": "Adds the specified classes to the root element of the component.",
      "name": "className",
      "optional": true,
      "type": "string",
    },
    Object {
      "defaultValue": "'default'",
      "description": "Determines the default behavior of the component based on some predefined page layouts.
Individual properties will always take precedence over the default coming from the content type.",
      "inlineType": Object {
        "name": "AppLayoutProps.ContentType",
        "type": "union",
        "values": Array [
          "default",
          "form",
          "table",
          "cards",
          "wizard",
        ],
      },
      "name": "contentType",
      "optional": true,
      "type": "string",
    },
    Object {
      "description": "Activates a backwards-compatibility mode for applications with non-fixed headers and footers.",
      "name": "disableBodyScroll",
      "optional": true,
      "type": "boolean",
    },
    Object {
      "description": "Disables overlap between \`contentHeader\` and \`content\` slots.
**Deprecated**, replaced by the \`disableOverlap\` property of the [content layout](/components/content-layout/) component.",
      "name": "disableContentHeaderOverlap",
      "optional": true,
      "type": "boolean",
      "visualRefreshTag": "",
    },
    Object {
      "description": "If \`true\`, disables outer paddings for the content slot.",
      "name": "disableContentPaddings",
      "optional": true,
      "type": "boolean",
    },
    Object {
      "defaultValue": "'#b #f'",
      "description": "CSS selector for the application footer.",
      "name": "footerSelector",
      "optional": true,
      "type": "string",
    },
    Object {
      "defaultValue": "'#b #h'",
      "description": "CSS selector for the application header.",
      "name": "headerSelector",
      "optional": true,
      "type": "string",
    },
    Object {
      "description": "Adds the specified ID to the root element of the component.",
      "name": "id",
      "optional": true,
      "type": "string",
    },
    Object {
      "description": "Maximum main content panel width in pixels.
If set to \`Number.MAX_VALUE\`, the main content panel will occupy the full available width.
",
      "name": "maxContentWidth",
      "optional": true,
      "type": "number",
    },
    Object {
      "description": "Minimum main content panel width in pixels.",
      "name": "minContentWidth",
      "optional": true,
      "type": "number",
    },
    Object {
      "description": "If \`true\`, the navigation drawer is not displayed at all.",
      "name": "navigationHide",
      "optional": true,
      "type": "boolean",
    },
    Object {
      "description": "State of the navigation drawer.",
      "name": "navigationOpen",
      "optional": true,
      "type": "boolean",
    },
    Object {
      "description": "Navigation drawer width in pixels.",
      "name": "navigationWidth",
      "optional": true,
      "type": "number",
    },
    Object {
      "description": "State of the split panel.",
      "name": "splitPanelOpen",
      "optional": true,
      "type": "boolean",
    },
    Object {
      "description": "Controls the split panel preferences.
By default, the preference is \`{ position: 'bottom' }\`
",
      "inlineType": Object {
        "name": "AppLayoutProps.SplitPanelPreferences",
        "properties": Array [
          Object {
            "name": "position",
            "optional": false,
            "type": "\\"bottom\\" | \\"side\\"",
          },
        ],
        "type": "object",
      },
      "name": "splitPanelPreferences",
      "optional": true,
      "type": "AppLayoutProps.SplitPanelPreferences",
    },
    Object {
      "description": "The size of the split panel in pixels.",
      "name": "splitPanelSize",
      "optional": true,
      "type": "number",
    },
    Object {
      "description": "If true, the notification slot is rendered above the scrollable
content area so it is always visible.
Note that sticky notifications are not supported in Internet Explorer.
",
      "name": "stickyNotifications",
      "optional": true,
      "type": "boolean",
    },
    Object {
      "description": "If \`true\`, the tools drawer is not displayed at all.",
      "name": "toolsHide",
      "optional": true,
      "type": "boolean",
    },
    Object {
      "description": "State of the tools drawer.",
      "name": "toolsOpen",
      "optional": true,
      "type": "boolean",
    },
    Object {
      "description": "Tools drawer width in pixels.",
      "name": "toolsWidth",
      "optional": true,
      "type": "number",
    },
  ],
  "regions": Array [
    Object {
      "description": "Use this slot to add the [breadcrumb group component](/components/breadcrumb-group/) to the app layout.",
      "isDefault": false,
      "name": "breadcrumbs",
    },
    Object {
      "description": "Main content.",
      "isDefault": false,
      "name": "content",
    },
    Object {
      "description": "Top area of the page content.
**Deprecated**, replaced by the \`header\` slot of the [content layout](/components/content-layout/) component.",
      "isDefault": false,
      "name": "contentHeader",
      "visualRefreshTag": "",
    },
    Object {
      "description": "Navigation drawer.",
      "isDefault": false,
      "name": "navigation",
    },
    Object {
      "description": "Displayed on top of the main content in the scrollable area.
Conceived to contain notifications (flash messages).
",
      "isDefault": false,
      "name": "notifications",
    },
    Object {
      "description": "Use this slot to add the [split panel component](/components/split-panel/) to the app layout.",
      "isDefault": false,
      "name": "splitPanel",
    },
    Object {
      "description": "Tools drawer.",
      "isDefault": false,
      "name": "tools",
    },
  ],
  "releaseStatus": "stable",
}
`;

exports[`Documenter definition for area-chart matches the snapshot: area-chart 1`] = `
Object {
  "events": Array [
    Object {
      "cancelable": false,
      "description": "Called when the values of the internal filter component changed.
This will **not** be called for any custom filter components you have defined in \`additionalFilters\`.",
      "detailInlineType": Object {
        "name": "CartesianChartProps.FilterChangeDetail",
        "properties": Array [
          Object {
            "name": "visibleSeries",
            "optional": false,
            "type": "ReadonlyArray<Series>",
          },
        ],
        "type": "object",
      },
      "detailType": "CartesianChartProps.FilterChangeDetail<AreaChartProps.Series<T>>",
      "name": "onFilterChange",
    },
    Object {
      "cancelable": false,
      "description": "Called when the highlighted series has changed because of user interaction.",
      "detailInlineType": Object {
        "name": "CartesianChartProps.HighlightChangeDetail",
        "properties": Array [
          Object {
            "name": "highlightedSeries",
            "optional": false,
            "type": "Series | null",
          },
        ],
        "type": "object",
      },
      "detailType": "CartesianChartProps.HighlightChangeDetail<AreaChartProps.Series<T>>",
      "name": "onHighlightChange",
    },
    Object {
      "cancelable": false,
      "description": "Called when the user clicks the recovery button that appears when there is an error state.
Use this to enable the user to retry a failed request or provide another option for the user
to recover from the error.",
      "name": "onRecoveryClick",
    },
  ],
  "functions": Array [],
  "name": "AreaChart",
  "properties": Array [
    Object {
      "description": "A description of the chart that assistive technologies can use (through \`aria-describedby\`).
Provide a concise summary of the data visualized in the chart.",
      "name": "ariaDescription",
      "optional": true,
      "type": "string",
    },
    Object {
      "description": "ARIA label that is assigned to the chart itself. It should match the visible label on the page, e.g. in the container header.
Do not use \`ariaLabel\` and \`ariaLabelledby\` at the same time.",
      "name": "ariaLabel",
      "optional": true,
      "type": "string",
    },
    Object {
      "description": "Sets \`aria-labelledby\` on the chart itself.
If there is a visible label for the chart on the page, e.g. in the container header, set this property to the ID of that header element.
Do not use \`ariaLabel\` and \`ariaLabelledby\` at the same time.",
      "name": "ariaLabelledby",
      "optional": true,
      "type": "string",
    },
    Object {
      "description": "Adds the specified classes to the root element of the component.",
      "name": "className",
      "optional": true,
      "type": "string",
    },
    Object {
      "defaultValue": "\\"medium\\"",
      "description": "Determines the maximum width the detail popover will be limited to.",
      "inlineType": Object {
        "name": "",
        "type": "union",
        "values": Array [
          "small",
          "medium",
          "large",
        ],
      },
      "name": "detailPopoverSize",
      "optional": true,
      "type": "string",
    },
    Object {
      "description": "Text that is displayed when the chart is in error state, i.e. when \`statusType\` is set to \`\\"error\\"\`.",
      "name": "errorText",
      "optional": true,
      "type": "string",
    },
    Object {
      "defaultValue": "500",
      "description": "An optional pixel value number that fixes the height of the chart area.
If not set explicitly, the component will use a default height that is defined internally.",
      "name": "height",
      "optional": true,
      "type": "number",
    },
    Object {
      "description": "When set to \`true\`, the default filtering dropdown is not displayed.
It is still possible to render additional filters with the \`additionalFilters\` slot.",
      "name": "hideFilter",
      "optional": true,
      "type": "boolean",
    },
    Object {
      "description": "When set to \`true\`, the legend beneath the chart is not displayed.
It is highly recommended to keep this set to \`false\`.",
      "name": "hideLegend",
      "optional": true,
      "type": "boolean",
    },
    Object {
      "description": "The currently highlighted data series, usually through hovering over a series or the legend.
A value of \`null\` means no series is highlighted.
- If you do not set this property, series are highlighted automatically when hovering over one of the triggers (uncontrolled behavior).
- If you explicitly set this property, you must set an \`onHighlightChange\` listener to update this property when a series should be highlighted (controlled behavior).
",
      "name": "highlightedSeries",
      "optional": true,
      "type": "AreaChartProps.Series<T> | null",
    },
    Object {
      "description": "An object containing all the necessary localized strings required by the component.",
      "inlineType": Object {
        "name": "AreaChartProps.I18nStrings",
        "properties": Array [
          Object {
            "name": "chartAriaRoleDescription",
            "optional": true,
            "type": "string",
          },
          Object {
            "name": "detailPopoverDismissAriaLabel",
            "optional": true,
            "type": "string",
          },
          Object {
            "name": "detailTotalFormatter",
            "optional": true,
            "type": "AreaChartProps.TickFormatter<number>",
          },
          Object {
            "name": "detailTotalLabel",
            "optional": true,
            "type": "string",
          },
          Object {
            "name": "filterLabel",
            "optional": true,
            "type": "string",
          },
          Object {
            "name": "filterPlaceholder",
            "optional": true,
            "type": "string",
          },
          Object {
            "name": "filterSelectedAriaLabel",
            "optional": true,
            "type": "string",
          },
          Object {
            "name": "legendAriaLabel",
            "optional": true,
            "type": "string",
          },
          Object {
            "name": "xAxisAriaRoleDescription",
            "optional": true,
            "type": "string",
          },
          Object {
            "name": "xTickFormatter",
            "optional": true,
            "type": "AreaChartProps.TickFormatter<T>",
          },
          Object {
            "name": "yAxisAriaRoleDescription",
            "optional": true,
            "type": "string",
          },
          Object {
            "name": "yTickFormatter",
            "optional": true,
            "type": "AreaChartProps.TickFormatter<number>",
          },
        ],
        "type": "object",
      },
      "name": "i18nStrings",
      "optional": true,
      "type": "AreaChartProps.I18nStrings<T>",
    },
    Object {
      "description": "Adds the specified ID to the root element of the component.",
      "name": "id",
      "optional": true,
      "type": "string",
    },
    Object {
      "description": "Optional title for the legend.",
      "name": "legendTitle",
      "optional": true,
      "type": "string",
    },
    Object {
      "description": "Text that is displayed when the chart is loading, i.e. when \`statusType\` is set to \`\\"loading\\"\`.",
      "name": "loadingText",
      "optional": true,
      "type": "string",
    },
    Object {
      "description": "Text for the recovery button that is displayed next to the error text.",
      "name": "recoveryText",
      "optional": true,
      "type": "string",
    },
    Object {
      "description": "Array that represents the source of data for the displayed chart.
Each element can represent an area series, or a threshold, and can have the following properties:
* \`title\` (string): A human-readable title for this series
* \`type\` (string): Series type (\`\\"area\\"\`, or \`\\"threshold\\"\`)
* \`data\` (Array): An array of data points, represented as objects with \`x\` and \`y\` properties. The \`x\` values must be consistent across all series
* \`color\` (string): (Optional) A color hex value for this series. When assigned, it takes priority over the automatically assigned color
* \`valueFormatter\` (Function): (Optional) A function that formats data values before rendering in the UI, For example, in the details popover.
",
      "name": "series",
      "optional": false,
      "type": "ReadonlyArray<AreaChartProps.Series<T>>",
    },
    Object {
      "defaultValue": "\\"finished\\"",
      "description": "Specifies the current status of loading data.
* \`loading\`: data fetching is in progress.
* \`finished\`: data has loaded successfully.
* \`error\`: an error occurred during fetch. You should provide user an option to recover.",
      "inlineType": Object {
        "name": "",
        "type": "union",
        "values": Array [
          "loading",
          "finished",
          "error",
        ],
      },
      "name": "statusType",
      "optional": true,
      "type": "string",
    },
    Object {
      "description": "An array of series objects that determines which of the data series are currently displayed, i.e. not filtered out.
- If you do not set this property, series are shown and hidden automatically when using the default filter component (uncontrolled behavior).
- If you explicitly set this property, you must set an \`onFilterChange\` listener to update this property when the visible series should change, or when one of your custom filters changes the number of visible series (controlled behavior).",
      "name": "visibleSeries",
      "optional": true,
      "type": "ReadonlyArray<AreaChartProps.Series<T>>",
    },
    Object {
      "description": "Determines the domain of the x axis, i.e. the range of values that will be visible in the chart.
For numerical and time-based data this is represented as an array with two values: \`[minimumValue, maximumValue]\`.
For categorical data this is represented as an array of strings that determine the categories to display.
It is recommended to set this explicitly. If not, the component will determine a domain that fits all data points.
When controlling this directly, make sure to update the value based on filtering changes.
",
      "name": "xDomain",
      "optional": true,
      "type": "conditional",
    },
    Object {
      "defaultValue": "\\"linear\\"",
      "description": "Determines the type of scale for values on the x axis.",
      "inlineType": Object {
        "name": "ScaleType",
        "type": "union",
        "values": Array [
          "linear",
          "log",
          "time",
          "categorical",
        ],
      },
      "name": "xScaleType",
      "optional": true,
      "type": "string",
    },
    Object {
      "description": "The title of the x axis.",
      "name": "xTitle",
      "optional": true,
      "type": "string",
    },
    Object {
      "description": "Determines the domain of the y axis, i.e. the range of values that will be visible in the chart.
The domain is defined by a tuple: \`[minimumValue, maximumValue]\`.
It is recommended to set this explicitly. If not, the component will determine a domain that fits all data points.
When controlling this directly, make sure to update the value based on filtering changes.
",
      "name": "yDomain",
      "optional": true,
      "type": "ReadonlyArray<number>",
    },
    Object {
      "defaultValue": "\\"linear\\"",
      "description": "Determines the type of scale for values on the y axis.",
      "inlineType": Object {
        "name": "",
        "type": "union",
        "values": Array [
          "linear",
          "log",
        ],
      },
      "name": "yScaleType",
      "optional": true,
      "type": "string",
    },
    Object {
      "description": "The title of the y axis.",
      "name": "yTitle",
      "optional": true,
      "type": "string",
    },
  ],
  "regions": Array [
    Object {
      "description": "Additional filters that are added above the chart component.
Make sure to update the \`data\` property when any of your custom filters change the data to be displayed.",
      "isDefault": false,
      "name": "additionalFilters",
    },
    Object {
      "description": "Content that is displayed when the data passed to the component is empty.",
      "isDefault": false,
      "name": "empty",
    },
    Object {
      "description": "Content that is displayed when there is no data to display due to the built-in filtering.",
      "isDefault": false,
      "name": "noMatch",
    },
  ],
  "releaseStatus": "stable",
}
`;

exports[`Documenter definition for attribute-editor matches the snapshot: attribute-editor 1`] = `
Object {
  "events": Array [
    Object {
      "cancelable": false,
      "description": "Called when add button is clicked.",
      "name": "onAddButtonClick",
    },
    Object {
      "cancelable": false,
      "description": "Called when remove button is clicked.
The event \`detail\` contains the index of the corresponding item.",
      "detailInlineType": Object {
        "name": "AttributeEditorProps.RemoveButtonClickDetail",
        "properties": Array [
          Object {
            "name": "itemIndex",
            "optional": false,
            "type": "number",
          },
        ],
        "type": "object",
      },
      "detailType": "AttributeEditorProps.RemoveButtonClickDetail",
      "name": "onRemoveButtonClick",
    },
  ],
  "functions": Array [
    Object {
      "name": "focusRemoveButton",
      "parameters": Array [
        Object {
          "name": "itemIndex",
          "type": "number",
        },
      ],
      "returnType": "void",
    },
  ],
  "name": "AttributeEditor",
  "properties": Array [
    Object {
      "description": "Specifies the text that's displayed in the add button.",
      "name": "addButtonText",
      "optional": false,
      "type": "string",
    },
    Object {
      "description": "Adds the specified classes to the root element of the component.",
      "name": "className",
      "optional": true,
      "type": "string",
    },
    Object {
      "description": "Defines the editor configuration. Each object in the array represents one form field in the row.
* \`label\` (ReactNode) - Text label for the form field.
* \`info\` (ReactNode) - Info link for the form field.
* \`errorText\` ((item, itemIndex) => ReactNode) - Error message text to display as a control validation message.
   It renders the form field as invalid if the returned value is not \`null\` or \`undefined\`.
* \`constraintText\` ((item, itemIndex) => ReactNode) - Text to display as a constraint message below the field.
* \`control\` ((item, itemIndex) => ReactNode) - A control to use as the input for the field.
A maximum of four fields are supported.
",
      "name": "definition",
      "optional": false,
      "type": "ReadonlyArray<AttributeEditorProps.FieldDefinition<T>>",
    },
    Object {
      "description": "Determines whether the add button is disabled.",
      "name": "disableAddButton",
      "optional": true,
      "type": "boolean",
    },
    Object {
      "description": "Adds the specified ID to the root element of the component.",
      "name": "id",
      "optional": true,
      "type": "string",
    },
    Object {
      "defaultValue": "() => true",
      "description": "Function that determines whether an item is removable. When this function returns \`false\`, the remove
button is not rendered and the user can't remove the item.
By default, all items are removable.",
      "inlineType": Object {
        "name": "AttributeEditorProps.IsItemRemovableFunction",
        "parameters": Array [
          Object {
            "name": "item",
            "type": "T",
          },
        ],
        "returnType": "boolean",
        "type": "function",
      },
      "name": "isItemRemovable",
      "optional": true,
      "type": "AttributeEditorProps.IsItemRemovableFunction<T>",
    },
    Object {
      "defaultValue": "[]",
      "description": "Specifies the items that serve as the data source for all rows.
The display of a row is handled by the \`definition\` property.",
      "name": "items",
      "optional": true,
      "type": "ReadonlyArray<T>",
    },
    Object {
      "description": "Specifies the text that's displayed in the remove button.",
      "name": "removeButtonText",
      "optional": false,
      "type": "string",
    },
  ],
  "regions": Array [
    Object {
      "description": "Displayed below the add button. Use it for additional information related to the attribute editor.",
      "isDefault": false,
      "name": "additionalInfo",
    },
    Object {
      "description": "Displayed when there are no items to display.",
      "isDefault": false,
      "name": "empty",
    },
  ],
  "releaseStatus": "stable",
}
`;

exports[`Documenter definition for autosuggest matches the snapshot: autosuggest 1`] = `
Object {
  "events": Array [
    Object {
      "cancelable": false,
      "description": "Called when input focus is removed from the UI control.",
      "detailType": "null",
      "name": "onBlur",
    },
    Object {
      "cancelable": false,
      "description": "Called whenever a user changes the input value (by typing or pasting).
The event \`detail\` contains the current value of the field.",
      "detailInlineType": Object {
        "name": "InputProps.ChangeDetail",
        "properties": Array [
          Object {
            "name": "value",
            "optional": false,
            "type": "string",
          },
        ],
        "type": "object",
      },
      "detailType": "InputProps.ChangeDetail",
      "name": "onChange",
    },
    Object {
      "cancelable": false,
      "description": "Called when input focus is moved to the UI control.",
      "detailType": "null",
      "name": "onFocus",
    },
    Object {
      "cancelable": true,
      "description": "Called when the underlying native textarea emits a \`keydown\` event.
The event \`detail\` contains the \`keyCode\` and information
about modifiers (that is, CTRL, ALT, SHIFT, META, etc.).",
      "detailInlineType": Object {
        "name": "InputProps.KeyDetail",
        "properties": Array [
          Object {
            "name": "altKey",
            "optional": false,
            "type": "boolean",
          },
          Object {
            "name": "ctrlKey",
            "optional": false,
            "type": "boolean",
          },
          Object {
            "name": "key",
            "optional": false,
            "type": "string",
          },
          Object {
            "name": "keyCode",
            "optional": false,
            "type": "number",
          },
          Object {
            "name": "metaKey",
            "optional": false,
            "type": "boolean",
          },
          Object {
            "name": "shiftKey",
            "optional": false,
            "type": "boolean",
          },
        ],
        "type": "object",
      },
      "detailType": "InputProps.KeyDetail",
      "name": "onKeyDown",
    },
    Object {
      "cancelable": true,
      "description": "Called when the underlying native textarea emits a \`keyup\` event.
The event \`detail\` contains the \`keyCode\` and information
about modifiers (that is, CTRL, ALT, SHIFT, META, etc.).",
      "detailInlineType": Object {
        "name": "InputProps.KeyDetail",
        "properties": Array [
          Object {
            "name": "altKey",
            "optional": false,
            "type": "boolean",
          },
          Object {
            "name": "ctrlKey",
            "optional": false,
            "type": "boolean",
          },
          Object {
            "name": "key",
            "optional": false,
            "type": "string",
          },
          Object {
            "name": "keyCode",
            "optional": false,
            "type": "number",
          },
          Object {
            "name": "metaKey",
            "optional": false,
            "type": "boolean",
          },
          Object {
            "name": "shiftKey",
            "optional": false,
            "type": "boolean",
          },
        ],
        "type": "object",
      },
      "detailType": "InputProps.KeyDetail",
      "name": "onKeyUp",
    },
    Object {
      "cancelable": false,
      "description": "Use this event to implement the asynchronous behavior for the component.
The event is called in the following situations:
* The user scrolls to the end of the list of options, if \`statusType\` is set to \`pending\`.
* The user clicks on the recovery button in the error state.
* The user types inside the input field.
* The user focuses the input field.

The detail object contains the following properties:
* \`filteringText\` - The value that you need to use to fetch options.
* \`firstPage\` - Indicates that you should fetch the first page of options that match the \`filteringText\`.
* \`samePage\` - Indicates that you should fetch the same page that you have previously fetched (for example, when the user clicks on the recovery button).
",
      "detailInlineType": Object {
        "name": "OptionsLoadItemsDetail",
        "properties": Array [
          Object {
            "name": "filteringText",
            "optional": false,
            "type": "string",
          },
          Object {
            "name": "firstPage",
            "optional": false,
            "type": "boolean",
          },
          Object {
            "name": "samePage",
            "optional": false,
            "type": "boolean",
          },
        ],
        "type": "object",
      },
      "detailType": "OptionsLoadItemsDetail",
      "name": "onLoadItems",
    },
    Object {
      "cancelable": false,
      "description": "Called whenever a user selects an option in the dropdown. Don't use this event as the only way to handle user input.
Instead, use \`onSelect\` in combination with the \`onChange\` handler only as an optional convenience for the user.",
      "detailInlineType": Object {
        "name": "AutosuggestProps.SelectDetail",
        "properties": Array [
          Object {
            "name": "value",
            "optional": false,
            "type": "string",
          },
        ],
        "type": "object",
      },
      "detailType": "AutosuggestProps.SelectDetail",
      "name": "onSelect",
    },
  ],
  "functions": Array [],
  "name": "Autosuggest",
  "properties": Array [
    Object {
      "description": "Adds \`aria-describedby\` to the component. If you're using this component within a form field,
don't set this property because the form field component automatically sets it.
Use this property if the component isn't surrounded by a form field, or you want to override the value
automatically set by the form field (for example, if you have two components within a single form field).

To use it correctly, define an ID for each element that you want to use as a description
and set the property to a string of each ID separated by spaces (for example, \`\\"id1 id2 id3\\"\`).
",
      "name": "ariaDescribedby",
      "optional": true,
      "type": "string",
    },
    Object {
      "description": "Adds an \`aria-label\` to the native control.
Use this if you don't have a visible label for this control.
",
      "name": "ariaLabel",
      "optional": true,
      "type": "string",
    },
    Object {
      "description": "Adds \`aria-labelledby\` to the component. If you're using this component within a form field,
don't set this property because the form field component automatically sets it.
Use this property if the component isn't surrounded by a form field, or you want to override the value
automatically set by the form field (for example, if you have two components within a single form field).

To use it correctly, define an ID for the element you want to use as label and set the property to that ID.
",
      "name": "ariaLabelledby",
      "optional": true,
      "type": "string",
    },
    Object {
      "description": "Specifies whether to add \`aria-required\` to the native control.",
      "name": "ariaRequired",
      "optional": true,
      "type": "boolean",
    },
    Object {
      "description": "Indicates whether the control should be focused as
soon as the page loads, which enables the user to
start typing without having to manually focus the control. Don't
use this option on pages where the control may be
scrolled out of the viewport.",
      "name": "autoFocus",
      "optional": true,
      "type": "boolean",
    },
    Object {
      "description": "Adds the specified classes to the root element of the component.",
      "name": "className",
      "optional": true,
      "type": "string",
    },
    Object {
      "description": "Specifies the ID of the native form element. You can use it to relate
a label element's \`for\` attribute to this control.
It defaults to an automatically generated ID that
is provided by its parent form field component.
",
      "name": "controlId",
      "optional": true,
      "type": "string",
    },
    Object {
      "defaultValue": "false",
      "description": "Specifies whether to disable browser autocorrect and related features.
If you set this to \`true\`, it disables any native browser capabilities
that automatically correct user input, such as \`autocorrect\` and
\`autocapitalize\`. If you don't set it, the behavior follows the default behavior
of the user's browser.",
      "name": "disableBrowserAutocorrect",
      "optional": true,
      "type": "boolean",
    },
    Object {
      "description": "Specifies if the control is disabled, which prevents the
user from modifying the value and prevents the value from
being included in a form submission. A disabled control can't
receive focus.",
      "name": "disabled",
      "optional": true,
      "type": "boolean",
    },
    Object {
      "description": "Specifies a function that generates the custom value indicator (for example, \`Use \\"\${value}\\"\`).",
      "inlineType": Object {
        "name": "AutosuggestProps.EnteredTextLabel",
        "parameters": Array [
          Object {
            "name": "value",
            "type": "string",
          },
        ],
        "returnType": "string",
        "type": "function",
      },
      "name": "enteredTextLabel",
      "optional": false,
      "type": "AutosuggestProps.EnteredTextLabel",
    },
    Object {
      "description": "Specifies the text to display when a data fetching error occurs. Make sure that you provide \`recoveryText\`.",
      "name": "errorText",
      "optional": true,
      "type": "string",
    },
    Object {
      "description": "Enabling this property will allow the dropdown to extend beyond its parent by using fixed positioning and
[React Portals](https://reactjs.org/docs/portals.html).
If you want the dropdown to ignore the \`overflow\` CSS property of its parents,
such as in a split view layout, enable this property.
However, use discretion. If you don't need to, we recommend you don't enable this property because fixed positioning results
in a slight, visible lag when scrolling complex pages.",
      "name": "expandToViewport",
      "optional": true,
      "type": "boolean",
    },
    Object {
      "defaultValue": "'auto'",
      "description": "Determines how filtering is applied to the list of \`options\`:
* \`auto\` - The component will automatically filter options based on user input.
* \`manual\` - You will set up \`onChange\` or \`onLoadItems\` event listeners and filter options on your side or request
them from server.
By default the component will filter the provided \`options\` based on the value of the filtering input field.
Only options that have a \`value\` or \`label\` that contains the input value as a substring
are displayed in the list of options.

If you set this property to \`manual\`, this default filtering mechanism is disabled and all provided \`options\` are
displayed in the dropdown list. In that case make sure that you use the \`onChange\` or \`onLoadItems\` events in order
to set the \`options\` property to the options that are relevant for the user, given the filtering input value.

Note: Manual filtering doesn't disable match highlighting.
",
      "inlineType": Object {
        "name": "OptionsFilteringType",
        "type": "union",
        "values": Array [
          "none",
          "auto",
          "manual",
        ],
      },
      "name": "filteringType",
      "optional": true,
      "type": "string",
    },
    Object {
      "description": "Specifies the text to display at the bottom of the dropdown menu after pagination has reached the end.",
      "name": "finishedText",
      "optional": true,
      "type": "string",
    },
    Object {
      "description": "Adds the specified ID to the root element of the component.",
      "name": "id",
      "optional": true,
      "type": "string",
    },
    Object {
      "description": "Overrides the invalidation state. Usually the invalid state
comes from the parent \`FormField\`component,
however sometimes you need to override its
state when you have more than one input within a
single form field.",
      "name": "invalid",
      "optional": true,
      "type": "boolean",
    },
    Object {
      "description": "Specifies the text to display when in the loading state.",
      "name": "loadingText",
      "optional": true,
      "type": "string",
    },
    Object {
      "description": "Specifies the name of the control used in HTML forms.",
      "name": "name",
      "optional": true,
      "type": "string",
    },
    Object {
      "description": "Specifies an array of options that are displayed to the user as a dropdown list.
The options can be grouped using \`OptionGroup\` objects.
#### Option
- \`value\` (string) - The returned value of the option when selected.
- \`label\` (string) - (Optional) Option text displayed to the user.
- \`description\` (string) - (Optional) Further information about the option that appears below the label.
- \`disabled\` (boolean) - (Optional) Determines whether the option is disabled.
- \`labelTag\` (string) - (Optional) A label tag that provides additional guidance, shown next to the label.
- \`tags\` [string[]] - (Optional) A list of tags giving further guidance about the option.
- \`filteringTags\` [string[]] - (Optional) A list of additional tags used for automatic filtering.
- \`iconName\` (string) - (Optional) Specifies the name of an [icon](/components/icon/) to display in the option.
- \`iconAlt\` (string) - (Optional) Specifies alternate text for a custom icon, for use with \`iconUrl\`.
- \`iconUrl\` (string) - (Optional) URL of a custom icon.
- \`iconSvg\` (ReactNode) - (Optional) Custom SVG icon. Equivalent to the \`svg\` slot of the [icon component](/components/icon/).

#### OptionGroup
- \`label\` (string) - Option group text displayed to the user.
- \`disabled\` (boolean) - (Optional) Determines whether the option group is disabled.
- \`options\` (Option[]) - (Optional) The options under this group.

Note: Only one level of option nesting is supported.

If you want to use the built-in filtering capabilities of this component, provide
a list of all valid options here and they will be automatically filtered based on the user's filtering input.

Alternatively, you can listen to the \`onChange\` or \`onLoadItems\` event and set new options
on your own.
",
      "inlineType": Object {
        "name": "AutosuggestProps.Options",
        "properties": Array [],
        "type": "object",
      },
      "name": "options",
      "optional": true,
      "type": "AutosuggestProps.Options",
    },
    Object {
      "description": "Specifies the placeholder text rendered when the value is an empty string.",
      "name": "placeholder",
      "optional": true,
      "type": "string",
    },
    Object {
      "description": "Specifies if the control is read only, which prevents the
user from modifying the value but includes it in a form
submission. A read-only control can receive focus.
Don't use read-only inputs outside a form.
",
      "name": "readOnly",
      "optional": true,
      "type": "boolean",
    },
    Object {
      "description": "Specifies the text for the recovery button. The text is displayed next to the error text.
Use the \`onLoadItems\` event to perform a recovery action (for example, retrying the request).",
      "name": "recoveryText",
      "optional": true,
      "type": "string",
    },
    Object {
      "description": "Overrides the element that is announced to screen readers
when the highlighted option changes. By default, this announces
the option's name and properties, and its selected state if
the \`selectedLabel\` property is defined.
The highlighted option is provided, and its group (if groups
are used and it differs from the group of the previously highlighted option).
For more information, see the
[accessibility guidelines](/components/autosuggest/?tabId=usage#accessibility-guidelines).
",
      "inlineType": Object {
        "name": "AutosuggestProps.ContainingOptionAndGroupString",
        "parameters": Array [
          Object {
            "name": "option",
            "type": "AutosuggestProps.Option",
          },
          Object {
            "name": "group",
            "type": "AutosuggestProps.OptionGroup",
          },
        ],
        "returnType": "string",
        "type": "function",
      },
      "name": "renderHighlightedAriaLive",
      "optional": true,
      "type": "AutosuggestProps.ContainingOptionAndGroupString",
    },
    Object {
      "description": "Specifies the localized string that describes an option as being selected.
This is required to provide a good screen reader experience. For more information, see the
[accessibility guidelines](/components/autosuggest/?tabId=usage#accessibility-guidelines).",
      "name": "selectedAriaLabel",
      "optional": true,
      "type": "string",
    },
    Object {
      "defaultValue": "'finished'",
      "description": "Specifies the current status of loading more options.
* \`pending\` - Indicates that no request in progress, but more options may be loaded.
* \`loading\` - Indicates that data fetching is in progress.
* \`finished\` - Indicates that pagination has finished and no more requests are expected.
* \`error\` - Indicates that an error occurred during fetch. You should use \`recoveryText\` to enable the user to recover.",
      "inlineType": Object {
        "name": "DropdownStatusProps.StatusType",
        "type": "union",
        "values": Array [
          "pending",
          "loading",
          "finished",
          "error",
        ],
      },
      "name": "statusType",
      "optional": true,
      "type": "string",
    },
    Object {
      "description": "Specifies the text entered into the form element.",
      "name": "value",
      "optional": false,
      "type": "string",
    },
    Object {
      "description": "If you have more than 500 options, enable this flag to apply a performance optimization
that makes the filtering experience smoother. We don't recommend enabling the feature if you
have less than 500 options, because the improvements to performance are offset by a
visible scrolling lag.
When you set this flag to \`true\`, it removes options that are not currently in view from the DOM.
If your test accesses such options, you need to first scroll the options container
to the correct offset, before performing any operations on them. Use the element returned
by the \`findOptionsContainer\` test utility for this.
",
      "name": "virtualScroll",
      "optional": true,
      "type": "boolean",
    },
  ],
  "regions": Array [
    Object {
      "description": "Specifies the text that's displayed when there aren't any suggestions to display.
This is displayed when \`statusType\` is set to \`finished\` or it's not set at all.",
      "isDefault": false,
      "name": "empty",
    },
  ],
  "releaseStatus": "stable",
}
`;

exports[`Documenter definition for badge matches the snapshot: badge 1`] = `
Object {
  "events": Array [],
  "functions": Array [],
  "name": "Badge",
  "properties": Array [
    Object {
      "description": "Adds the specified classes to the root element of the component.",
      "name": "className",
      "optional": true,
      "type": "string",
    },
    Object {
      "defaultValue": "\\"grey\\"",
      "description": "Specifies the badge color.",
      "inlineType": Object {
        "name": "",
        "type": "union",
        "values": Array [
          "blue",
          "grey",
          "green",
          "red",
        ],
      },
      "name": "color",
      "optional": true,
      "type": "string",
    },
    Object {
      "description": "Adds the specified ID to the root element of the component.",
      "name": "id",
      "optional": true,
      "type": "string",
    },
  ],
  "regions": Array [
    Object {
      "description": "Text displayed inside the badge.",
      "isDefault": true,
      "name": "children",
    },
  ],
  "releaseStatus": "stable",
}
`;

exports[`Documenter definition for bar-chart matches the snapshot: bar-chart 1`] = `
Object {
  "events": Array [
    Object {
      "cancelable": false,
      "description": "Called when the values of the internal filter component changed.
This will **not** be called for any custom filter components you have defined in \`additionalFilters\`.",
      "detailInlineType": Object {
        "name": "CartesianChartProps.FilterChangeDetail",
        "properties": Array [
          Object {
            "name": "visibleSeries",
            "optional": false,
            "type": "ReadonlyArray<Series>",
          },
        ],
        "type": "object",
      },
      "detailType": "CartesianChartProps.FilterChangeDetail<MixedLineBarChartProps.ChartSeries<T>>",
      "name": "onFilterChange",
    },
    Object {
      "cancelable": false,
      "description": "Called when the highlighted series has changed because of user interaction.",
      "detailInlineType": Object {
        "name": "CartesianChartProps.HighlightChangeDetail",
        "properties": Array [
          Object {
            "name": "highlightedSeries",
            "optional": false,
            "type": "Series | null",
          },
        ],
        "type": "object",
      },
      "detailType": "CartesianChartProps.HighlightChangeDetail<MixedLineBarChartProps.ChartSeries<T>>",
      "name": "onHighlightChange",
    },
    Object {
      "cancelable": false,
      "description": "Called when the user clicks the recovery button that appears when there is an error state.
Use this to enable the user to retry a failed request or provide another option for the user
to recover from the error.",
      "name": "onRecoveryClick",
    },
  ],
  "functions": Array [],
  "name": "BarChart",
  "properties": Array [
    Object {
      "description": "A description of the chart that assistive technologies can use (through \`aria-describedby\`).
Provide a concise summary of the data visualized in the chart.",
      "name": "ariaDescription",
      "optional": true,
      "type": "string",
    },
    Object {
      "description": "ARIA label that is assigned to the chart itself. It should match the visible label on the page, e.g. in the container header.
Do not use \`ariaLabel\` and \`ariaLabelledby\` at the same time.",
      "name": "ariaLabel",
      "optional": true,
      "type": "string",
    },
    Object {
      "description": "Sets \`aria-labelledby\` on the chart itself.
If there is a visible label for the chart on the page, e.g. in the container header, set this property to the ID of that header element.
Do not use \`ariaLabel\` and \`ariaLabelledby\` at the same time.",
      "name": "ariaLabelledby",
      "optional": true,
      "type": "string",
    },
    Object {
      "description": "Adds the specified classes to the root element of the component.",
      "name": "className",
      "optional": true,
      "type": "string",
    },
    Object {
      "defaultValue": "\\"medium\\"",
      "description": "Determines the maximum width the detail popover will be limited to.",
      "inlineType": Object {
        "name": "",
        "type": "union",
        "values": Array [
          "small",
          "medium",
          "large",
        ],
      },
      "name": "detailPopoverSize",
      "optional": true,
      "type": "string",
    },
    Object {
      "defaultValue": "true",
      "description": "When set to \`true\`, adds a visual emphasis on the zero baseline axis.
See the usage guidelines for more details.",
      "name": "emphasizeBaselineAxis",
      "optional": true,
      "type": "boolean",
    },
    Object {
      "description": "Text that is displayed when the chart is in error state, i.e. when \`statusType\` is set to \`\\"error\\"\`.",
      "name": "errorText",
      "optional": true,
      "type": "string",
    },
    Object {
      "defaultValue": "500",
      "description": "An optional pixel value number that fixes the height of the chart area.
If not set explicitly, the component will use a default height that is defined internally.",
      "name": "height",
      "optional": true,
      "type": "number",
    },
    Object {
      "description": "When set to \`true\`, the default filtering dropdown is not displayed.
It is still possible to render additional filters with the \`additionalFilters\` slot.",
      "name": "hideFilter",
      "optional": true,
      "type": "boolean",
    },
    Object {
      "description": "When set to \`true\`, the legend beneath the chart is not displayed.
It is highly recommended to keep this set to \`false\`.",
      "name": "hideLegend",
      "optional": true,
      "type": "boolean",
    },
    Object {
      "description": "The currently highlighted data series, usually through hovering over a series or the legend.
A value of \`null\` means no series is highlighted.
- If you do not set this property, series are highlighted automatically when hovering over one of the triggers (uncontrolled behavior).
- If you explicitly set this property, you must set an \`onHighlightChange\` listener to update this property when a series should be highlighted (controlled behavior).
",
      "name": "highlightedSeries",
      "optional": true,
      "type": "MixedLineBarChartProps.ChartSeries<T> | null",
    },
    Object {
      "defaultValue": "false",
      "description": "When set to \`true\`, the x and y axes are flipped, which causes any bars to be rendered horizontally instead of vertically.
This can only be used when the chart consists exclusively of bar series.",
      "name": "horizontalBars",
      "optional": true,
      "type": "boolean",
    },
    Object {
      "description": "An object containing all the necessary localized strings required by the component.",
      "inlineType": Object {
        "name": "CartesianChartProps.I18nStrings",
        "properties": Array [
          Object {
            "name": "chartAriaRoleDescription",
            "optional": true,
            "type": "string",
          },
          Object {
            "name": "detailPopoverDismissAriaLabel",
            "optional": true,
            "type": "string",
          },
          Object {
            "name": "filterLabel",
            "optional": true,
            "type": "string",
          },
          Object {
            "name": "filterPlaceholder",
            "optional": true,
            "type": "string",
          },
          Object {
            "name": "filterSelectedAriaLabel",
            "optional": true,
            "type": "string",
          },
          Object {
            "name": "legendAriaLabel",
            "optional": true,
            "type": "string",
          },
          Object {
            "name": "xAxisAriaRoleDescription",
            "optional": true,
            "type": "string",
          },
          Object {
            "name": "xTickFormatter",
            "optional": true,
            "type": "CartesianChartProps.TickFormatter<T>",
          },
          Object {
            "name": "yAxisAriaRoleDescription",
            "optional": true,
            "type": "string",
          },
          Object {
            "name": "yTickFormatter",
            "optional": true,
            "type": "CartesianChartProps.TickFormatter<number>",
          },
        ],
        "type": "object",
      },
      "name": "i18nStrings",
      "optional": true,
      "type": "CartesianChartProps.I18nStrings<T>",
    },
    Object {
      "description": "Adds the specified ID to the root element of the component.",
      "name": "id",
      "optional": true,
      "type": "string",
    },
    Object {
      "description": "Optional title for the legend.",
      "name": "legendTitle",
      "optional": true,
      "type": "string",
    },
    Object {
      "description": "Text that is displayed when the chart is loading, i.e. when \`statusType\` is set to \`\\"loading\\"\`.",
      "name": "loadingText",
      "optional": true,
      "type": "string",
    },
    Object {
      "description": "Text for the recovery button that is displayed next to the error text.",
      "name": "recoveryText",
      "optional": true,
      "type": "string",
    },
    Object {
      "defaultValue": "[]",
      "description": "Array that represents the source of data for the displayed chart.
Each element can represent a bar series or a threshold, and can have the following properties:
* \`title\` (string): A human-readable title for this series
* \`type\` (string): Series type (\`\\"bar\\"\`, or \`\\"threshold\\"\`)
* \`data\` (Array): An array of data points, represented as objects with \`x\` and \`y\` properties
* \`color\` (string): (Optional) A color hex value for this series. When assigned, it takes priority over the automatically assigned color
* \`valueFormatter\` (Function): (Optional) A function that formats data values before rendering in the UI, For example, in the details popover.
",
      "name": "series",
      "optional": false,
      "type": "ReadonlyArray<BarSeries<T>>",
    },
    Object {
      "defaultValue": "false",
      "description": "When set to \`true\`, bars in the same data point are stacked instead of grouped next to each other.",
      "name": "stackedBars",
      "optional": true,
      "type": "boolean",
    },
    Object {
      "defaultValue": "\\"finished\\"",
      "description": "Specifies the current status of loading data.
* \`loading\`: data fetching is in progress.
* \`finished\`: data has loaded successfully.
* \`error\`: an error occurred during fetch. You should provide user an option to recover.",
      "inlineType": Object {
        "name": "",
        "type": "union",
        "values": Array [
          "loading",
          "finished",
          "error",
        ],
      },
      "name": "statusType",
      "optional": true,
      "type": "string",
    },
    Object {
      "description": "An array of series objects that determines which of the data series are currently displayed, i.e. not filtered out.
- If you do not set this property, series are shown and hidden automatically when using the default filter component (uncontrolled behavior).
- If you explicitly set this property, you must set an \`onFilterChange\` listener to update this property when the visible series should change, or when one of your custom filters changes the number of visible series (controlled behavior).",
      "name": "visibleSeries",
      "optional": true,
      "type": "ReadonlyArray<MixedLineBarChartProps.ChartSeries<T>>",
    },
    Object {
      "description": "Determines the domain of the x axis, i.e. the range of values that will be visible in the chart.
For numerical and time-based data this is represented as an array with two values: \`[minimumValue, maximumValue]\`.
For categorical data this is represented as an array of strings that determine the categories to display.
It is recommended to set this explicitly. If not, the component will determine a domain that fits all data points.
When controlling this directly, make sure to update the value based on filtering changes.
",
      "name": "xDomain",
      "optional": true,
      "type": "conditional",
    },
    Object {
      "defaultValue": "\\"linear\\"",
      "description": "Determines the type of scale for values on the x axis.",
      "inlineType": Object {
        "name": "ScaleType",
        "type": "union",
        "values": Array [
          "linear",
          "log",
          "time",
          "categorical",
        ],
      },
      "name": "xScaleType",
      "optional": true,
      "type": "string",
    },
    Object {
      "description": "The title of the x axis.",
      "name": "xTitle",
      "optional": true,
      "type": "string",
    },
    Object {
      "description": "Determines the domain of the y axis, i.e. the range of values that will be visible in the chart.
The domain is defined by a tuple: \`[minimumValue, maximumValue]\`.
It is recommended to set this explicitly. If not, the component will determine a domain that fits all data points.
When controlling this directly, make sure to update the value based on filtering changes.
",
      "name": "yDomain",
      "optional": true,
      "type": "ReadonlyArray<number>",
    },
    Object {
      "defaultValue": "\\"linear\\"",
      "description": "Determines the type of scale for values on the y axis.",
      "inlineType": Object {
        "name": "",
        "type": "union",
        "values": Array [
          "linear",
          "log",
        ],
      },
      "name": "yScaleType",
      "optional": true,
      "type": "string",
    },
    Object {
      "description": "The title of the y axis.",
      "name": "yTitle",
      "optional": true,
      "type": "string",
    },
  ],
  "regions": Array [
    Object {
      "description": "Additional filters that are added above the chart component.
Make sure to update the \`data\` property when any of your custom filters change the data to be displayed.",
      "isDefault": false,
      "name": "additionalFilters",
    },
    Object {
      "description": "Content that is displayed when the data passed to the component is empty.",
      "isDefault": false,
      "name": "empty",
    },
    Object {
      "description": "Content that is displayed when there is no data to display due to the built-in filtering.",
      "isDefault": false,
      "name": "noMatch",
    },
  ],
  "releaseStatus": "stable",
}
`;

exports[`Documenter definition for box matches the snapshot: box 1`] = `
Object {
  "events": Array [],
  "functions": Array [],
  "name": "Box",
  "properties": Array [
    Object {
      "description": "Adds the specified classes to the root element of the component.",
      "name": "className",
      "optional": true,
      "type": "string",
    },
    Object {
      "description": "Overrides the text color. You can set it to the following values:
- \`inherit\` - Inherits the color from the parent element. For example, use this to style content
     in Flashbars and to style the \`empty\` and \`noMatch\` slots of the Table and Cards components.
- \`text-label\` - Specifies the text color for non-form labels. For example, use it for the key in key/value pairs.
- \`text-body-secondary\` - Specifies the color for secondary text.
- \`text-status-error\` - Specifies the color for error text and icons.
- \`text-status-success\` - Specifies the color for success text and icons.
- \`text-status-info\` - Specifies the color for info text and icon.
- \`text-status-inactive\` - Specifies the color for inactive and loading text and icons.

Note: If you don't set it, the text color depends on the variant.
",
      "inlineType": Object {
        "name": "BoxProps.Color",
        "type": "union",
        "values": Array [
          "inherit",
          "text-label",
          "text-body-secondary",
          "text-status-error",
          "text-status-success",
          "text-status-info",
          "text-status-inactive",
        ],
      },
      "name": "color",
      "optional": true,
      "type": "string",
    },
    Object {
      "description": "Overrides the display of the element. You can set it to the following values:
- \`block\` - Specifies block display.
- \`inline\` - Specifies inline display.
- \`inline-block\` - Specifies inline-block display.
- \`none\` - Hides the box.

Note: If you don't set it, the display depends on the variant.
",
      "inlineType": Object {
        "name": "BoxProps.Display",
        "type": "union",
        "values": Array [
          "block",
          "inline",
          "inline-block",
          "none",
        ],
      },
      "name": "display",
      "optional": true,
      "type": "string",
    },
    Object {
      "description": "Defines the floating behavior. You can set it to \`left\` or \`right\`.",
      "inlineType": Object {
        "name": "BoxProps.Float",
        "type": "union",
        "values": Array [
          "left",
          "right",
        ],
      },
      "name": "float",
      "optional": true,
      "type": "string",
    },
    Object {
      "description": "Overrides the font size and line height. If not set, the font size and line height depend on the variant.",
      "inlineType": Object {
        "name": "BoxProps.FontSize",
        "type": "union",
        "values": Array [
          "body-s",
          "body-m",
          "heading-xs",
          "heading-s",
          "heading-m",
          "heading-l",
          "heading-xl",
          "display-l",
        ],
      },
      "name": "fontSize",
      "optional": true,
      "type": "string",
    },
    Object {
      "description": "Overrides the font weight. If not set, the value depends on the variant.",
      "inlineType": Object {
        "name": "BoxProps.FontWeight",
        "type": "union",
        "values": Array [
          "light",
          "normal",
          "bold",
          "heavy",
        ],
      },
      "name": "fontWeight",
      "optional": true,
      "type": "string",
      "visualRefreshTag": "'heavy'",
    },
    Object {
      "description": "Adds the specified ID to the root element of the component.",
      "name": "id",
      "optional": true,
      "type": "string",
    },
    Object {
      "description": "Adds margins to the element. It can be the following:
- A single string with a size. This applies the same margin to all sides (that is, top, right, bottom, left).
- An object specifying the size of the margin per side. The object has the following format:
\`\`\`
{
  top: \\"size of top margin\\",
  right: \\"size of right margin\\",
  bottom: \\"size of bottom margin\\",
  left: \\"size of left margin\\",
  horizontal: \\"size of left and right margin\\",
  vertical: \\"size of top and bottom margin\\",
}
\`\`\`

The size can be \`n\`, \`xxxs\`, \`xxs\`, \`xs\`, \`s\`, \`m\`, \`l\`, \`xl\`, \`xxl\`, \`xxxl\`, where \`n\` stands for none.
Sizes are automatically scaled down in compact mode.

 For example, \`margin=\\"s\\"\` adds a small margin to all sides.
\`margin={{ right: \\"l\\", bottom: \\"s\\" }}\` adds a small margin to the bottom and a large margin to the right.
",
      "name": "margin",
      "optional": true,
      "type": "BoxProps.Spacing | BoxProps.SpacingSize",
    },
    Object {
      "description": "Adds padding to the element. It can be the following:
- A single string with a size. This applies the same padding to all sides (that is, top, right, bottom, left).
- An object specifying the size of padding per side. The object has the following format:
\`\`\`
{
  top: \\"size of top padding\\",
  right: \\"size of right padding\\",
  bottom: \\"size of bottom padding\\",
  left: \\"size of left padding\\",
  horizontal: \\"size of left and right padding\\",
  vertical: \\"size of top and bottom padding\\",
}
\`\`\`

The size can be \`n\`, \`xxxs\`, \`xxs\`, \`xs\`, \`s\`, \`m\`, \`l\`, \`xl\`, \`xxl\`, \`xxxl\`, where \`n\` stands for none.
Sizes are automatically scaled down in compact mode.

 For example, \`padding=\\"s\\"\` adds small padding to all sides.
\`padding={{ right: \\"l\\", bottom: \\"s\\" }}\` adds small padding to the bottom and large padding to the right.
",
      "name": "padding",
      "optional": true,
      "type": "BoxProps.Spacing | BoxProps.SpacingSize",
    },
    Object {
      "description": "Overrides the default HTML tag provided by the variant.",
      "name": "tagOverride",
      "optional": true,
      "type": "string",
    },
    Object {
      "description": "Defines the text alignment within the element. You can set it to \`left\`, \`center\`, or \`right\`.",
      "inlineType": Object {
        "name": "BoxProps.TextAlign",
        "type": "union",
        "values": Array [
          "left",
          "center",
          "right",
        ],
      },
      "name": "textAlign",
      "optional": true,
      "type": "string",
    },
    Object {
      "defaultValue": "\\"div\\"",
      "description": "Defines the style of element to display.
- If you set it to \`'div'\`, \`'span'\`, \`'h1'\`, \`'h2'\`, \`'h3'\`, \`'h4'\`, \`'h5'\`, \`'p'\`, \`'strong'\`, \`'small'\`, \`'code'\`, \`'pre'\`, or \`'samp'\`, the variant is also used as the HTML tag name.
- If you set it to \`awsui-key-label\`, the component will display as a \`div\`.
- If you set it to \`awsui-value-large\`, the component will display as a \`span\`.

Override the HTML tag by using property \`tagOverride\`.
",
      "inlineType": Object {
        "name": "BoxProps.Variant",
        "type": "union",
        "values": Array [
          "div",
          "span",
          "h1",
          "h2",
          "h3",
          "h4",
          "h5",
          "p",
          "strong",
          "small",
          "code",
          "pre",
          "samp",
          "awsui-key-label",
          "awsui-value-large",
        ],
      },
      "name": "variant",
      "optional": true,
      "type": "string",
    },
  ],
  "regions": Array [
    Object {
      "description": "Content of the box.",
      "displayName": "content",
      "isDefault": true,
      "name": "children",
    },
  ],
  "releaseStatus": "stable",
}
`;

exports[`Documenter definition for breadcrumb-group matches the snapshot: breadcrumb-group 1`] = `
Object {
  "events": Array [
    Object {
      "cancelable": true,
      "description": "Called when the user clicks on a breadcrumb item.",
      "detailInlineType": Object {
        "name": "BreadcrumbGroupProps.ClickDetail",
        "properties": Array [
          Object {
            "name": "external",
            "optional": true,
            "type": "false | true",
          },
          Object {
            "name": "href",
            "optional": false,
            "type": "string",
          },
          Object {
            "name": "item",
            "optional": false,
            "type": "T",
          },
          Object {
            "name": "target",
            "optional": true,
            "type": "string",
          },
          Object {
            "name": "text",
            "optional": false,
            "type": "string",
          },
        ],
        "type": "object",
      },
      "detailType": "BreadcrumbGroupProps.ClickDetail<T>",
      "name": "onClick",
    },
    Object {
      "cancelable": true,
      "description": "Called when the user clicks on a breadcrumb item with the left mouse button
without pressing modifier keys (that is, CTRL, ALT, SHIFT, META).",
      "detailInlineType": Object {
        "name": "BreadcrumbGroupProps.ClickDetail",
        "properties": Array [
          Object {
            "name": "external",
            "optional": true,
            "type": "false | true",
          },
          Object {
            "name": "href",
            "optional": false,
            "type": "string",
          },
          Object {
            "name": "item",
            "optional": false,
            "type": "T",
          },
          Object {
            "name": "target",
            "optional": true,
            "type": "string",
          },
          Object {
            "name": "text",
            "optional": false,
            "type": "string",
          },
        ],
        "type": "object",
      },
      "detailType": "BreadcrumbGroupProps.ClickDetail<T>",
      "name": "onFollow",
    },
  ],
  "functions": Array [],
  "name": "BreadcrumbGroup",
  "properties": Array [
    Object {
      "description": "Provides an \`aria-label\` to the breadcrumb group that screen readers can read (for accessibility).",
      "name": "ariaLabel",
      "optional": true,
      "type": "string",
    },
    Object {
      "description": "Adds the specified classes to the root element of the component.",
      "name": "className",
      "optional": true,
      "type": "string",
    },
    Object {
      "defaultValue": "\\"Show path\\"",
      "description": "Provides an \`aria-label\` to the ellipsis button that screen readers can read (for accessibility).",
      "name": "expandAriaLabel",
      "optional": true,
      "type": "string",
    },
    Object {
      "description": "Adds the specified ID to the root element of the component.",
      "name": "id",
      "optional": true,
      "type": "string",
    },
    Object {
      "defaultValue": "[]",
      "description": "An array of breadcrumb items that describes the link hierarchy for this navigation.
Each option has the following properties:
* \`text\` (string) - Specifies the title text of the breadcrumb item.
* \`href\` (string) - Specifies the URL for the link in the breadcrumb item.
You should specify the link even if you have a click handler for a breadcrumb item
to ensure that valid markup is generated.

Note: The last breadcrumb item is automatically considered the current item, and it's
attributed with the proper \`aria-current\` value and rendered as inactive.
",
      "name": "items",
      "optional": false,
      "type": "ReadonlyArray<T>",
    },
  ],
  "regions": Array [],
  "releaseStatus": "stable",
}
`;

exports[`Documenter definition for button matches the snapshot: button 1`] = `
Object {
  "events": Array [
    Object {
      "cancelable": true,
      "description": "Called when the user clicks on the button and the button is not disabled or in loading state.",
      "detailInlineType": Object {
        "name": "ClickDetail",
        "properties": Array [
          Object {
            "name": "altKey",
            "optional": false,
            "type": "boolean",
          },
          Object {
            "name": "button",
            "optional": false,
            "type": "number",
          },
          Object {
            "name": "ctrlKey",
            "optional": false,
            "type": "boolean",
          },
          Object {
            "name": "metaKey",
            "optional": false,
            "type": "boolean",
          },
          Object {
            "name": "shiftKey",
            "optional": false,
            "type": "boolean",
          },
        ],
        "type": "object",
      },
      "detailType": "ClickDetail",
      "name": "onClick",
    },
    Object {
      "cancelable": true,
      "description": "Called when the user clicks on the button with the left mouse button without pressing
modifier keys (that is, CTRL, ALT, SHIFT, META), and the button has an \`href\` set.",
      "detailType": "null",
      "name": "onFollow",
    },
  ],
  "functions": Array [
    Object {
      "description": "Focuses the underlying native button.",
      "name": "focus",
      "parameters": Array [
        Object {
          "name": "options",
          "type": "FocusOptions",
        },
      ],
      "returnType": "void",
    },
  ],
  "name": "Button",
  "properties": Array [
    Object {
      "description": " Adds aria-expanded to the button element. Use when the button controls an expandable element.",
      "name": "ariaExpanded",
      "optional": true,
      "type": "boolean",
    },
    Object {
      "description": "Adds \`aria-label\` to the button element. It should be used in buttons that don't have text in order to make
them accessible.",
      "name": "ariaLabel",
      "optional": true,
      "type": "string",
    },
    Object {
      "description": "Adds the specified classes to the root element of the component.",
      "name": "className",
      "optional": true,
      "type": "string",
    },
    Object {
      "defaultValue": "false",
      "description": "Renders the button as disabled and prevents clicks.",
      "name": "disabled",
      "optional": true,
      "type": "boolean",
    },
    Object {
      "description": "Specifies whether the linked URL, when selected, will prompt the user to download instead of navigate.
You can specify a string value that will be suggested as the name of the downloaded file.
This property only applies when an \`href\` is provided.",
      "name": "download",
      "optional": true,
      "type": "boolean | string",
    },
    Object {
      "defaultValue": "'submit'",
      "description": "The form action that is performed by a button click.",
      "inlineType": Object {
        "name": "ButtonProps.FormAction",
        "type": "union",
        "values": Array [
          "submit",
          "none",
        ],
      },
      "name": "formAction",
      "optional": true,
      "type": "string",
    },
    Object {
      "description": "Applies button styling to a link. Use this property if you need a link styled as a button (\`variant=link\`).
For example, if you have a 'help' button that links to a documentation page.",
      "name": "href",
      "optional": true,
      "type": "string",
    },
    Object {
      "defaultValue": "'left'",
      "description": "Specifies the alignment of the icon.",
      "inlineType": Object {
        "name": "ButtonProps.IconAlign",
        "type": "union",
        "values": Array [
          "left",
          "right",
        ],
      },
      "name": "iconAlign",
      "optional": true,
      "type": "string",
    },
    Object {
      "description": "Specifies alternate text for a custom icon. We recommend that you provide this for accessibility.
This property is ignored if you use a predefined icon or if you set your custom icon using the \`iconSvg\` slot.",
      "name": "iconAlt",
      "optional": true,
      "type": "string",
    },
    Object {
      "description": "Displays an icon next to the text. You can use the \`iconAlign\` property to position the icon.",
      "inlineType": Object {
        "name": "IconProps.Name",
        "type": "union",
        "values": Array [
          "add-plus",
          "angle-left-double",
          "angle-left",
          "angle-right-double",
          "angle-right",
          "angle-up",
          "angle-down",
          "arrow-left",
          "bug",
          "call",
          "calendar",
          "caret-down-filled",
          "caret-down",
          "caret-left-filled",
          "caret-right-filled",
          "caret-up-filled",
          "caret-up",
          "check",
          "contact",
          "close",
          "copy",
          "download",
          "edit",
          "ellipsis",
          "envelope",
          "expand",
          "external",
          "file-open",
          "file",
          "filter",
          "folder-open",
          "folder",
          "heart",
          "key",
          "lock-private",
          "menu",
          "microphone",
          "notification",
          "redo",
          "refresh",
          "search",
          "settings",
          "share",
          "status-in-progress",
          "status-info",
          "status-negative",
          "status-pending",
          "status-positive",
          "status-stopped",
          "status-warning",
          "treeview-collapse",
          "treeview-expand",
          "undo",
          "unlocked",
          "upload",
          "user-profile",
          "view-full",
          "view-horizontal",
          "view-vertical",
          "zoom-in",
          "zoom-out",
        ],
      },
      "name": "iconName",
      "optional": true,
      "type": "string",
    },
    Object {
      "description": "Specifies the URL of a custom icon. Use this property if the icon you want isn't available.
If you set both \`iconUrl\` and \`iconSvg\`, \`iconSvg\` will take precedence.
",
      "name": "iconUrl",
      "optional": true,
      "type": "string",
    },
    Object {
      "description": "Adds the specified ID to the root element of the component.",
      "name": "id",
      "optional": true,
      "type": "string",
    },
    Object {
      "defaultValue": "false",
      "description": "Renders the button as being in a loading state. It takes precedence over the \`disabled\` if both are set to \`true\`.
It prevents users from clicking the button.",
      "name": "loading",
      "optional": true,
      "type": "boolean",
    },
    Object {
      "description": "Specifies where to open the linked URL (for example, to open in a new browser window or tab use \`_blank\`).
This property only applies when an \`href\` is provided.",
      "name": "target",
      "optional": true,
      "type": "string",
    },
    Object {
      "defaultValue": "'normal'",
      "description": "Determines the general styling of the button as follows:
* \`primary\` for primary buttons.
* \`normal\` for secondary buttons.
* \`link\` for tertiary buttons.
* \`icon\` to display an icon only (no text).
* \`inline-icon\` to display an icon-only (no text) button within a text context.",
      "inlineType": Object {
        "name": "ButtonProps.Variant",
        "type": "union",
        "values": Array [
          "normal",
          "primary",
          "link",
          "icon",
          "inline-icon",
        ],
      },
      "name": "variant",
      "optional": true,
      "type": "string",
    },
    Object {
      "defaultValue": "true",
      "description": "Specifies if the \`text\` content wraps. If you set it to \`false\`, it prevents the text from wrapping.",
      "name": "wrapText",
      "optional": true,
      "type": "boolean",
    },
  ],
  "regions": Array [
    Object {
      "description": "Text displayed in the button element.",
      "displayName": "text",
      "isDefault": true,
      "name": "children",
    },
    Object {
      "description": "Specifies the SVG of a custom icon.
Use this property if you want your custom icon to inherit colors dictated by variant or hover states.
When this property is set, the component will be decorated with \`aria-hidden=\\"true\\"\`. Ensure that the \`svg\` element:
- has attribute \`focusable=\\"false\\"\`.
- has \`viewBox=\\"0 0 16 16\\"\`.

If you set the \`svg\` element as the root node of the slot, the component will automatically
- set \`stroke=\\"currentColor\\"\`, \`fill=\\"none\\"\`, and \`vertical-align=\\"top\\"\`.
- set the stroke width based on the size of the icon.
- set the width and height of the SVG element based on the size of the icon.

If you don't want these styles to be automatically set, wrap the \`svg\` element into a \`span\`.
You can still set the stroke to \`currentColor\` to inherit the color of the surrounding elements.

If you set both \`iconUrl\` and \`iconSvg\`, \`iconSvg\` will take precedence.

*Note:* Remember to remove any additional elements (for example: \`defs\`) and related CSS classes from SVG files exported from design software.
In most cases, they aren't needed, as the \`svg\` element inherits styles from the icon component.
",
      "isDefault": false,
      "name": "iconSvg",
    },
  ],
  "releaseStatus": "stable",
}
`;

exports[`Documenter definition for button-dropdown matches the snapshot: button-dropdown 1`] = `
Object {
  "events": Array [
    Object {
      "cancelable": true,
      "description": "Called when the user clicks on an item, and the item is not disabled.  The event detail object contains the id of the clicked item.",
      "detailInlineType": Object {
        "name": "ButtonDropdownProps.ItemClickDetails",
        "properties": Array [
          Object {
            "name": "external",
            "optional": true,
            "type": "false | true",
          },
          Object {
            "name": "href",
            "optional": true,
            "type": "string",
          },
          Object {
            "name": "id",
            "optional": false,
            "type": "string",
          },
          Object {
            "name": "target",
            "optional": true,
            "type": "string",
          },
        ],
        "type": "object",
      },
      "detailType": "ButtonDropdownProps.ItemClickDetails",
      "name": "onItemClick",
    },
    Object {
      "cancelable": true,
      "description": "Called when the user clicks on an item with the left mouse button without pressing
modifier keys (that is, CTRL, ALT, SHIFT, META), and the item has an \`href\` set.",
      "detailInlineType": Object {
        "name": "ButtonDropdownProps.ItemClickDetails",
        "properties": Array [
          Object {
            "name": "external",
            "optional": true,
            "type": "false | true",
          },
          Object {
            "name": "href",
            "optional": true,
            "type": "string",
          },
          Object {
            "name": "id",
            "optional": false,
            "type": "string",
          },
          Object {
            "name": "target",
            "optional": true,
            "type": "string",
          },
        ],
        "type": "object",
      },
      "detailType": "ButtonDropdownProps.ItemClickDetails",
      "name": "onItemFollow",
    },
  ],
  "functions": Array [
    Object {
      "description": "Focuses the underlying native button.",
      "name": "focus",
      "parameters": Array [],
      "returnType": "void",
    },
  ],
  "name": "ButtonDropdown",
  "properties": Array [
    Object {
      "description": "Adds \`aria-label\` to the button dropdown trigger.
It should be used in buttons that don't have text in order to make them accessible.",
      "name": "ariaLabel",
      "optional": true,
      "type": "string",
    },
    Object {
      "description": "Adds the specified classes to the root element of the component.",
      "name": "className",
      "optional": true,
      "type": "string",
    },
    Object {
      "defaultValue": "false",
      "description": "Determines whether the button dropdown is disabled. Users cannot interact with the control if it's disabled.",
      "name": "disabled",
      "optional": true,
      "type": "boolean",
    },
    Object {
      "defaultValue": "false",
      "description": "By default, the dropdown height is constrained to fit inside the height of its parent element.
Enabling this property will allow the dropdown to extend beyond its parent by using fixed positioning and
[React Portals](https://reactjs.org/docs/portals.html).
If you want the dropdown to ignore the \`overflow\` CSS property of its parents,
such as in a split view layout, enable this property.
However, use discretion.
If you don't need to, we recommend you don't enable this property because there is a known issue with
the '[aria-owns](https://a11ysupport.io/tech/aria/aria-owns_attribute)' attribute in Safari with VoiceOver that
prevents VO specific controls (CTRL+OPT+Left/Right) from entering a dropdown on Safari due to its position in the DOM.
If you don't need to, we also recommend you don't enable this property because fixed positioning results
in a slight, visible lag when scrolling complex pages.",
      "name": "expandToViewport",
      "optional": true,
      "type": "boolean",
    },
    Object {
      "defaultValue": "false",
      "description": "Controls expandability of the item groups.",
      "name": "expandableGroups",
      "optional": true,
      "type": "boolean",
    },
    Object {
      "description": "Adds the specified ID to the root element of the component.",
      "name": "id",
      "optional": true,
      "type": "string",
    },
    Object {
      "description": "Array of objects, each having the following properties:
- \`id\` (string) - allows to identify the item that the user clicked on. Mandatory for individual items, optional for categories.

- \`text\` (string) - description shown in the menu for this item. Mandatory for individual items, optional for categories.

- \`disabled\` (boolean) - whether the item is disabled. Disabled items are not clickable, but they can be highlighted with the keyboard to make them accessible.

- \`disabledReason\` (string) - (Optional) Displays text near the \`text\` property when item is disabled. Use to provide additional context.

- \`items\` (ReadonlyArray<Item>): an array of item objects. Items will be rendered as nested menu items but only for the first nesting level, multi-nesting is not supported.
An item which belongs to nested group has the following properties: \`id\`, \`text\`, \`disabled\` and \`description\`.

- \`description\` (string) - additional data that will be passed to a \`data-description\` attribute.

- \`href\` (string) - (Optional) Defines the target URL of the menu item, turning it into a link.

- \`external\` (boolean) - Marks a menu item as external by adding an icon after the menu item text. The link will open in a new tab when clicked. Note that this only works when \`href\` is also provided.

- \`externalIconAriaLabel\` (string) - Adds an \`aria-label\` to the external icon.

- \`iconName\` (string) - (Optional) Specifies the name of the icon, used with the [icon component](/components/icon/).

- \`iconAlt\` (string) - (Optional) Specifies alternate text for the icon when using \`iconUrl\`.

- \`iconUrl\` (string) - (Optional) Specifies the URL of a custom icon.

- \`iconSvg\` (ReactNode) - (Optional) Custom SVG icon. Equivalent to the \`svg\` slot of the [icon component](/components/icon/).

",
      "name": "items",
      "optional": false,
      "type": "ReadonlyArray<ButtonDropdownProps.ItemOrGroup>",
    },
    Object {
      "defaultValue": "false",
      "description": "Renders the button as being in a loading state. It takes precedence over the \`disabled\` if both are set to \`true\`.
It prevents clicks.",
      "name": "loading",
      "optional": true,
      "type": "boolean",
    },
    Object {
      "defaultValue": "'normal'",
      "description": "Determines the general styling of the button dropdown.
* \`primary\` for primary buttons
* \`normal\` for secondary buttons
* \`icon\` for icon buttons",
      "inlineType": Object {
        "name": "ButtonDropdownProps.Variant",
        "type": "union",
        "values": Array [
          "normal",
          "primary",
          "icon",
        ],
      },
      "name": "variant",
      "optional": true,
      "type": "string",
    },
  ],
  "regions": Array [
    Object {
      "description": "Text displayed in the button dropdown trigger.",
      "displayName": "text",
      "isDefault": true,
      "name": "children",
    },
  ],
  "releaseStatus": "stable",
}
`;

exports[`Documenter definition for calendar matches the snapshot: calendar 1`] = `
Object {
  "events": Array [
    Object {
      "cancelable": false,
      "description": "Called whenever a user changes the input value (by typing, pasting, or selecting a value).
The event \`detail\` contains the current value of the field.",
      "detailInlineType": Object {
        "name": "CalendarProps.ChangeDetail",
        "properties": Array [
          Object {
            "name": "value",
            "optional": false,
            "type": "string",
          },
        ],
        "type": "object",
      },
      "detailType": "CalendarProps.ChangeDetail",
      "name": "onChange",
    },
  ],
  "functions": Array [],
  "name": "Calendar",
  "properties": Array [
    Object {
      "description": "Adds the specified classes to the root element of the component.",
      "name": "className",
      "optional": true,
      "type": "string",
    },
    Object {
      "description": "Adds the specified ID to the root element of the component.",
      "name": "id",
      "optional": true,
      "type": "string",
    },
    Object {
      "description": "Defines whether a particular date is enabled in the calendar or not.
If you disable a date in the calendar, users can still enter this date using a keyboard.
We recommend that you also validate these constraints on the client-side and server-side
as you would for other form elements.",
      "inlineType": Object {
        "name": "CalendarProps.IsDateEnabledFunction",
        "parameters": Array [
          Object {
            "name": "date",
            "type": "Date",
          },
        ],
        "returnType": "boolean",
        "type": "function",
      },
      "name": "isDateEnabled",
      "optional": true,
      "type": "CalendarProps.IsDateEnabledFunction",
    },
    Object {
      "defaultValue": "\\"\\"",
      "description": "Specifies the locale to use to render month names and determine the starting day of the week.
If you don't provide this, the locale is determined by the page and browser locales.
Supported values and formats are listed in the
[JavaScript Intl API specification](https://developer.mozilla.org/en-US/docs/Web/JavaScript/Reference/Global_Objects/Intl#Locale_identification_and_negotiation).",
      "name": "locale",
      "optional": true,
      "type": "string",
    },
    Object {
      "description": "Specifies an \`aria-label\` for the 'next month' button.",
      "name": "nextMonthAriaLabel",
      "optional": false,
      "type": "string",
    },
    Object {
      "description": "Specifies an \`aria-label\` for the 'previous month' button.",
      "name": "previousMonthAriaLabel",
      "optional": false,
      "type": "string",
    },
    Object {
      "description": "Determines the starting day of the week. The values 0-6 map to Sunday-Saturday.
By default the starting day of the week is defined by the locale, but you can use this property to override it.",
      "name": "startOfWeek",
      "optional": true,
      "type": "number",
    },
    Object {
      "description": "Used as part of the \`aria-label\` for today's date in the calendar.",
      "name": "todayAriaLabel",
      "optional": false,
      "type": "string",
    },
    Object {
      "description": "The current input value, in YYYY-MM-DD format.",
      "name": "value",
      "optional": false,
      "type": "string",
    },
  ],
  "regions": Array [],
  "releaseStatus": "stable",
}
`;

exports[`Documenter definition for cards matches the snapshot: cards 1`] = `
Object {
  "events": Array [
    Object {
      "cancelable": false,
      "description": "Called when a user interaction causes a change in the list of selected items.
The event \`detail\` contains the current list of \`selectedItems\`.",
      "detailInlineType": Object {
        "name": "CardsProps.SelectionChangeDetail",
        "properties": Array [
          Object {
            "name": "selectedItems",
            "optional": false,
            "type": "Array<T>",
          },
        ],
        "type": "object",
      },
      "detailType": "CardsProps.SelectionChangeDetail<T>",
      "name": "onSelectionChange",
    },
  ],
  "functions": Array [
    Object {
      "description": "When the sticky header is enabled, calling this function scrolls cards's
scroll parent up to reveal the first card or row of cards.",
      "name": "scrollToTop",
      "parameters": Array [],
      "returnType": "void",
    },
  ],
  "name": "Cards",
  "properties": Array [
    Object {
      "description": "Adds labels to the selection components (checkboxes and radio buttons) as follows:
* \`itemSelectionLabel\` ((SelectionState, Item) => string) - Determines the label for an item.
* \`selectionGroupLabel\` (string) - Specifies the label for the group selection control.
You can use the first arguments of type \`SelectionState\` to access the current selection
state of the component (for example, the \`selectedItems\` list). The label function for individual
items also receives the corresponding  \`Item\` object. You can use the group label to
add a meaningful description to the whole selection.
",
      "inlineType": Object {
        "name": "CardsProps.AriaLabels",
        "properties": Array [
          Object {
            "name": "itemSelectionLabel",
            "optional": false,
            "type": "(data: CardsProps.SelectionState<T>, row: T) => string",
          },
          Object {
            "name": "selectionGroupLabel",
            "optional": false,
            "type": "string",
          },
        ],
        "type": "object",
      },
      "name": "ariaLabels",
      "optional": true,
      "type": "CardsProps.AriaLabels<T>",
    },
    Object {
      "description": " Defines what to display in each card. It has the following properties:
 * \`header\` ((item) => ReactNode) - Responsible for displaying the card header. You receive the current item as an argument.
     Use \`fontSize=\\"heading-m\\"\` on [link](/components/link/) components inside card header.
 * \`sections\` (array) - Responsible for displaying the card content. Cards can have many sections in their
   body. Each entry in the array is responsible for displaying a section. An entry has the following properties:
   * \`id\`: (string) - A unique identifier for the section. The property is used as a [keys](https://reactjs.org/docs/lists-and-keys.html#keys)
  source for React rendering, and to match entries in the \`visibleSections\` property (if it's defined).
   * \`header\`: (ReactNode) - Responsible for displaying the section header.
   * \`content\`: ((item) => ReactNode) - Responsible for displaying the section content. You receive the current item as an argument.
   * \`width\`: (number) - Specifies the width of the card section in percent. Use this to display multiple sections in
   the same row. The default value is 100%.
 All of the above properties are optional.
",
      "inlineType": Object {
        "name": "CardsProps.CardDefinition",
        "properties": Array [
          Object {
            "name": "sections",
            "optional": true,
            "type": "ReadonlyArray<CardsProps.SectionDefinition<T>>",
          },
          Object {
            "name": "header",
            "optional": true,
            "type": "(item: T) => React.ReactNode",
          },
        ],
        "type": "object",
      },
      "name": "cardDefinition",
      "optional": false,
      "type": "CardsProps.CardDefinition<T>",
    },
    Object {
      "defaultValue": "[]",
      "description": "Determines the number of cards per row for any interval of container width.
It's an array whose entries are objects containing the following:
- \`cards\` (number) - Specifies the number of cards per row.
- \`minWidth\` (number) - Specifies the minimum container width (in pixels) for which this configuration object should apply.
For example, with this configuration:
\`\`\`
[{
  cards: 1
}, {
  minWidth: 500,
  cards: 2
}, {
  minWidth: 800,
  cards: 3
}]
\`\`\`

the cards component displays:
* 1 card per row when the container width is below 500px.
* 2 cards per row when the container width is between 500px and 799px.
* 3 cards per row when the container width is 800px or wider.

The number of cards per row can't be greater than 20.

Default value:
\`\`\`
[{
  cards: 1
}, {
  minWidth: 768,
  cards: 2
}, {
  minWidth: 992,
  cards: 3
}, {
  minWidth: 1200,
  cards: 4
}, {
  minWidth: 1400,
  cards: 5
}, {
  minWidth: 1920,
  cards: 6
}]
\`\`\`
",
      "name": "cardsPerRow",
      "optional": true,
      "type": "ReadonlyArray<CardsProps.CardsLayout>",
    },
    Object {
      "description": "Adds the specified classes to the root element of the component.",
      "name": "className",
      "optional": true,
      "type": "string",
    },
    Object {
      "description": "Adds the specified ID to the root element of the component.",
      "name": "id",
      "optional": true,
      "type": "string",
    },
    Object {
      "description": "Determines which items are disabled. If an item is disabled, users can't select it.",
      "inlineType": Object {
        "name": "CardsProps.IsItemDisabled",
        "parameters": Array [
          Object {
            "name": "item",
            "type": "T",
          },
        ],
        "returnType": "boolean",
        "type": "function",
      },
      "name": "isItemDisabled",
      "optional": true,
      "type": "CardsProps.IsItemDisabled<T>",
    },
    Object {
      "defaultValue": "[]",
      "description": "Specifies the items that serve as data source for a card.
The \`cardDefinition\` property handles the display of this data.
",
      "name": "items",
      "optional": false,
      "type": "ReadonlyArray<T>",
    },
    Object {
      "description": "Renders the cards in a loading state. We recommend that you also set a \`loadingText\`.",
      "name": "loading",
      "optional": true,
      "type": "boolean",
    },
    Object {
      "description": "Specifies the text to display when in loading state.",
      "name": "loadingText",
      "optional": true,
      "type": "string",
    },
    Object {
      "description": "Specifies the list of selected items.",
      "name": "selectedItems",
      "optional": true,
      "type": "ReadonlyArray<T>",
    },
    Object {
      "description": "Specifies the selection mode. It can be either \`single\` or \`multi\`.",
      "inlineType": Object {
        "name": "CardsProps.SelectionType",
        "type": "union",
        "values": Array [
          "single",
          "multi",
        ],
      },
      "name": "selectionType",
      "optional": true,
      "type": "string",
    },
    Object {
      "description": "If set to true, the cards header remains visible when the user scrolls down.",
      "name": "stickyHeader",
      "optional": true,
      "type": "boolean",
    },
    Object {
      "description": "Optionally provide a vertical offset (in pixels) for the sticky header, for example if you
need to position the sticky header below other fixed position elements on the page.",
      "name": "stickyHeaderVerticalOffset",
      "optional": true,
      "type": "number",
    },
    Object {
      "description": "Specifies the property inside items that uniquely identifies them.
When it's set, it's used to provide [keys for React](https://reactjs.org/docs/lists-and-keys.html#keys)
for performance optimizations.
It's also used for connecting \`items\` and \`selectedItems\` values when they don't reference the same object.
",
      "inlineType": Object {
        "name": "CardsProps.TrackBy",
        "type": "union",
        "values": Array [
          "string",
          "(item: T) => string",
        ],
      },
      "name": "trackBy",
      "optional": true,
      "type": "CardsProps.TrackBy<T>",
    },
    Object {
      "defaultValue": "'container'",
      "description": "Specify a cards variant with one of the following:
* \`container\` - Use this variant to have the cards displayed as a container.
* \`full-page\` – Use this variant when cards is the primary element on the page.",
      "inlineType": Object {
        "name": "",
        "type": "union",
        "values": Array [
          "container",
          "full-page",
        ],
      },
      "name": "variant",
      "optional": true,
      "type": "string",
      "visualRefreshTag": "\`full-page\` variant",
    },
    Object {
      "description": "Specifies an array containing the \`id\` of each visible section. If not set, all sections are displayed.
Use it in conjunction with the visible content preference of the [collection preferences](/components/collection-preferences/) component.

The order of \`id\`s doesn't influence the order of display of sections, which is controlled by the \`cardDefinition\` property.
",
      "name": "visibleSections",
      "optional": true,
      "type": "ReadonlyArray<string>",
    },
  ],
  "regions": Array [
    Object {
      "description": "Displayed only when the list of items is empty.",
      "isDefault": false,
      "name": "empty",
    },
    Object {
      "description": "Use this slot to add filtering controls to the component.",
      "isDefault": false,
      "name": "filter",
    },
    Object {
      "description": "Heading element of the table container. Use the [header component](/components/header/).",
      "isDefault": false,
      "name": "header",
    },
    Object {
      "description": "Use this slot to add the [pagination component](/components/pagination/) to the component.",
      "isDefault": false,
      "name": "pagination",
    },
    Object {
      "description": "Use this slot to add [collection preferences](/components/collection-preferences/) to the component.",
      "isDefault": false,
      "name": "preferences",
    },
  ],
  "releaseStatus": "stable",
}
`;

exports[`Documenter definition for checkbox matches the snapshot: checkbox 1`] = `
Object {
  "events": Array [
    Object {
      "cancelable": false,
      "description": "Called when input focus is removed from the UI control.",
      "name": "onBlur",
    },
    Object {
      "cancelable": false,
      "description": "Called when the user changes the component state. The event \`detail\` contains the current value for the \`checked\` property.",
      "detailInlineType": Object {
        "name": "CheckboxProps.ChangeDetail",
        "properties": Array [
          Object {
            "name": "checked",
            "optional": false,
            "type": "boolean",
          },
          Object {
            "name": "indeterminate",
            "optional": false,
            "type": "false",
          },
        ],
        "type": "object",
      },
      "detailType": "CheckboxProps.ChangeDetail",
      "name": "onChange",
    },
    Object {
      "cancelable": false,
      "description": "Called when input focus is moved to the UI control.",
      "name": "onFocus",
    },
  ],
  "functions": Array [
    Object {
      "description": "Sets input focus onto the UI control.",
      "name": "focus",
      "parameters": Array [],
      "returnType": "void",
    },
  ],
  "name": "Checkbox",
  "properties": Array [
    Object {
      "description": "Adds \`aria-describedby\` to the component. If you're using this component within a form field,
don't set this property because the form field component automatically sets it.
Use this property if the component isn't surrounded by a form field, or you want to override the value
automatically set by the form field (for example, if you have two components within a single form field).

To use it correctly, define an ID for each element that you want to use as a description
and set the property to a string of each ID separated by spaces (for example, \`\\"id1 id2 id3\\"\`).
",
      "name": "ariaDescribedby",
      "optional": true,
      "type": "string",
    },
    Object {
      "description": "Adds an \`aria-label\` to the native control.
Use this if you don't have a visible label for this control.
",
      "name": "ariaLabel",
      "optional": true,
      "type": "string",
    },
    Object {
      "description": "Adds \`aria-labelledby\` to the component. If you're using this component within a form field,
don't set this property because the form field component automatically sets it.
Use this property if the component isn't surrounded by a form field, or you want to override the value
automatically set by the form field (for example, if you have two components within a single form field).

To use it correctly, define an ID for the element you want to use as label and set the property to that ID.
",
      "name": "ariaLabelledby",
      "optional": true,
      "type": "string",
    },
    Object {
      "description": "Specifies if the component is selected.",
      "name": "checked",
      "optional": false,
      "type": "boolean",
    },
    Object {
      "description": "Adds the specified classes to the root element of the component.",
      "name": "className",
      "optional": true,
      "type": "string",
    },
    Object {
      "description": "Specifies the ID of the native form element. By default, it uses an automatically generated ID.",
      "name": "controlId",
      "optional": true,
      "type": "string",
    },
    Object {
      "description": "Specifies if the control is disabled, which prevents the
user from modifying the value and prevents the value from
being included in a form submission. A disabled control can't
receive focus.",
      "name": "disabled",
      "optional": true,
      "type": "boolean",
    },
    Object {
      "description": "Adds the specified ID to the root element of the component.",
      "name": "id",
      "optional": true,
      "type": "string",
    },
    Object {
      "description": "Specifies that the component is in an indeterminate state. The behavior of this property replicates
the behavior of [the respective property](https://developer.mozilla.org/en-US/docs/Web/HTML/Element/input/checkbox#Indeterminate_state_checkboxes)
in the native control.",
      "name": "indeterminate",
      "optional": true,
      "type": "boolean",
    },
    Object {
      "description": "Specifies the name of the control used in HTML forms.",
      "name": "name",
      "optional": true,
      "type": "string",
    },
  ],
  "regions": Array [
    Object {
      "description": "The control's label that's displayed next to the checkbox. A state change occurs when a user clicks on it.",
      "displayName": "label",
      "isDefault": true,
      "name": "children",
    },
    Object {
      "description": "Description that appears below the label.",
      "isDefault": false,
      "name": "description",
    },
  ],
  "releaseStatus": "stable",
}
`;

exports[`Documenter definition for code-editor matches the snapshot: code-editor 1`] = `
Object {
  "events": Array [
    Object {
      "cancelable": false,
      "description": "An event handler called when the value changes.
The event \`detail\` contains the current value of the code editor content.
**Deprecated**, replaced by \`onDelayedChange\`.",
      "detailInlineType": Object {
        "name": "CodeEditorProps.ChangeDetail",
        "properties": Array [
          Object {
            "name": "value",
            "optional": false,
            "type": "string",
          },
        ],
        "type": "object",
      },
      "detailType": "CodeEditorProps.ChangeDetail",
      "name": "onChange",
    },
    Object {
      "cancelable": false,
      "description": "An event handler called when the value changes.
The event \`detail\` contains the current value of the code editor content.
A user interaction can cause multiple change events to be emitted by the Ace editor. They are batched together into a single \`onDelayedChange\` event to avoid bugs when controlling the \`value\` field.",
      "detailInlineType": Object {
        "name": "CodeEditorProps.ChangeDetail",
        "properties": Array [
          Object {
            "name": "value",
            "optional": false,
            "type": "string",
          },
        ],
        "type": "object",
      },
      "detailType": "CodeEditorProps.ChangeDetail",
      "name": "onDelayedChange",
    },
    Object {
      "cancelable": false,
      "description": "Called when the user resizes the editor by dragging the resize icon.
The event \`detail\` contains the new height of the editor in pixels.",
      "detailInlineType": Object {
        "name": "CodeEditorProps.ResizeDetail",
        "properties": Array [
          Object {
            "name": "height",
            "optional": false,
            "type": "number",
          },
        ],
        "type": "object",
      },
      "detailType": "CodeEditorProps.ResizeDetail",
      "name": "onEditorContentResize",
    },
    Object {
      "cancelable": false,
      "description": "Called when any of the preferences change.
The event \`detail\` contains the value of all the preferences as submitted by the user.",
      "detailInlineType": Object {
        "name": "CodeEditorProps.Preferences",
        "properties": Array [
          Object {
            "name": "theme",
            "optional": false,
            "type": "CodeEditorProps.Theme",
          },
          Object {
            "name": "wrapLines",
            "optional": false,
            "type": "boolean",
          },
        ],
        "type": "object",
      },
      "detailType": "CodeEditorProps.Preferences",
      "name": "onPreferencesChange",
    },
    Object {
      "cancelable": false,
      "description": "Called when the user clicks the recovery button in the error state.
Use this to retry loading the code editor or to provide another option for the user to recover from the error.",
      "detailType": "void",
      "name": "onRecoveryClick",
    },
    Object {
      "cancelable": false,
      "description": "Annotations returned from Ace syntax checker after code validation.",
      "detailInlineType": Object {
        "name": "CodeEditorProps.ValidateDetail",
        "properties": Array [
          Object {
            "name": "annotations",
            "optional": false,
            "type": "Array<Annotation>",
          },
        ],
        "type": "object",
      },
      "detailType": "CodeEditorProps.ValidateDetail",
      "name": "onValidate",
    },
  ],
  "functions": Array [],
  "name": "CodeEditor",
  "properties": Array [
    Object {
      "description": "The ace object.",
      "name": "ace",
      "optional": false,
      "type": "any",
    },
    Object {
      "description": "Adds \`aria-describedby\` to the component. If you're using this component within a form field,
don't set this property because the form field component automatically sets it.
Use this property if the component isn't surrounded by a form field, or you want to override the value
automatically set by the form field (for example, if you have two components within a single form field).

To use it correctly, define an ID for each element that you want to use as a description
and set the property to a string of each ID separated by spaces (for example, \`\\"id1 id2 id3\\"\`).
",
      "name": "ariaDescribedby",
      "optional": true,
      "type": "string",
    },
    Object {
      "description": "Adds \`aria-labelledby\` to the component. If you're using this component within a form field,
don't set this property because the form field component automatically sets it.
Use this property if the component isn't surrounded by a form field, or you want to override the value
automatically set by the form field (for example, if you have two components within a single form field).

To use it correctly, define an ID for the element you want to use as label and set the property to that ID.
",
      "name": "ariaLabelledby",
      "optional": true,
      "type": "string",
    },
    Object {
      "description": "Adds the specified classes to the root element of the component.",
      "name": "className",
      "optional": true,
      "type": "string",
    },
    Object {
      "description": "Specifies the ID of the native form element. You can use it to relate
a label element's \`for\` attribute to this control.
It defaults to an automatically generated ID that
is provided by its parent form field component.
",
      "name": "controlId",
      "optional": true,
      "type": "string",
    },
    Object {
      "description": "Specifies the height of the code editor document.",
      "name": "editorContentHeight",
      "optional": true,
      "type": "number",
    },
    Object {
      "description": "An object containing all the necessary localized strings required by the component.
The object should contain, among others:
* \`loadingState\` - Specifies the text to display while the component is loading.
* \`errorState\` - Specifies the text to display if there is an error loading Ace.
* \`errorStateRecovery\`: Specifies the text for the recovery button that's displayed next to the error text.
   Use the \`recoveryClick\` event to do a recovery action (for example, retrying the request).
",
      "inlineType": Object {
        "name": "CodeEditorProps.I18nStrings",
        "properties": Array [
          Object {
            "name": "cursorPosition",
            "optional": false,
            "type": "(row: number, column: number) => string",
          },
          Object {
            "name": "editorGroupAriaLabel",
            "optional": false,
            "type": "string",
          },
          Object {
            "name": "errorState",
            "optional": false,
            "type": "string",
          },
          Object {
            "name": "errorStateRecovery",
            "optional": false,
            "type": "string",
          },
          Object {
            "name": "errorsTab",
            "optional": false,
            "type": "string",
          },
          Object {
            "name": "loadingState",
            "optional": false,
            "type": "string",
          },
          Object {
            "name": "paneCloseButtonAriaLabel",
            "optional": false,
            "type": "string",
          },
          Object {
            "name": "preferencesButtonAriaLabel",
            "optional": false,
            "type": "string",
          },
          Object {
            "name": "preferencesModalCancel",
            "optional": false,
            "type": "string",
          },
          Object {
            "name": "preferencesModalConfirm",
            "optional": false,
            "type": "string",
          },
          Object {
            "name": "preferencesModalDarkThemes",
            "optional": false,
            "type": "string",
          },
          Object {
            "name": "preferencesModalHeader",
            "optional": false,
            "type": "string",
          },
          Object {
            "name": "preferencesModalLightThemes",
            "optional": false,
            "type": "string",
          },
          Object {
            "name": "preferencesModalTheme",
            "optional": false,
            "type": "string",
          },
          Object {
            "name": "preferencesModalWrapLines",
            "optional": false,
            "type": "string",
          },
          Object {
            "name": "statusBarGroupAriaLabel",
            "optional": false,
            "type": "string",
          },
          Object {
            "name": "warningsTab",
            "optional": false,
            "type": "string",
          },
        ],
        "type": "object",
      },
      "name": "i18nStrings",
      "optional": false,
      "type": "CodeEditorProps.I18nStrings",
    },
    Object {
      "description": "Adds the specified ID to the root element of the component.",
      "name": "id",
      "optional": true,
      "type": "string",
    },
    Object {
      "description": "Specifies the programming language. You can use any of the programming languages supported by the \`ace\` object that you provide.",
      "inlineType": Object {
        "name": "CodeEditorProps.Language",
        "properties": Array [],
        "type": "object",
      },
      "name": "language",
      "optional": false,
      "type": "CodeEditorProps.Language",
    },
    Object {
      "description": "Renders the code editor in a loading state.",
      "name": "loading",
      "optional": true,
      "type": "boolean",
    },
    Object {
      "description": "Specifies the component preferences.
If set to \`undefined\`, the component uses the following default value:

\`\`\`
{
  wrapLines: true,
  theme: 'dawn'
}
\`\`\`

You can use any theme provided by Ace.
",
      "name": "preferences",
      "optional": true,
      "type": "Partial<CodeEditorProps.Preferences>",
    },
    Object {
      "description": "Specifies the content that's displayed in the code editor.",
      "name": "value",
      "optional": false,
      "type": "string",
    },
  ],
  "regions": Array [],
  "releaseStatus": "stable",
}
`;

exports[`Documenter definition for collection-preferences matches the snapshot: collection-preferences 1`] = `
Object {
  "events": Array [
    Object {
      "cancelable": false,
      "description": "Called when the user cancels a preference change using the cancel button in the modal footer or by dismissing the modal.",
      "name": "onCancel",
    },
    Object {
      "cancelable": false,
      "description": "Called when the user confirms a preference change using the confirm button in the modal footer.
The event \`detail\` contains the following:
- \`pageSize\` (number) - (Optional) The selected page size value. Available only if you specify the \`pageSizePreference\` property.
- \`wrapLines\` (boolean) - (Optional) The current line wrapping preference value. Available only if you specify the \`wrapLinesPreference\` property.
- \`visibleContent\` (ReadonlyArray<string>) - (Optional) The list of selected content \`id\`s. Available only if you specify the \`visibleContentPreference\` property.
- \`custom\` (CustomPreferenceType) - (Optional) The selected value for your custom preference.

The values for all configured preferences are present even if the user didn't change their values.
",
      "detailInlineType": Object {
        "name": "CollectionPreferencesProps.Preferences",
        "properties": Array [
          Object {
            "name": "custom",
            "optional": true,
            "type": "CollectionPreferencesProps.Preferences.CustomPreferenceType",
          },
          Object {
            "name": "pageSize",
            "optional": true,
            "type": "number",
          },
          Object {
            "name": "visibleContent",
            "optional": true,
            "type": "ReadonlyArray<string>",
          },
          Object {
            "name": "wrapLines",
            "optional": true,
            "type": "false | true",
          },
        ],
        "type": "object",
      },
      "detailType": "CollectionPreferencesProps.Preferences<CustomPreferenceType>",
      "name": "onConfirm",
    },
  ],
  "functions": Array [],
  "name": "CollectionPreferences",
  "properties": Array [
    Object {
      "description": "Label of the cancel button in the modal footer.",
      "name": "cancelLabel",
      "optional": false,
      "type": "string",
    },
    Object {
      "description": "Adds the specified classes to the root element of the component.",
      "name": "className",
      "optional": true,
      "type": "string",
    },
    Object {
      "description": "Label of the confirm button in the modal footer.",
      "name": "confirmLabel",
      "optional": false,
      "type": "string",
    },
    Object {
      "description": "Configures custom preferences. The function receives two parameters:
- \`customValue\` (CustomPreferenceType) - Current value for your custom preference. It is initialized using the value you provide in \`preferences.custom\`.
- \`setCustomValue\` - A function that is called to notify a state update.

It should return the content of your custom preference, for example:
\`\`\`
(customValue, setCustomValue) => (
  <Checkbox checked={customValue} onChange={({ detail }) => setCustomValue(detail.checked)} />
)
\`\`\`

When the user confirms the changes, the new value is passed in the \`detail.custom\` property of the \`onConfirm\` listener.
When the user cancels the changes, the \`customValue\` is reset to the one present in \`preferences.custom\` property.

**Display**
- If any of the built-in preferences (\`pageSizePreference\`, \`wrapLinesPreference\`, or \`visibleContentPreference\`) are displayed,
the custom content is displayed at the bottom of the left column within the modal.
- If no built-in preference is displayed, the custom content occupies the whole modal.
",
      "name": "customPreference",
      "optional": true,
      "type": "(customValue: CustomPreferenceType, setCustomValue: React.Dispatch<CustomPreferenceType>) => React.ReactNode",
    },
    Object {
      "defaultValue": "false",
      "description": "Determines whether the preferences trigger button is disabled.",
      "name": "disabled",
      "optional": true,
      "type": "boolean",
    },
    Object {
      "description": "Adds the specified ID to the root element of the component.",
      "name": "id",
      "optional": true,
      "type": "string",
    },
    Object {
      "description": "Configures the built-in \\"page size selection\\" preference.
If you set it, the component displays this preference in the modal.

It contains the following:
- \`title\` (string) - Specifies the text displayed at the top of the preference.
- \`options\` - Specifies an array of options for page size selection. Each entry contains:
  - \`value\` (number) - The value for the radio button (that is, the number of items per page).
  - \`label\` (string) - A label for the radio button (for example, \\"10 resources\\").

You must set the current value in the \`preferences.pageSize\` property.
",
      "inlineType": Object {
        "name": "CollectionPreferencesProps.PageSizePreference",
        "properties": Array [
          Object {
            "name": "options",
            "optional": false,
            "type": "ReadonlyArray<CollectionPreferencesProps.PageSizeOption>",
          },
          Object {
            "name": "title",
            "optional": false,
            "type": "string",
          },
        ],
        "type": "object",
      },
      "name": "pageSizePreference",
      "optional": true,
      "type": "CollectionPreferencesProps.PageSizePreference",
    },
    Object {
      "description": "Specifies the current preference values. This includes both built-in and custom preferences.
It contains the following:
- \`pageSize\` (number) - (Optional)
- \`wrapLines\` (boolean) - (Optional)
- \`visibleContent\` (ReadonlyArray<string>) - Specifies the list of visible content \`id\`s. The order of the \`id\`s does not influence the display.
- \`custom\` (CustomPreferenceType) - Specifies the value for your custom preference.
",
      "inlineType": Object {
        "name": "CollectionPreferencesProps.Preferences",
        "properties": Array [
          Object {
            "name": "custom",
            "optional": true,
            "type": "CollectionPreferencesProps.Preferences.CustomPreferenceType",
          },
          Object {
            "name": "pageSize",
            "optional": true,
            "type": "number",
          },
          Object {
            "name": "visibleContent",
            "optional": true,
            "type": "ReadonlyArray<string>",
          },
          Object {
            "name": "wrapLines",
            "optional": true,
            "type": "false | true",
          },
        ],
        "type": "object",
      },
      "name": "preferences",
      "optional": true,
      "type": "CollectionPreferencesProps.Preferences<CustomPreferenceType>",
    },
    Object {
      "description": "Specifies the title of the preferences modal dialog. It is also used as an \`aria-label\` for the trigger button.",
      "name": "title",
      "optional": false,
      "type": "string",
    },
    Object {
      "description": "Configures the built-in \\"visible content selection\\" preference (for example, visible columns in a table).
If you set it, the component displays this preference in the modal.

It contains the following:
- \`title\` (string) - Specifies the text displayed at the top of the preference.
- \`options\` - Specifies an array of groups of options for visible content selection.

Each group of options contains the following:
- \`label\` (string) - The text to display as a title for the options group.
- \`options\` - Specifies an aray of options in the group. Each option contains the following:
  - \`id\` (string) - Corresponds to a column \`id\` for tables or to a section \`id\` for cards.
  - \`label\` (string) - Specifies a short description of the content.
  - \`editable\` (boolean) - (Optional) Determines whether the user is able to toggle its visibility. This is \`true\` by default.

You must set the current list of visible content \`id\`s in the \`preferences.visibleContent\` property.
",
      "inlineType": Object {
        "name": "CollectionPreferencesProps.VisibleContentPreference",
        "properties": Array [
          Object {
            "name": "options",
            "optional": false,
            "type": "ReadonlyArray<CollectionPreferencesProps.VisibleContentOptionsGroup>",
          },
          Object {
            "name": "title",
            "optional": false,
            "type": "string",
          },
        ],
        "type": "object",
      },
      "name": "visibleContentPreference",
      "optional": true,
      "type": "CollectionPreferencesProps.VisibleContentPreference",
    },
    Object {
      "description": "Configures the built-in \\"wrap lines\\" preference.
If you set it, the component displays this preference in the modal.

It contains the following:
- \`label\` (string) - Specifies the label for the option checkbox.
- \`description\` (string) - Specifies the text displayed below the checkbox label.

You must set the current value in the \`preferences.wrapLines\` property.
",
      "inlineType": Object {
        "name": "CollectionPreferencesProps.WrapLinesPreference",
        "properties": Array [
          Object {
            "name": "description",
            "optional": false,
            "type": "string",
          },
          Object {
            "name": "label",
            "optional": false,
            "type": "string",
          },
        ],
        "type": "object",
      },
      "name": "wrapLinesPreference",
      "optional": true,
      "type": "CollectionPreferencesProps.WrapLinesPreference",
    },
  ],
  "regions": Array [],
  "releaseStatus": "stable",
}
`;

exports[`Documenter definition for column-layout matches the snapshot: column-layout 1`] = `
Object {
  "events": Array [],
  "functions": Array [],
  "name": "ColumnLayout",
  "properties": Array [
    Object {
      "defaultValue": "\\"none\\"",
      "description": "Controls whether dividers are placed between rows and columns.",
      "inlineType": Object {
        "name": "ColumnLayoutProps.Borders",
        "type": "union",
        "values": Array [
          "none",
          "vertical",
          "horizontal",
          "all",
        ],
      },
      "name": "borders",
      "optional": true,
      "type": "string",
    },
    Object {
      "description": "Adds the specified classes to the root element of the component.",
      "name": "className",
      "optional": true,
      "type": "string",
    },
    Object {
      "defaultValue": "1",
      "description": "Specifies the number of columns in each grid row.
Valid values are any integer between 1 and 4.",
      "name": "columns",
      "optional": true,
      "type": "number",
    },
    Object {
      "defaultValue": "false",
      "description": "Determines whether the default gutters between columns are removed.",
      "name": "disableGutters",
      "optional": true,
      "type": "boolean",
    },
    Object {
      "description": "Adds the specified ID to the root element of the component.",
      "name": "id",
      "optional": true,
      "type": "string",
    },
    Object {
      "defaultValue": "\\"default\\"",
      "description": "Specifies the content type. This determines the spacing of the grid.",
      "inlineType": Object {
        "name": "ColumnLayoutProps.Variant",
        "type": "union",
        "values": Array [
          "default",
          "text-grid",
        ],
      },
      "name": "variant",
      "optional": true,
      "type": "string",
    },
  ],
  "regions": Array [
    Object {
      "description": "The columns to render.",
      "isDefault": true,
      "name": "children",
    },
  ],
  "releaseStatus": "stable",
}
`;

exports[`Documenter definition for container matches the snapshot: container 1`] = `
Object {
  "events": Array [],
  "functions": Array [],
  "name": "Container",
  "properties": Array [
    Object {
      "description": "Adds the specified classes to the root element of the component.",
      "name": "className",
      "optional": true,
      "type": "string",
    },
    Object {
      "defaultValue": "false",
      "description": "Determines whether the container content has padding. If \`true\`, removes the default padding from the content area.",
      "name": "disableContentPaddings",
      "optional": true,
      "type": "boolean",
    },
    Object {
      "defaultValue": "false",
      "description": "Determines whether the container header has padding. If \`true\`, removes the default padding from the header.",
      "name": "disableHeaderPaddings",
      "optional": true,
      "type": "boolean",
    },
    Object {
      "description": "Adds the specified ID to the root element of the component.",
      "name": "id",
      "optional": true,
      "type": "string",
    },
    Object {
      "defaultValue": "\\"default\\"",
      "description": "Specify a container variant with one of the following:
* \`default\` - Use this variant in standalone context.
* \`stacked\` - Use this variant adjacent to other stacked containers (such as a container,
              table).",
      "inlineType": Object {
        "name": "",
        "type": "union",
        "values": Array [
          "default",
          "stacked",
        ],
      },
      "name": "variant",
      "optional": true,
      "type": "string",
      "visualRefreshTag": "\`stacked\` variant",
    },
  ],
  "regions": Array [
    Object {
      "description": "Main content of the container.",
      "isDefault": true,
      "name": "children",
    },
    Object {
      "description": "Footer of the container.",
      "isDefault": false,
      "name": "footer",
    },
    Object {
      "description": "Heading element of the container. Use the [header component](/components/header/).",
      "isDefault": false,
      "name": "header",
    },
  ],
  "releaseStatus": "stable",
}
`;

exports[`Documenter definition for content-layout matches the snapshot: content-layout 1`] = `
Object {
  "events": Array [],
  "functions": Array [],
  "name": "ContentLayout",
  "properties": Array [
    Object {
      "description": "Adds the specified classes to the root element of the component.",
      "name": "className",
      "optional": true,
      "type": "string",
    },
    Object {
      "description": "Determines whether the layout has an overlap between the header and content.
If true, the overlap will be removed.",
      "name": "disableOverlap",
      "optional": true,
      "type": "boolean",
      "visualRefreshTag": "",
    },
    Object {
      "description": "Adds the specified ID to the root element of the component.",
      "name": "id",
      "optional": true,
      "type": "string",
    },
  ],
  "regions": Array [
    Object {
      "description": "Use this slot to render the main content of the layout below the header.",
      "displayName": "content",
      "isDefault": true,
      "name": "children",
    },
    Object {
      "description": "Use this slot to render the header content for the layout.",
      "isDefault": false,
      "name": "header",
    },
  ],
  "releaseStatus": "stable",
}
`;

exports[`Documenter definition for date-input matches the snapshot: date-input 1`] = `
Object {
  "events": Array [
    Object {
      "cancelable": false,
      "description": "Called when input focus is removed from the UI control.",
      "detailType": "null",
      "name": "onBlur",
    },
    Object {
      "cancelable": false,
      "description": "Called whenever a user changes the input value (by typing or pasting).
The event \`detail\` contains the current value of the field.",
      "detailInlineType": Object {
        "name": "InputProps.ChangeDetail",
        "properties": Array [
          Object {
            "name": "value",
            "optional": false,
            "type": "string",
          },
        ],
        "type": "object",
      },
      "detailType": "InputProps.ChangeDetail",
      "name": "onChange",
    },
    Object {
      "cancelable": false,
      "description": "Called when input focus is moved to the UI control.",
      "detailType": "null",
      "name": "onFocus",
    },
  ],
  "functions": Array [],
  "name": "DateInput",
  "properties": Array [
    Object {
      "description": "Adds \`aria-describedby\` to the component. If you're using this component within a form field,
don't set this property because the form field component automatically sets it.
Use this property if the component isn't surrounded by a form field, or you want to override the value
automatically set by the form field (for example, if you have two components within a single form field).

To use it correctly, define an ID for each element that you want to use as a description
and set the property to a string of each ID separated by spaces (for example, \`\\"id1 id2 id3\\"\`).
",
      "name": "ariaDescribedby",
      "optional": true,
      "type": "string",
    },
    Object {
      "description": "Adds an \`aria-label\` to the native control.
Use this if you don't have a visible label for this control.
",
      "name": "ariaLabel",
      "optional": true,
      "type": "string",
    },
    Object {
      "description": "Adds \`aria-labelledby\` to the component. If you're using this component within a form field,
don't set this property because the form field component automatically sets it.
Use this property if the component isn't surrounded by a form field, or you want to override the value
automatically set by the form field (for example, if you have two components within a single form field).

To use it correctly, define an ID for the element you want to use as label and set the property to that ID.
",
      "name": "ariaLabelledby",
      "optional": true,
      "type": "string",
    },
    Object {
      "description": "Specifies whether to add \`aria-required\` to the native control.",
      "name": "ariaRequired",
      "optional": true,
      "type": "boolean",
    },
    Object {
      "description": "Indicates whether the control should be focused as
soon as the page loads, which enables the user to
start typing without having to manually focus the control. Don't
use this option on pages where the control may be
scrolled out of the viewport.",
      "name": "autoFocus",
      "optional": true,
      "type": "boolean",
    },
    Object {
      "description": "Adds the specified classes to the root element of the component.",
      "name": "className",
      "optional": true,
      "type": "string",
    },
    Object {
      "description": "Specifies the ID of the native form element. You can use it to relate
a label element's \`for\` attribute to this control.
It defaults to an automatically generated ID that
is provided by its parent form field component.
",
      "name": "controlId",
      "optional": true,
      "type": "string",
    },
    Object {
      "description": "Specifies if the control is disabled, which prevents the
user from modifying the value and prevents the value from
being included in a form submission. A disabled control can't
receive focus.",
      "name": "disabled",
      "optional": true,
      "type": "boolean",
    },
    Object {
      "description": "Adds the specified ID to the root element of the component.",
      "name": "id",
      "optional": true,
      "type": "string",
    },
    Object {
      "description": "Overrides the invalidation state. Usually the invalid state
comes from the parent \`FormField\`component,
however sometimes you need to override its
state when you have more than one input within a
single form field.",
      "name": "invalid",
      "optional": true,
      "type": "boolean",
    },
    Object {
      "description": "Specifies the name of the control used in HTML forms.",
      "name": "name",
      "optional": true,
      "type": "string",
    },
    Object {
      "description": "Specifies the placeholder text rendered when the value is an empty string.",
      "name": "placeholder",
      "optional": true,
      "type": "string",
    },
    Object {
      "description": "Specifies if the control is read only, which prevents the
user from modifying the value but includes it in a form
submission. A read-only control can receive focus.
Don't use read-only inputs outside a form.
",
      "name": "readOnly",
      "optional": true,
      "type": "boolean",
    },
    Object {
      "description": "Specifies the text entered into the form element.",
      "name": "value",
      "optional": false,
      "type": "string",
    },
  ],
  "regions": Array [],
  "releaseStatus": "stable",
}
`;

exports[`Documenter definition for date-picker matches the snapshot: date-picker 1`] = `
Object {
  "events": Array [
    Object {
      "cancelable": false,
      "description": "Called when input focus is removed from the UI control.",
      "detailType": "null",
      "name": "onBlur",
    },
    Object {
      "cancelable": false,
      "description": "Called whenever a user changes the input value (by typing, pasting, or selecting a value).
The event \`detail\` contains the current value of the field.",
      "detailInlineType": Object {
        "name": "CalendarProps.ChangeDetail",
        "properties": Array [
          Object {
            "name": "value",
            "optional": false,
            "type": "string",
          },
        ],
        "type": "object",
      },
      "detailType": "CalendarProps.ChangeDetail",
      "name": "onChange",
    },
    Object {
      "cancelable": false,
      "description": "Called when input focus is moved to the UI control.",
      "detailType": "null",
      "name": "onFocus",
    },
  ],
  "functions": Array [
    Object {
      "description": "Sets the browser focus on the UI control",
      "name": "focus",
      "parameters": Array [],
      "returnType": "void",
    },
  ],
  "name": "DatePicker",
  "properties": Array [
    Object {
      "description": "Adds \`aria-describedby\` to the component. If you're using this component within a form field,
don't set this property because the form field component automatically sets it.
Use this property if the component isn't surrounded by a form field, or you want to override the value
automatically set by the form field (for example, if you have two components within a single form field).

To use it correctly, define an ID for each element that you want to use as a description
and set the property to a string of each ID separated by spaces (for example, \`\\"id1 id2 id3\\"\`).
",
      "name": "ariaDescribedby",
      "optional": true,
      "type": "string",
    },
    Object {
      "description": "Adds an \`aria-label\` to the native control.
Use this if you don't have a visible label for this control.
",
      "name": "ariaLabel",
      "optional": true,
      "type": "string",
    },
    Object {
      "description": "Adds \`aria-labelledby\` to the component. If you're using this component within a form field,
don't set this property because the form field component automatically sets it.
Use this property if the component isn't surrounded by a form field, or you want to override the value
automatically set by the form field (for example, if you have two components within a single form field).

To use it correctly, define an ID for the element you want to use as label and set the property to that ID.
",
      "name": "ariaLabelledby",
      "optional": true,
      "type": "string",
    },
    Object {
      "description": "Specifies whether to add \`aria-required\` to the native control.",
      "name": "ariaRequired",
      "optional": true,
      "type": "boolean",
    },
    Object {
      "defaultValue": "false",
      "description": "Indicates whether the control should be focused as
soon as the page loads, which enables the user to
start typing without having to manually focus the control. Don't
use this option on pages where the control may be
scrolled out of the viewport.",
      "name": "autoFocus",
      "optional": true,
      "type": "boolean",
    },
    Object {
      "description": "Adds the specified classes to the root element of the component.",
      "name": "className",
      "optional": true,
      "type": "string",
    },
    Object {
      "description": "Specifies the ID of the native form element. You can use it to relate
a label element's \`for\` attribute to this control.
It defaults to an automatically generated ID that
is provided by its parent form field component.
",
      "name": "controlId",
      "optional": true,
      "type": "string",
    },
    Object {
      "defaultValue": "false",
      "description": "Specifies if the control is disabled, which prevents the
user from modifying the value and prevents the value from
being included in a form submission. A disabled control can't
receive focus.",
      "name": "disabled",
      "optional": true,
      "type": "boolean",
    },
    Object {
      "description": "Enabling this property will allow the dropdown to extend beyond its parent by using fixed positioning and
[React Portals](https://reactjs.org/docs/portals.html).
If you want the dropdown to ignore the \`overflow\` CSS property of its parents,
such as in a split view layout, enable this property.
However, use discretion. If you don't need to, we recommend you don't enable this property because fixed positioning results
in a slight, visible lag when scrolling complex pages.",
      "name": "expandToViewport",
      "optional": true,
      "type": "boolean",
    },
    Object {
      "description": "Adds the specified ID to the root element of the component.",
      "name": "id",
      "optional": true,
      "type": "string",
    },
    Object {
      "description": "Overrides the invalidation state. Usually the invalid state
comes from the parent \`FormField\`component,
however sometimes you need to override its
state when you have more than one input within a
single form field.",
      "name": "invalid",
      "optional": true,
      "type": "boolean",
    },
    Object {
      "description": "Defines whether a particular date is enabled in the calendar or not.
If you disable a date in the calendar, users can still enter this date using a keyboard.
We recommend that you also validate these constraints on the client-side and server-side
as you would for other form elements.",
      "inlineType": Object {
        "name": "CalendarProps.IsDateEnabledFunction",
        "parameters": Array [
          Object {
            "name": "date",
            "type": "Date",
          },
        ],
        "returnType": "boolean",
        "type": "function",
      },
      "name": "isDateEnabled",
      "optional": true,
      "type": "CalendarProps.IsDateEnabledFunction",
    },
    Object {
      "defaultValue": "''",
      "description": "Specifies the locale to use to render month names and determine the starting day of the week.
If you don't provide this, the locale is determined by the page and browser locales.
Supported values and formats are listed in the
[JavaScript Intl API specification](https://developer.mozilla.org/en-US/docs/Web/JavaScript/Reference/Global_Objects/Intl#Locale_identification_and_negotiation).",
      "name": "locale",
      "optional": true,
      "type": "string",
    },
    Object {
      "description": "Specifies the name of the control used in HTML forms.",
      "name": "name",
      "optional": true,
      "type": "string",
    },
    Object {
      "description": "Specifies an \`aria-label\` for the 'next month' button.",
      "name": "nextMonthAriaLabel",
      "optional": false,
      "type": "string",
    },
    Object {
      "description": "Specifies a function that generates the \`aria-label\` for the 'open calendar' button. The \`selectedDate\` parameter is
a human-readable localised string representing the current value of the input.
(for example, \`\`selectedDate => 'Choose Date' + (selectedDate ? \`, selected date is \${selectedDate}\` : '')\`\`)",
      "inlineType": Object {
        "name": "DatePickerProps.OpenCalendarAriaLabel",
        "parameters": Array [
          Object {
            "name": "selectedDate",
            "type": "null | string",
          },
        ],
        "returnType": "string",
        "type": "function",
      },
      "name": "openCalendarAriaLabel",
      "optional": true,
      "type": "DatePickerProps.OpenCalendarAriaLabel",
    },
    Object {
      "defaultValue": "''",
      "description": "Specifies the placeholder text rendered when the value is an empty string.",
      "name": "placeholder",
      "optional": true,
      "type": "string",
    },
    Object {
      "description": "Specifies an \`aria-label\` for the 'previous month' button.",
      "name": "previousMonthAriaLabel",
      "optional": false,
      "type": "string",
    },
    Object {
      "defaultValue": "false",
      "description": "Specifies if the control is read only, which prevents the
user from modifying the value but includes it in a form
submission. A read-only control can receive focus.
Do not use read-only inputs outside of a form.
",
      "name": "readOnly",
      "optional": true,
      "type": "boolean",
    },
    Object {
      "description": "Determines the starting day of the week. The values 0-6 map to Sunday-Saturday.
By default the starting day of the week is defined by the locale, but you can use this property to override it.",
      "name": "startOfWeek",
      "optional": true,
      "type": "number",
    },
    Object {
      "description": "Used as part of the \`aria-label\` for today's date in the calendar.",
      "name": "todayAriaLabel",
      "optional": false,
      "type": "string",
    },
    Object {
      "defaultValue": "''",
      "description": "The current input value, in YYYY-MM-DD format.",
      "name": "value",
      "optional": false,
      "type": "string",
    },
  ],
  "regions": Array [],
  "releaseStatus": "stable",
}
`;

exports[`Documenter definition for date-range-picker matches the snapshot: date-range-picker 1`] = `
Object {
  "events": Array [
    Object {
      "cancelable": false,
      "description": "Fired when keyboard focus is removed from the UI control.",
      "detailType": "null",
      "name": "onBlur",
    },
    Object {
      "cancelable": false,
      "description": "Fired whenever a user changes the component's value.
The event \`detail\` contains the current value of the field.",
      "detailInlineType": Object {
        "name": "DateRangePickerProps.ChangeDetail",
        "properties": Array [
          Object {
            "name": "value",
            "optional": false,
            "type": "DateRangePickerProps.Value | null",
          },
        ],
        "type": "object",
      },
      "detailType": "DateRangePickerProps.ChangeDetail",
      "name": "onChange",
    },
    Object {
      "cancelable": false,
      "description": "Fired when keyboard focus is set onto the UI control.",
      "detailType": "null",
      "name": "onFocus",
    },
  ],
  "functions": Array [
    Object {
      "description": "Sets the browser focus on the UI control",
      "name": "focus",
      "parameters": Array [],
      "returnType": "void",
    },
  ],
  "name": "DateRangePicker",
  "properties": Array [
    Object {
      "description": "Adds \`aria-describedby\` to the component. If you're using this component within a form field,
don't set this property because the form field component automatically sets it.
Use this property if the component isn't surrounded by a form field, or you want to override the value
automatically set by the form field (for example, if you have two components within a single form field).

To use it correctly, define an ID for each element that you want to use as a description
and set the property to a string of each ID separated by spaces (for example, \`\\"id1 id2 id3\\"\`).
",
      "name": "ariaDescribedby",
      "optional": true,
      "type": "string",
    },
    Object {
      "description": "Adds \`aria-labelledby\` to the component. If you're using this component within a form field,
don't set this property because the form field component automatically sets it.
Use this property if the component isn't surrounded by a form field, or you want to override the value
automatically set by the form field (for example, if you have two components within a single form field).

To use it correctly, define an ID for the element you want to use as label and set the property to that ID.
",
      "name": "ariaLabelledby",
      "optional": true,
      "type": "string",
    },
    Object {
      "description": "Adds the specified classes to the root element of the component.",
      "name": "className",
      "optional": true,
      "type": "string",
    },
    Object {
      "description": "Specifies the ID of the native form element. You can use it to relate
a label element's \`for\` attribute to this control.
It defaults to an automatically generated ID that
is provided by its parent form field component.
",
      "name": "controlId",
      "optional": true,
      "type": "string",
    },
    Object {
      "defaultValue": "false",
      "description": "Hides time inputs and changes the input format to date-only, e.g. 2021-04-06.
Do not use \`dateOnly\` flag conditionally. The component does not trigger the value update
when the flag changes which means the value format can become inconsistent.

Default: \`false\`.
",
      "name": "dateOnly",
      "optional": true,
      "type": "boolean",
    },
    Object {
      "defaultValue": "false",
      "description": "Specifies that the component is disabled, preventing the user from
modifying the value. A disabled component cannot receive focus.",
      "name": "disabled",
      "optional": true,
      "type": "boolean",
    },
    Object {
      "defaultValue": "false",
      "description": "Enabling this property will allow the dropdown to extend beyond its parent by using fixed positioning and
[React Portals](https://reactjs.org/docs/portals.html).
If you want the dropdown to ignore the \`overflow\` CSS property of its parents,
such as in a split view layout, enable this property.
However, use discretion. If you don't need to, we recommend you don't enable this property because fixed positioning results
in a slight, visible lag when scrolling complex pages.",
      "name": "expandToViewport",
      "optional": true,
      "type": "boolean",
    },
    Object {
      "description": "An object containing all the necessary localized strings required by the component.",
      "inlineType": Object {
        "name": "DateRangePickerProps.I18nStrings",
        "properties": Array [
          Object {
            "name": "absoluteModeTitle",
            "optional": false,
            "type": "string",
          },
          Object {
            "name": "applyButtonLabel",
            "optional": false,
            "type": "string",
          },
          Object {
            "name": "ariaDescribedby",
            "optional": true,
            "type": "string",
          },
          Object {
            "name": "ariaLabel",
            "optional": true,
            "type": "string",
          },
          Object {
            "name": "ariaLabelledby",
            "optional": true,
            "type": "string",
          },
          Object {
            "name": "cancelButtonLabel",
            "optional": false,
            "type": "string",
          },
          Object {
            "name": "clearButtonLabel",
            "optional": false,
            "type": "string",
          },
          Object {
            "name": "customRelativeRangeDurationLabel",
            "optional": false,
            "type": "string",
          },
          Object {
            "name": "customRelativeRangeDurationPlaceholder",
            "optional": false,
            "type": "string",
          },
          Object {
            "name": "customRelativeRangeOptionDescription",
            "optional": false,
            "type": "string",
          },
          Object {
            "name": "customRelativeRangeOptionLabel",
            "optional": false,
            "type": "string",
          },
          Object {
            "name": "customRelativeRangeUnitLabel",
            "optional": false,
            "type": "string",
          },
          Object {
            "name": "dateTimeConstraintText",
            "optional": true,
            "type": "string",
          },
          Object {
            "name": "endDateLabel",
            "optional": false,
            "type": "string",
          },
          Object {
            "name": "endTimeLabel",
            "optional": false,
            "type": "string",
          },
          Object {
            "name": "errorIconAriaLabel",
            "optional": true,
            "type": "string",
          },
          Object {
            "name": "formatRelativeRange",
            "optional": false,
            "type": "(value: DateRangePickerProps.RelativeValue) => string",
          },
          Object {
            "name": "formatUnit",
            "optional": false,
            "type": "(unit: DateRangePickerProps.TimeUnit, value: number) => string",
          },
          Object {
            "name": "nextMonthAriaLabel",
            "optional": false,
            "type": "string",
          },
          Object {
            "name": "previousMonthAriaLabel",
            "optional": false,
            "type": "string",
          },
          Object {
            "name": "relativeModeTitle",
            "optional": false,
            "type": "string",
          },
          Object {
            "name": "relativeRangeSelectionHeading",
            "optional": false,
            "type": "string",
          },
          Object {
            "name": "renderSelectedAbsoluteRangeAriaLive",
            "optional": true,
            "type": "(startDate: string, endDate: string) => string",
          },
          Object {
            "name": "startDateLabel",
            "optional": false,
            "type": "string",
          },
          Object {
            "name": "startTimeLabel",
            "optional": false,
            "type": "string",
          },
          Object {
            "name": "todayAriaLabel",
            "optional": false,
            "type": "string",
          },
        ],
        "type": "object",
      },
      "name": "i18nStrings",
      "optional": false,
      "type": "DateRangePickerProps.I18nStrings",
    },
    Object {
      "description": "Adds the specified ID to the root element of the component.",
      "name": "id",
      "optional": true,
      "type": "string",
    },
    Object {
      "description": "Overrides the invalidation state. Usually the invalid state
comes from the parent \`FormField\`component,
however sometimes you need to override its
state when you have more than one input within a
single form field.",
      "name": "invalid",
      "optional": true,
      "type": "boolean",
    },
    Object {
      "defaultValue": "() => true",
      "description": "A function that defines whether a particular date should be enabled
in the calendar or not. Note that disabling a date in the calendar
still allows users to enter this date via keyboard. We therefore
recommend that you also validate these constraints client- and
server-side, in the same way as for other form elements.",
      "inlineType": Object {
        "name": "DateRangePickerProps.IsDateEnabledFunction",
        "parameters": Array [
          Object {
            "name": "date",
            "type": "Date",
          },
        ],
        "returnType": "boolean",
        "type": "function",
      },
      "name": "isDateEnabled",
      "optional": true,
      "type": "DateRangePickerProps.IsDateEnabledFunction",
    },
    Object {
      "defaultValue": "() => ({ valid: true })",
      "description": "A function that defines whether a particular range is valid or not.
Ensure that your function checks for missing fields in the value.
",
      "inlineType": Object {
        "name": "DateRangePickerProps.ValidationFunction",
        "parameters": Array [
          Object {
            "name": "value",
            "type": "DateRangePickerProps.Value | null",
          },
        ],
        "returnType": "DateRangePickerProps.ValidationResult",
        "type": "function",
      },
      "name": "isValidRange",
      "optional": false,
      "type": "DateRangePickerProps.ValidationFunction",
    },
    Object {
      "defaultValue": "''",
      "description": "The locale to be used for rendering month names and defining the
starting date of the week. If not provided, it will be determined
from the page and browser locales. Supported values and formats
are as-per the [JavaScript Intl API specification](https://developer.mozilla.org/en-US/docs/Web/JavaScript/Reference/Global_Objects/Intl#Locale_identification_and_negotiation).",
      "name": "locale",
      "optional": true,
      "type": "string",
    },
    Object {
      "description": "Specifies the placeholder text that is rendered when the value is empty.",
      "name": "placeholder",
      "optional": true,
      "type": "string",
    },
    Object {
      "defaultValue": "'default'",
      "description": "Determines the range selector mode as follows:
* \`default\` for combined absolute/relative range selector.
* \`absolute-only\` for absolute-only range selector.
* \`relative-only\` for relative-only range selector.
By default, the range selector mode is \`default\`.
",
      "inlineType": Object {
        "name": "DateRangePickerProps.RangeSelectorMode",
        "type": "union",
        "values": Array [
          "default",
          "absolute-only",
          "relative-only",
        ],
      },
      "name": "rangeSelectorMode",
      "optional": true,
      "type": "string",
    },
    Object {
      "defaultValue": "false",
      "description": "Specifies that the component is read-only, preventing the user from
modifying the value. A read-only component can receive focus.",
      "name": "readOnly",
      "optional": true,
      "type": "boolean",
    },
    Object {
      "defaultValue": "[]",
      "description": "A list of relative time ranges that are shown as suggestions.",
      "name": "relativeOptions",
      "optional": false,
      "type": "ReadonlyArray<DateRangePickerProps.RelativeOption>",
    },
    Object {
      "defaultValue": "true",
      "description": "Specifies whether the component should show a button that
allows the user to clear the selected value.",
      "name": "showClearButton",
      "optional": true,
      "type": "boolean",
    },
    Object {
      "description": "Starting day of the week. [0-6] maps to [Sunday-Saturday].
By default the starting day of the week is defined by the locale,
but you can override it using this property.",
      "name": "startOfWeek",
      "optional": true,
      "type": "number",
    },
    Object {
      "defaultValue": "'hh:mm:ss'",
      "description": "Specifies the format of the time input for absolute ranges.
Use to restrict the granularity of time that the user can enter.

Has no effect when \`dateOnly\` is true.
",
      "inlineType": Object {
        "name": "TimeInputProps.Format",
        "type": "union",
        "values": Array [
          "hh",
          "hh:mm",
          "hh:mm:ss",
        ],
      },
      "name": "timeInputFormat",
      "optional": true,
      "type": "string",
    },
    Object {
      "description": "The time offset from UTC in minutes that should be used to
display and produce values.
Has no effect when \`dateOnly\` is true.

Default: the user's current time offset as provided by the browser.
",
      "name": "timeOffset",
      "optional": true,
      "type": "number",
    },
    Object {
      "description": "The current date range value. Can be either an absolute time range
or a relative time range.",
      "name": "value",
      "optional": false,
      "type": "DateRangePickerProps.Value | null",
    },
  ],
  "regions": Array [],
  "releaseStatus": "stable",
}
`;

exports[`Documenter definition for expandable-section matches the snapshot: expandable-section 1`] = `
Object {
  "events": Array [
    Object {
      "cancelable": false,
      "description": "Called when the state changes (that is, when the user expands or collapses the component).
The event \`detail\` contains the current value of the \`expanded\` property.",
      "detailInlineType": Object {
        "name": "ExpandableSectionProps.ChangeDetail",
        "properties": Array [
          Object {
            "name": "expanded",
            "optional": false,
            "type": "boolean",
          },
        ],
        "type": "object",
      },
      "detailType": "ExpandableSectionProps.ChangeDetail",
      "name": "onChange",
    },
  ],
  "functions": Array [],
  "name": "ExpandableSection",
  "properties": Array [
    Object {
      "description": "Adds the specified classes to the root element of the component.",
      "name": "className",
      "optional": true,
      "type": "string",
    },
    Object {
      "description": "Determines whether the component initially displays in expanded state (that is, with content visible). The component operates in an uncontrolled
manner even if you provide a value for this property.",
      "name": "defaultExpanded",
      "optional": true,
      "type": "boolean",
    },
    Object {
      "description": "Determines whether the content section's default padding is removed. This default padding is only present for the \`container\` variant.",
      "name": "disableContentPaddings",
      "optional": true,
      "type": "boolean",
    },
    Object {
      "description": "Determines whether the component is in the expanded state (that is, with content visible). The component operates in a controlled
manner if you provide a value for this property.",
      "name": "expanded",
      "optional": true,
      "type": "boolean",
    },
    Object {
      "description": "Adds \`aria-label\` to the header element.
Use to assign unique labels when there are multiple expandable sections with the same header text on one page.",
      "name": "headerAriaLabel",
      "optional": true,
      "type": "string",
    },
    Object {
      "description": "Adds the specified ID to the root element of the component.",
      "name": "id",
      "optional": true,
      "type": "string",
    },
    Object {
      "defaultValue": "\\"default\\"",
      "description": "The possible variants of an expandable section are as follows:
 * \`default\` - Use this variant in any context.
 * \`footer\` - Use this variant in container footers.
 * \`container\` - Use this variant in a detail page alongside other containers.
 * \`navigation\` - Use this variant in the navigation panel with anchors and custom styled content.
   It doesn't have any default styles.",
      "inlineType": Object {
        "name": "ExpandableSectionProps.Variant",
        "type": "union",
        "values": Array [
          "default",
          "footer",
          "container",
          "navigation",
        ],
      },
      "name": "variant",
      "optional": true,
      "type": "string",
    },
  ],
  "regions": Array [
    Object {
      "description": "Primary content displayed in the expandable section element.",
      "isDefault": true,
      "name": "children",
    },
    Object {
      "description": "Heading displayed above the content text.
When using the container variant, use the Header component. Otherwise, use plain text.
",
      "isDefault": false,
      "name": "header",
    },
  ],
  "releaseStatus": "stable",
}
`;

exports[`Documenter definition for flashbar matches the snapshot: flashbar 1`] = `
Object {
  "events": Array [],
  "functions": Array [],
  "name": "Flashbar",
  "properties": Array [
    Object {
      "description": "Adds the specified classes to the root element of the component.",
      "name": "className",
      "optional": true,
      "type": "string",
    },
    Object {
      "description": "Adds the specified ID to the root element of the component.",
      "name": "id",
      "optional": true,
      "type": "string",
    },
    Object {
      "description": "Specifies flash messages that appear in the same order that they are listed.
The value is an array of flash message definition objects.
A flash message object contains the following properties:
* \`header\` (ReactNode) - Specifies the heading text.
* \`content\` (ReactNode) - Specifies the primary text displayed in the flash element.
* \`type\` (string) - Indicates the type of the message to be displayed. Allowed values are as follows: \`success, error, warning, info\`. The default is \`info\`.
* \`loading\` (boolean) - Replaces the status icon with a spinner and forces the type to \`info\`.
* \`dismissible\` (boolean) - Determines whether the component includes a close button icon. By default, the close button is not included.
When a user clicks on this button the \`onDismiss\` handler is called.
* \`dismissLabel\` (string) - Specifies an \`aria-label\` for to the dismiss icon button for improved accessibility.
* \`statusIconAriaLabel\` (string) - Specifies an \`aria-label\` for to the status icon for improved accessibility.
* \`action\` (ReactNode) - Specifies an action for the flash message. Although it is technically possible to insert any content,
our UX guidelines only allow you to add a button.
* \`buttonText\` (string) - Specifies that an action button should be displayed, with the specified text.
When a user clicks on this button the \`onButtonClick\` handler is called. If the \`action\` property is set, this property is ignored.
**Deprecated**, replaced by \`action\`.
* \`onButtonClick\` (event => void) - Called when a user clicks on the action button. This is not called if you create a custom button
  using the \`action\` property. **Deprecated**, replaced by \`action\`.
* \`id\` (string) - Specifies a unique flash message identifier. This property  is used in two ways:
  1. As a [keys](https://reactjs.org/docs/lists-and-keys.html#keys) source for React rendering.
  2. To identify which flash message will be removed from the DOM when it is dismissed, to animate it out.",
      "name": "items",
      "optional": false,
      "type": "ReadonlyArray<FlashbarProps.MessageDefinition>",
      "visualRefreshTag": "\`id\` property",
    },
  ],
  "regions": Array [],
  "releaseStatus": "stable",
}
`;

exports[`Documenter definition for form matches the snapshot: form 1`] = `
Object {
  "events": Array [],
  "functions": Array [],
  "name": "Form",
  "properties": Array [
    Object {
      "description": "Adds the specified classes to the root element of the component.",
      "name": "className",
      "optional": true,
      "type": "string",
    },
    Object {
      "description": "Provides a text alternative for the error icon in the error alert.",
      "name": "errorIconAriaLabel",
      "optional": true,
      "type": "string",
    },
    Object {
      "description": "Adds the specified ID to the root element of the component.",
      "name": "id",
      "optional": true,
      "type": "string",
    },
  ],
  "regions": Array [
    Object {
      "description": "Specifies actions for the form. You should wrap action buttons in a [space between component](/components/space-between) with \`direction=\\"horizontal\\"\` and \`size=\\"xs\\"\`.",
      "isDefault": false,
      "name": "actions",
    },
    Object {
      "description": "Specifies the main form content.",
      "isDefault": true,
      "name": "children",
    },
    Object {
      "description": "Specifies a form-level validation message.",
      "isDefault": false,
      "name": "errorText",
    },
    Object {
      "description": "Specifies the form title and optional description. Use the [header component](/components/header/).",
      "isDefault": false,
      "name": "header",
    },
    Object {
      "description": "Specifies left-aligned secondary actions for the form. Use a button dropdown if multiple actions are required.",
      "isDefault": false,
      "name": "secondaryActions",
    },
  ],
  "releaseStatus": "stable",
}
`;

exports[`Documenter definition for form-field matches the snapshot: form-field 1`] = `
Object {
  "events": Array [],
  "functions": Array [],
  "name": "FormField",
  "properties": Array [
    Object {
      "description": "Adds the specified classes to the root element of the component.",
      "name": "className",
      "optional": true,
      "type": "string",
    },
    Object {
      "description": "The ID of the primary form control. You can use this to set the
\`for\` attribute of a label for accessibility.
If you don't set this property, the control group automatically sets
the label to the ID of an inner form control (for example, an [input](/components/input) component).
This only works well if you're using a single control in the form field.
",
      "name": "controlId",
      "optional": true,
      "type": "string",
    },
    Object {
      "description": "An object containing all the necessary localized strings required by the component.",
      "inlineType": Object {
        "name": "FormFieldProps.I18nStrings",
        "properties": Array [
          Object {
            "name": "errorIconAriaLabel",
            "optional": true,
            "type": "string",
          },
        ],
        "type": "object",
      },
      "name": "i18nStrings",
      "optional": true,
      "type": "FormFieldProps.I18nStrings",
    },
    Object {
      "description": "Adds the specified ID to the root element of the component.",
      "name": "id",
      "optional": true,
      "type": "string",
    },
    Object {
      "defaultValue": "false",
      "description": "Determines whether the primary control should expand to 12 columns.
By default (or when this property is set to \`false\`), the primary control
occupies 9 columns. The secondary control uses the remaining 3 columns.
On smaller viewports, both components occupy 12 columns and stack on top of each other.

If this property is set to \`true\`, the primary control uses the full
12 columns. The secondary control (if present) also uses 12 columns, and the two
controls stack on top of each other.
",
      "name": "stretch",
      "optional": true,
      "type": "boolean",
    },
  ],
  "regions": Array [
    Object {
      "description": "The primary form control (for example, input, textarea, etc.).",
      "displayName": "control",
      "isDefault": true,
      "name": "children",
    },
    Object {
      "description": "Constraint text that's displayed below the control. Use this to provide
additional information about valid formats, etc.",
      "isDefault": false,
      "name": "constraintText",
    },
    Object {
      "description": "Detailed information about the form field that's displayed below the label.",
      "isDefault": false,
      "name": "description",
    },
    Object {
      "description": "Text that displays as a validation message. If this is set to a
non-empty string, it will render the form field as invalid.",
      "isDefault": false,
      "name": "errorText",
    },
    Object {
      "description": "Use to display an 'Info' link next to the label.",
      "isDefault": false,
      "name": "info",
    },
    Object {
      "description": "The main label for the form field.",
      "isDefault": false,
      "name": "label",
    },
    Object {
      "description": "A secondary control. You can use this for custom actions and content.",
      "isDefault": false,
      "name": "secondaryControl",
    },
  ],
  "releaseStatus": "stable",
}
`;

exports[`Documenter definition for grid matches the snapshot: grid 1`] = `
Object {
  "events": Array [],
  "functions": Array [],
  "name": "Grid",
  "properties": Array [
    Object {
      "description": "Adds the specified classes to the root element of the component.",
      "name": "className",
      "optional": true,
      "type": "string",
    },
    Object {
      "defaultValue": "false",
      "description": "Determines whether horizontal and vertical gutters are hidden.",
      "name": "disableGutters",
      "optional": true,
      "type": "boolean",
    },
    Object {
      "defaultValue": "[]",
      "description": "An array of element definitions that specifies how the columns must be
arranged. Each element definition can have the following properties:
- \`colspan\` (number | GridProps.BreakpointMapping) - The number (1-12) of grid elements for this column to span.
- \`offset\` (number | GridProps.BreakpointMapping) - The number (0-11) of grid elements by which to offset the column.
- \`pull\` (number | GridProps.BreakpointMapping) - The number (0-12) of grid elements by which to pull the column to the left.
- \`push\` (number | GridProps.BreakpointMapping) - The number (0-12) of grid elements by which to push the column to the right.

The value for the each property can be a number (which applies for all
breakpoints) or an object where the key is one of the supported breakpoints
(\`xxs\`, \`xs\`, \`s\`, \`m\`, \`l\`, \`xl\`) or \`default\`. The value of this key is a number of columns,
applied for that breakpoint and those above it. You must provide a \`default\` value for \`colspan\`.

We recommend that you don't use the \`pull\` and \`push\` properties of the element definition
for accessibility reasons.
",
      "name": "gridDefinition",
      "optional": true,
      "type": "ReadonlyArray<GridProps.ElementDefinition>",
    },
    Object {
      "description": "Adds the specified ID to the root element of the component.",
      "name": "id",
      "optional": true,
      "type": "string",
    },
  ],
  "regions": Array [
    Object {
      "description": "The elements to align in the grid.
You can provide any elements here. The number of elements
should match the number of objects defined in the \`gridDefinition\`
property.
",
      "isDefault": true,
      "name": "children",
    },
  ],
  "releaseStatus": "stable",
}
`;

exports[`Documenter definition for header matches the snapshot: header 1`] = `
Object {
  "events": Array [],
  "functions": Array [],
  "name": "Header",
  "properties": Array [
    Object {
      "description": "Adds the specified classes to the root element of the component.",
      "name": "className",
      "optional": true,
      "type": "string",
    },
    Object {
      "description": "Specifies secondary text that's displayed to the right of the heading title. This is commonly used
to display resource counters in table and cards components.",
      "name": "counter",
      "optional": true,
      "type": "string",
    },
    Object {
      "description": "Overrides the default [HTML heading tag](https://developer.mozilla.org/en-US/docs/Web/HTML/Element/Heading_Elements)
provided by the variant.",
      "inlineType": Object {
        "name": "HeaderProps.HeadingTag",
        "type": "union",
        "values": Array [
          "h1",
          "h2",
          "h3",
          "h4",
          "h5",
        ],
      },
      "name": "headingTagOverride",
      "optional": true,
      "type": "string",
    },
    Object {
      "description": "Adds the specified ID to the root element of the component.",
      "name": "id",
      "optional": true,
      "type": "string",
    },
    Object {
      "defaultValue": "\\"h2\\"",
      "description": "Specifies the variant of the header:
* \`h1\` - Use this for page level headers.
* \`h2\` - Use this for container level headers.
* \`h3\` - Use this for section level headers.
* \`awsui-h1-sticky\` - Use this for sticky headers in cards and tables.",
      "inlineType": Object {
        "name": "HeaderProps.Variant",
        "type": "union",
        "values": Array [
          "h1",
          "h2",
          "h3",
          "awsui-h1-sticky",
        ],
      },
      "name": "variant",
      "optional": true,
      "type": "string",
      "visualRefreshTag": "\`awsui-h1-sticky\` variant",
    },
  ],
  "regions": Array [
    Object {
      "description": "Actions for the container.",
      "isDefault": false,
      "name": "actions",
    },
    Object {
      "description": "The heading text. Plain text is recommended. The component renders the
HTML heading tag based on the specified \`variant\` or \`headingTagOverride\`.",
      "displayName": "title",
      "isDefault": true,
      "name": "children",
    },
    Object {
      "description": "Supplementary text below the heading.",
      "isDefault": false,
      "name": "description",
    },
    Object {
      "description": "Area next to the heading to display an Info link.",
      "isDefault": false,
      "name": "info",
    },
  ],
  "releaseStatus": "stable",
}
`;

exports[`Documenter definition for help-panel matches the snapshot: help-panel 1`] = `
Object {
  "events": Array [],
  "functions": Array [],
  "name": "HelpPanel",
  "properties": Array [
    Object {
      "description": "Adds the specified classes to the root element of the component.",
      "name": "className",
      "optional": true,
      "type": "string",
    },
    Object {
      "description": "Adds the specified ID to the root element of the component.",
      "name": "id",
      "optional": true,
      "type": "string",
    },
    Object {
      "description": "Renders the panel in a loading state. We recommend that you also set a \`loadingText\`.",
      "name": "loading",
      "optional": true,
      "type": "boolean",
    },
    Object {
      "description": "Specifies the text that's displayed when the panel is in a loading state.",
      "name": "loadingText",
      "optional": true,
      "type": "string",
    },
  ],
  "regions": Array [
    Object {
      "description": "Main content of the help panel.
Use \`p, a, h3, h4, h5, span, div, ul, ol, li, code, pre, dl, dt, dd, hr, br, i, em, b, strong\` tags to format the content.
Use \`code\` for inline code or \`pre\` for code blocks.
",
      "isDefault": true,
      "name": "children",
    },
    Object {
      "description": "Footer of the help panel.",
      "isDefault": false,
      "name": "footer",
    },
    Object {
      "description": "Header of the help panel.
It should contain the only \`h2\` used in the help panel.
",
      "isDefault": false,
      "name": "header",
    },
  ],
  "releaseStatus": "stable",
}
`;

exports[`Documenter definition for hotspot matches the snapshot: hotspot 1`] = `
Object {
  "events": Array [],
  "functions": Array [],
  "name": "Hotspot",
  "properties": Array [
    Object {
      "description": "Adds the specified classes to the root element of the component.",
      "name": "className",
      "optional": true,
      "type": "string",
    },
    Object {
      "defaultValue": "\\"top\\"",
      "description": "The direction that the annotation popover should open in.
Change this property if in the default direction the annotation popover
overlaps too much with other content on the page.",
      "inlineType": Object {
        "name": "",
        "type": "union",
        "values": Array [
          "top",
          "right",
          "bottom",
          "left",
        ],
      },
      "name": "direction",
      "optional": true,
      "type": "string",
    },
    Object {
      "description": "ID of this hotspot. Use this ID in your tutorial data to refer to this
hotspot's location in your application. The ID must be unique
throughout your whole application.",
      "name": "hotspotId",
      "optional": false,
      "type": "string",
    },
    Object {
      "description": "Adds the specified ID to the root element of the component.",
      "name": "id",
      "optional": true,
      "type": "string",
    },
    Object {
      "defaultValue": "\\"right\\"",
      "description": "On which side of the content the hotspot icon should be displayed.",
      "inlineType": Object {
        "name": "",
        "type": "union",
        "values": Array [
          "left",
          "right",
        ],
      },
      "name": "side",
      "optional": true,
      "type": "string",
    },
  ],
  "regions": Array [
    Object {
      "description": "Content that should be wrapped by the hotspot icon. Optional.
If you supply this property, the hotspot will wrap it in an element with
\`flex: 1\`, in order to give the children the maximum available space. The
hotspot icon will be placed floating next to the children. Use
this if you are wrapping e.g. an input field that should use the full
available width, or a button.

If you do not supply this property, the hotspot icon will behave as an inline
element. Use this if you want to place the hotspot icon on a label, e.g. a
checkbox's label.
",
      "isDefault": true,
      "name": "children",
    },
  ],
  "releaseStatus": "stable",
}
`;

exports[`Documenter definition for icon matches the snapshot: icon 1`] = `
Object {
  "events": Array [],
  "functions": Array [],
  "name": "Icon",
  "properties": Array [
    Object {
      "description": "Specifies alternate text for a custom icon (using the \`url\` attribute). We recommend that you provide this for accessibility.
This property is ignored if you use a predefined icon or if you set your custom icon using the \`svg\` slot.",
      "name": "alt",
      "optional": true,
      "type": "string",
    },
    Object {
      "description": "Adds the specified classes to the root element of the component.",
      "name": "className",
      "optional": true,
      "type": "string",
    },
    Object {
      "description": "Adds the specified ID to the root element of the component.",
      "name": "id",
      "optional": true,
      "type": "string",
    },
    Object {
      "description": "Specifies the icon to be displayed.",
      "inlineType": Object {
        "name": "IconProps.Name",
        "type": "union",
        "values": Array [
          "add-plus",
          "angle-left-double",
          "angle-left",
          "angle-right-double",
          "angle-right",
          "angle-up",
          "angle-down",
          "arrow-left",
          "bug",
          "call",
          "calendar",
          "caret-down-filled",
          "caret-down",
          "caret-left-filled",
          "caret-right-filled",
          "caret-up-filled",
          "caret-up",
          "check",
          "contact",
          "close",
          "copy",
          "download",
          "edit",
          "ellipsis",
          "envelope",
          "expand",
          "external",
          "file-open",
          "file",
          "filter",
          "folder-open",
          "folder",
          "heart",
          "key",
          "lock-private",
          "menu",
          "microphone",
          "notification",
          "redo",
          "refresh",
          "search",
          "settings",
          "share",
          "status-in-progress",
          "status-info",
          "status-negative",
          "status-pending",
          "status-positive",
          "status-stopped",
          "status-warning",
          "treeview-collapse",
          "treeview-expand",
          "undo",
          "unlocked",
          "upload",
          "user-profile",
          "view-full",
          "view-horizontal",
          "view-vertical",
          "zoom-in",
          "zoom-out",
        ],
      },
      "name": "name",
      "optional": true,
      "type": "string",
    },
    Object {
      "defaultValue": "\\"normal\\"",
      "description": "Specifies the size of the icon.
If you set size to \`inherit\`, an icon size will be assigned based on the icon's inherited line height.
For icons used alongside text, ensure the icon is placed inside the acompanying text tag.
The icon will be vertically centered based on the height.
",
      "inlineType": Object {
        "name": "IconProps.Size",
        "type": "union",
        "values": Array [
          "small",
          "normal",
          "medium",
          "big",
          "large",
          "inherit",
        ],
      },
      "name": "size",
      "optional": true,
      "type": "string",
      "visualRefreshTag": "\`medium\` size",
    },
    Object {
      "description": "Specifies the URL of a custom icon. Use this property if the icon you want isn't available, and your custom icon cannot be an SVG.
For SVG icons, use the \`svg\` slot instead.
If you set both \`url\` and \`svg\`, \`svg\` will take precedence.
",
      "name": "url",
      "optional": true,
      "type": "string",
    },
    Object {
      "defaultValue": "\\"normal\\"",
      "description": "Specifies the color variant of the icon. The \`normal\` variant picks up the current color of its context.",
      "inlineType": Object {
        "name": "IconProps.Variant",
        "type": "union",
        "values": Array [
          "normal",
          "disabled",
          "error",
          "inverted",
          "link",
          "subtle",
          "success",
          "warning",
        ],
      },
      "name": "variant",
      "optional": true,
      "type": "string",
    },
  ],
  "regions": Array [
    Object {
      "description": "Specifies the SVG of a custom icon.
Use this property if the icon you want isn't available, and you want your custom icon to inherit colors dictated by variant or hover states.
When this property is set, the component will be decorated with \`aria-hidden=\\"true\\"\`. Ensure that the \`svg\` element:
- has attribute \`focusable=\\"false\\"\`.
- has \`viewBox=\\"0 0 16 16\\"\`.

If you set the \`svg\` element as the root node of the slot, the component will automatically
- set \`stroke=\\"currentColor\\"\`, \`fill=\\"none\\"\`, and \`vertical-align=\\"top\\"\`.
- set the stroke width based on the size of the icon.
- set the width and height of the SVG element based on the size of the icon.

If you don't want these styles to be automatically set, wrap the \`svg\` element into a \`span\` and ensure icon \`size\` is not set to \`inherit\`.
You can still set the stroke to \`currentColor\` to inherit the color of the surrounding elements.

If you set both \`url\` and \`svg\`, \`svg\` will take precedence.

*Note:* Remember to remove any additional elements (for example: \`defs\`) and related CSS classes from SVG files exported from design software.
In most cases, they aren't needed, as the \`svg\` element inherits styles from the icon component.
",
      "isDefault": false,
      "name": "svg",
    },
  ],
  "releaseStatus": "stable",
}
`;

exports[`Documenter definition for input matches the snapshot: input 1`] = `
Object {
  "events": Array [
    Object {
      "cancelable": false,
      "description": "Called when input focus is removed from the UI control.",
      "detailType": "null",
      "name": "onBlur",
    },
    Object {
      "cancelable": false,
      "description": "Called whenever a user changes the input value (by typing or pasting).
The event \`detail\` contains the current value of the field.",
      "detailInlineType": Object {
        "name": "InputProps.ChangeDetail",
        "properties": Array [
          Object {
            "name": "value",
            "optional": false,
            "type": "string",
          },
        ],
        "type": "object",
      },
      "detailType": "InputProps.ChangeDetail",
      "name": "onChange",
    },
    Object {
      "cancelable": false,
      "description": "Called when input focus is moved to the UI control.",
      "detailType": "null",
      "name": "onFocus",
    },
    Object {
      "cancelable": true,
      "description": "Called when the underlying native textarea emits a \`keydown\` event.
The event \`detail\` contains the \`keyCode\` and information
about modifiers (that is, CTRL, ALT, SHIFT, META, etc.).",
      "detailInlineType": Object {
        "name": "InputProps.KeyDetail",
        "properties": Array [
          Object {
            "name": "altKey",
            "optional": false,
            "type": "boolean",
          },
          Object {
            "name": "ctrlKey",
            "optional": false,
            "type": "boolean",
          },
          Object {
            "name": "key",
            "optional": false,
            "type": "string",
          },
          Object {
            "name": "keyCode",
            "optional": false,
            "type": "number",
          },
          Object {
            "name": "metaKey",
            "optional": false,
            "type": "boolean",
          },
          Object {
            "name": "shiftKey",
            "optional": false,
            "type": "boolean",
          },
        ],
        "type": "object",
      },
      "detailType": "InputProps.KeyDetail",
      "name": "onKeyDown",
    },
    Object {
      "cancelable": true,
      "description": "Called when the underlying native textarea emits a \`keyup\` event.
The event \`detail\` contains the \`keyCode\` and information
about modifiers (that is, CTRL, ALT, SHIFT, META, etc.).",
      "detailInlineType": Object {
        "name": "InputProps.KeyDetail",
        "properties": Array [
          Object {
            "name": "altKey",
            "optional": false,
            "type": "boolean",
          },
          Object {
            "name": "ctrlKey",
            "optional": false,
            "type": "boolean",
          },
          Object {
            "name": "key",
            "optional": false,
            "type": "string",
          },
          Object {
            "name": "keyCode",
            "optional": false,
            "type": "number",
          },
          Object {
            "name": "metaKey",
            "optional": false,
            "type": "boolean",
          },
          Object {
            "name": "shiftKey",
            "optional": false,
            "type": "boolean",
          },
        ],
        "type": "object",
      },
      "detailType": "InputProps.KeyDetail",
      "name": "onKeyUp",
    },
  ],
  "functions": Array [
    Object {
      "description": "Sets input focus onto the UI control.",
      "name": "focus",
      "parameters": Array [],
      "returnType": "void",
    },
    Object {
      "description": "Selects all text in the input control.",
      "name": "select",
      "parameters": Array [],
      "returnType": "void",
    },
  ],
  "name": "Input",
  "properties": Array [
    Object {
      "description": "Adds \`aria-describedby\` to the component. If you're using this component within a form field,
don't set this property because the form field component automatically sets it.
Use this property if the component isn't surrounded by a form field, or you want to override the value
automatically set by the form field (for example, if you have two components within a single form field).

To use it correctly, define an ID for each element that you want to use as a description
and set the property to a string of each ID separated by spaces (for example, \`\\"id1 id2 id3\\"\`).
",
      "name": "ariaDescribedby",
      "optional": true,
      "type": "string",
    },
    Object {
      "description": "Adds an \`aria-label\` to the native control.
Use this if you don't have a visible label for this control.
",
      "name": "ariaLabel",
      "optional": true,
      "type": "string",
    },
    Object {
      "description": "Adds \`aria-labelledby\` to the component. If you're using this component within a form field,
don't set this property because the form field component automatically sets it.
Use this property if the component isn't surrounded by a form field, or you want to override the value
automatically set by the form field (for example, if you have two components within a single form field).

To use it correctly, define an ID for the element you want to use as label and set the property to that ID.
",
      "name": "ariaLabelledby",
      "optional": true,
      "type": "string",
    },
    Object {
      "description": "Specifies whether to add \`aria-required\` to the native control.",
      "name": "ariaRequired",
      "optional": true,
      "type": "boolean",
    },
    Object {
      "defaultValue": "true",
      "description": "Specifies whether to enable a browser's autocomplete functionality for this input.
In some cases it might be appropriate to disable autocomplete (for example, for security-sensitive fields).
To use it correctly, set the \`name\` property.
You can either provide a boolean value to set the property to \\"on\\" or \\"off\\", or specify a string value
for the [autocomplete](https://developer.mozilla.org/en-US/docs/Web/HTML/Attributes/autocomplete) attribute.
",
      "name": "autoComplete",
      "optional": true,
      "type": "boolean | string",
    },
    Object {
      "description": "Indicates whether the control should be focused as
soon as the page loads, which enables the user to
start typing without having to manually focus the control. Don't
use this option on pages where the control may be
scrolled out of the viewport.",
      "name": "autoFocus",
      "optional": true,
      "type": "boolean",
    },
    Object {
      "description": "Adds the specified classes to the root element of the component.",
      "name": "className",
      "optional": true,
      "type": "string",
    },
    Object {
      "description": "Specifies the ID of the native form element. You can use it to relate
a label element's \`for\` attribute to this control.
It defaults to an automatically generated ID that
is provided by its parent form field component.
",
      "name": "controlId",
      "optional": true,
      "type": "string",
    },
    Object {
      "description": "Specifies whether to disable browser autocorrect and related features.
If you set this to \`true\`, it disables any native browser capabilities
that automatically correct user input, such as \`autocorrect\` and
\`autocapitalize\`. If you don't set it, the behavior follows the default behavior
of the user's browser.",
      "name": "disableBrowserAutocorrect",
      "optional": true,
      "type": "boolean",
    },
    Object {
      "description": "Specifies if the control is disabled, which prevents the
user from modifying the value and prevents the value from
being included in a form submission. A disabled control can't
receive focus.",
      "name": "disabled",
      "optional": true,
      "type": "boolean",
    },
    Object {
      "description": "Adds the specified ID to the root element of the component.",
      "name": "id",
      "optional": true,
      "type": "string",
    },
    Object {
      "description": "Adds a hint to the browser about the type of data a user may enter into this field.
Some devices may render a different virtual keyboard depending on this value.
This value may not be supported by all browsers or devices.",
      "inlineType": Object {
        "name": "InputProps.InputMode",
        "type": "union",
        "values": Array [
          "none",
          "text",
          "decimal",
          "numeric",
          "tel",
          "search",
          "email",
          "url",
        ],
      },
      "name": "inputMode",
      "optional": true,
      "type": "string",
    },
    Object {
      "description": "Overrides the invalidation state. Usually the invalid state
comes from the parent \`FormField\`component,
however sometimes you need to override its
state when you have more than one input within a
single form field.",
      "name": "invalid",
      "optional": true,
      "type": "boolean",
    },
    Object {
      "description": "Specifies the name of the control used in HTML forms.",
      "name": "name",
      "optional": true,
      "type": "string",
    },
    Object {
      "description": "Specifies the placeholder text rendered when the value is an empty string.",
      "name": "placeholder",
      "optional": true,
      "type": "string",
    },
    Object {
      "description": "Specifies if the control is read only, which prevents the
user from modifying the value but includes it in a form
submission. A read-only control can receive focus.
Don't use read-only inputs outside a form.
",
      "name": "readOnly",
      "optional": true,
      "type": "boolean",
    },
    Object {
      "description": "The step attribute is a number that specifies the granularity that the value
must adhere to or the keyword \\"any\\". It is valid for the numeric input types,
including the date, month, week, time, datetime-local, number and range types.",
      "inlineType": Object {
        "name": "InputProps.Step",
        "type": "union",
        "values": Array [
          "number",
          "any",
        ],
      },
      "name": "step",
      "optional": true,
      "type": "InputProps.Step",
    },
    Object {
      "defaultValue": "'text'",
      "description": "Specifies the type of control to render.
Inputs with a \`number\` type use the native element behavior, which might
be slightly different across browsers.",
      "inlineType": Object {
        "name": "InputProps.Type",
        "type": "union",
        "values": Array [
          "text",
          "password",
          "search",
          "number",
          "email",
          "url",
        ],
      },
      "name": "type",
      "optional": true,
      "type": "string",
    },
    Object {
      "description": "Specifies the text entered into the form element.",
      "name": "value",
      "optional": false,
      "type": "string",
    },
  ],
  "regions": Array [],
  "releaseStatus": "stable",
}
`;

exports[`Documenter definition for line-chart matches the snapshot: line-chart 1`] = `
Object {
  "events": Array [
    Object {
      "cancelable": false,
      "description": "Called when the values of the internal filter component changed.
This will **not** be called for any custom filter components you have defined in \`additionalFilters\`.",
      "detailInlineType": Object {
        "name": "CartesianChartProps.FilterChangeDetail",
        "properties": Array [
          Object {
            "name": "visibleSeries",
            "optional": false,
            "type": "ReadonlyArray<Series>",
          },
        ],
        "type": "object",
      },
      "detailType": "CartesianChartProps.FilterChangeDetail<MixedLineBarChartProps.ChartSeries<T>>",
      "name": "onFilterChange",
    },
    Object {
      "cancelable": false,
      "description": "Called when the highlighted series has changed because of user interaction.",
      "detailInlineType": Object {
        "name": "CartesianChartProps.HighlightChangeDetail",
        "properties": Array [
          Object {
            "name": "highlightedSeries",
            "optional": false,
            "type": "Series | null",
          },
        ],
        "type": "object",
      },
      "detailType": "CartesianChartProps.HighlightChangeDetail<MixedLineBarChartProps.ChartSeries<T>>",
      "name": "onHighlightChange",
    },
    Object {
      "cancelable": false,
      "description": "Called when the user clicks the recovery button that appears when there is an error state.
Use this to enable the user to retry a failed request or provide another option for the user
to recover from the error.",
      "name": "onRecoveryClick",
    },
  ],
  "functions": Array [],
  "name": "LineChart",
  "properties": Array [
    Object {
      "description": "A description of the chart that assistive technologies can use (through \`aria-describedby\`).
Provide a concise summary of the data visualized in the chart.",
      "name": "ariaDescription",
      "optional": true,
      "type": "string",
    },
    Object {
      "description": "ARIA label that is assigned to the chart itself. It should match the visible label on the page, e.g. in the container header.
Do not use \`ariaLabel\` and \`ariaLabelledby\` at the same time.",
      "name": "ariaLabel",
      "optional": true,
      "type": "string",
    },
    Object {
      "description": "Sets \`aria-labelledby\` on the chart itself.
If there is a visible label for the chart on the page, e.g. in the container header, set this property to the ID of that header element.
Do not use \`ariaLabel\` and \`ariaLabelledby\` at the same time.",
      "name": "ariaLabelledby",
      "optional": true,
      "type": "string",
    },
    Object {
      "description": "Adds the specified classes to the root element of the component.",
      "name": "className",
      "optional": true,
      "type": "string",
    },
    Object {
      "defaultValue": "\\"medium\\"",
      "description": "Determines the maximum width the detail popover will be limited to.",
      "inlineType": Object {
        "name": "",
        "type": "union",
        "values": Array [
          "small",
          "medium",
          "large",
        ],
      },
      "name": "detailPopoverSize",
      "optional": true,
      "type": "string",
    },
    Object {
      "defaultValue": "true",
      "description": "When set to \`true\`, adds a visual emphasis on the zero baseline axis.
See the usage guidelines for more details.",
      "name": "emphasizeBaselineAxis",
      "optional": true,
      "type": "boolean",
    },
    Object {
      "description": "Text that is displayed when the chart is in error state, i.e. when \`statusType\` is set to \`\\"error\\"\`.",
      "name": "errorText",
      "optional": true,
      "type": "string",
    },
    Object {
      "defaultValue": "500",
      "description": "An optional pixel value number that fixes the height of the chart area.
If not set explicitly, the component will use a default height that is defined internally.",
      "name": "height",
      "optional": true,
      "type": "number",
    },
    Object {
      "description": "When set to \`true\`, the default filtering dropdown is not displayed.
It is still possible to render additional filters with the \`additionalFilters\` slot.",
      "name": "hideFilter",
      "optional": true,
      "type": "boolean",
    },
    Object {
      "description": "When set to \`true\`, the legend beneath the chart is not displayed.
It is highly recommended to keep this set to \`false\`.",
      "name": "hideLegend",
      "optional": true,
      "type": "boolean",
    },
    Object {
      "description": "The currently highlighted data series, usually through hovering over a series or the legend.
A value of \`null\` means no series is highlighted.
- If you do not set this property, series are highlighted automatically when hovering over one of the triggers (uncontrolled behavior).
- If you explicitly set this property, you must set an \`onHighlightChange\` listener to update this property when a series should be highlighted (controlled behavior).
",
      "name": "highlightedSeries",
      "optional": true,
      "type": "MixedLineBarChartProps.ChartSeries<T> | null",
    },
    Object {
      "description": "An object containing all the necessary localized strings required by the component.",
      "inlineType": Object {
        "name": "CartesianChartProps.I18nStrings",
        "properties": Array [
          Object {
            "name": "chartAriaRoleDescription",
            "optional": true,
            "type": "string",
          },
          Object {
            "name": "detailPopoverDismissAriaLabel",
            "optional": true,
            "type": "string",
          },
          Object {
            "name": "filterLabel",
            "optional": true,
            "type": "string",
          },
          Object {
            "name": "filterPlaceholder",
            "optional": true,
            "type": "string",
          },
          Object {
            "name": "filterSelectedAriaLabel",
            "optional": true,
            "type": "string",
          },
          Object {
            "name": "legendAriaLabel",
            "optional": true,
            "type": "string",
          },
          Object {
            "name": "xAxisAriaRoleDescription",
            "optional": true,
            "type": "string",
          },
          Object {
            "name": "xTickFormatter",
            "optional": true,
            "type": "CartesianChartProps.TickFormatter<T>",
          },
          Object {
            "name": "yAxisAriaRoleDescription",
            "optional": true,
            "type": "string",
          },
          Object {
            "name": "yTickFormatter",
            "optional": true,
            "type": "CartesianChartProps.TickFormatter<number>",
          },
        ],
        "type": "object",
      },
      "name": "i18nStrings",
      "optional": true,
      "type": "CartesianChartProps.I18nStrings<T>",
    },
    Object {
      "description": "Adds the specified ID to the root element of the component.",
      "name": "id",
      "optional": true,
      "type": "string",
    },
    Object {
      "description": "Optional title for the legend.",
      "name": "legendTitle",
      "optional": true,
      "type": "string",
    },
    Object {
      "description": "Text that is displayed when the chart is loading, i.e. when \`statusType\` is set to \`\\"loading\\"\`.",
      "name": "loadingText",
      "optional": true,
      "type": "string",
    },
    Object {
      "description": "Text for the recovery button that is displayed next to the error text.",
      "name": "recoveryText",
      "optional": true,
      "type": "string",
    },
    Object {
      "defaultValue": "[]",
      "description": "Array that represents the source of data for the displayed chart.
Each element can represent a line series or a threshold, and can have the following properties:
* \`title\` (string): A human-readable title for this series
* \`type\` (string): Series type (\`\\"line\\"\`, or \`\\"threshold\\"\`)
* \`data\` (Array): An array of data points, represented as objects with \`x\` and \`y\` properties
* \`color\` (string): (Optional) A color hex value for this series. When assigned, it takes priority over the automatically assigned color
* \`valueFormatter\` (Function): (Optional) A function that formats data values before rendering in the UI, For example, in the details popover.
",
      "name": "series",
      "optional": false,
      "type": "ReadonlyArray<LineSeries<T>>",
    },
    Object {
      "defaultValue": "\\"finished\\"",
      "description": "Specifies the current status of loading data.
* \`loading\`: data fetching is in progress.
* \`finished\`: data has loaded successfully.
* \`error\`: an error occurred during fetch. You should provide user an option to recover.",
      "inlineType": Object {
        "name": "",
        "type": "union",
        "values": Array [
          "loading",
          "finished",
          "error",
        ],
      },
      "name": "statusType",
      "optional": true,
      "type": "string",
    },
    Object {
      "description": "An array of series objects that determines which of the data series are currently displayed, i.e. not filtered out.
- If you do not set this property, series are shown and hidden automatically when using the default filter component (uncontrolled behavior).
- If you explicitly set this property, you must set an \`onFilterChange\` listener to update this property when the visible series should change, or when one of your custom filters changes the number of visible series (controlled behavior).",
      "name": "visibleSeries",
      "optional": true,
      "type": "ReadonlyArray<MixedLineBarChartProps.ChartSeries<T>>",
    },
    Object {
      "description": "Determines the domain of the x axis, i.e. the range of values that will be visible in the chart.
For numerical and time-based data this is represented as an array with two values: \`[minimumValue, maximumValue]\`.
For categorical data this is represented as an array of strings that determine the categories to display.
It is recommended to set this explicitly. If not, the component will determine a domain that fits all data points.
When controlling this directly, make sure to update the value based on filtering changes.
",
      "name": "xDomain",
      "optional": true,
      "type": "conditional",
    },
    Object {
      "defaultValue": "\\"linear\\"",
      "description": "Determines the type of scale for values on the x axis.",
      "inlineType": Object {
        "name": "ScaleType",
        "type": "union",
        "values": Array [
          "linear",
          "log",
          "time",
          "categorical",
        ],
      },
      "name": "xScaleType",
      "optional": true,
      "type": "string",
    },
    Object {
      "description": "The title of the x axis.",
      "name": "xTitle",
      "optional": true,
      "type": "string",
    },
    Object {
      "description": "Determines the domain of the y axis, i.e. the range of values that will be visible in the chart.
The domain is defined by a tuple: \`[minimumValue, maximumValue]\`.
It is recommended to set this explicitly. If not, the component will determine a domain that fits all data points.
When controlling this directly, make sure to update the value based on filtering changes.
",
      "name": "yDomain",
      "optional": true,
      "type": "ReadonlyArray<number>",
    },
    Object {
      "defaultValue": "\\"linear\\"",
      "description": "Determines the type of scale for values on the y axis.",
      "inlineType": Object {
        "name": "",
        "type": "union",
        "values": Array [
          "linear",
          "log",
        ],
      },
      "name": "yScaleType",
      "optional": true,
      "type": "string",
    },
    Object {
      "description": "The title of the y axis.",
      "name": "yTitle",
      "optional": true,
      "type": "string",
    },
  ],
  "regions": Array [
    Object {
      "description": "Additional filters that are added above the chart component.
Make sure to update the \`data\` property when any of your custom filters change the data to be displayed.",
      "isDefault": false,
      "name": "additionalFilters",
    },
    Object {
      "description": "Content that is displayed when the data passed to the component is empty.",
      "isDefault": false,
      "name": "empty",
    },
    Object {
      "description": "Content that is displayed when there is no data to display due to the built-in filtering.",
      "isDefault": false,
      "name": "noMatch",
    },
  ],
  "releaseStatus": "stable",
}
`;

exports[`Documenter definition for link matches the snapshot: link 1`] = `
Object {
  "events": Array [
    Object {
      "cancelable": true,
      "description": "Called when a link is clicked without any modifier keys.
Use this event if you want to prevent default browser navigation
(by calling \`preventDefault\`) and implement client-side routing yourself.",
      "detailInlineType": Object {
        "name": "LinkProps.FollowDetail",
        "properties": Array [
          Object {
            "name": "external",
            "optional": true,
            "type": "false | true",
          },
          Object {
            "name": "href",
            "optional": true,
            "type": "string",
          },
          Object {
            "name": "target",
            "optional": true,
            "type": "string",
          },
        ],
        "type": "object",
      },
      "detailType": "LinkProps.FollowDetail",
      "name": "onFollow",
    },
  ],
  "functions": Array [
    Object {
      "description": "Sets the browser focus on the anchor element.",
      "name": "focus",
      "parameters": Array [],
      "returnType": "void",
    },
  ],
  "name": "Link",
  "properties": Array [
    Object {
      "description": "Adds an aria-label to the HTML element.",
      "name": "ariaLabel",
      "optional": true,
      "type": "string",
    },
    Object {
      "description": "Adds the specified classes to the root element of the component.",
      "name": "className",
      "optional": true,
      "type": "string",
    },
    Object {
      "defaultValue": "'normal'",
      "description": "Determines the text color of the link and its icon.
- \`normal\`: Use in most cases where a link is required.
- \`inverted\`: Use to style links inside Flashbars.
This property is overridden if the variant is \`info\`.
",
      "inlineType": Object {
        "name": "LinkProps.Color",
        "type": "union",
        "values": Array [
          "normal",
          "inverted",
        ],
      },
      "name": "color",
      "optional": true,
      "type": "string",
    },
    Object {
      "defaultValue": "false",
      "description": "Marks the link as external by adding an icon after the text. If \`href\`
is provided, opens the link in a new tab when clicked.",
      "name": "external",
      "optional": true,
      "type": "boolean",
    },
    Object {
      "description": "Adds an aria-label to the external icon.",
      "name": "externalIconAriaLabel",
      "optional": true,
      "type": "string",
    },
    Object {
      "defaultValue": "'body-m'",
      "description": "Determines the font size and line height.
This property is overridden if the variant is \`info\`.",
      "inlineType": Object {
        "name": "LinkProps.FontSize",
        "type": "union",
        "values": Array [
          "body-s",
          "body-m",
          "heading-xs",
          "heading-s",
          "heading-m",
          "heading-l",
          "heading-xl",
          "display-l",
          "inherit",
        ],
      },
      "name": "fontSize",
      "optional": true,
      "type": "string",
    },
    Object {
      "description": "The URL that the link points to.
If an \`href\` is not provided, the component will render using a
\\"button\\" role and \`target\` will not be used.",
      "name": "href",
      "optional": true,
      "type": "string",
    },
    Object {
      "description": "Adds the specified ID to the root element of the component.",
      "name": "id",
      "optional": true,
      "type": "string",
    },
    Object {
      "description": "Adds a \`rel\` attribute to the link. If the \`rel\` property is provided, it overrides the default behaviour.
By default, the component sets the \`rel\` attribute to \\"noopener noreferrer\\" when \`external\` is \`true\` or \`target\` is \`\\"_blank\\"\`.",
      "name": "rel",
      "optional": true,
      "type": "string",
    },
    Object {
      "description": "Specifies where to open the linked URL. Set this to \`_blank\` to open the URL
in a new tab. If you set this property to \`_blank\`, the component
automatically adds \`rel=\\"noopener noreferrer\\"\` to avoid performance
and security issues.
For other options see the documentation for <a> tag's
[target attribute](https://developer.mozilla.org/en-US/docs/Web/HTML/Element/a#target).
",
      "name": "target",
      "optional": true,
      "type": "string",
    },
    Object {
      "defaultValue": "'secondary'",
      "description": "Determines the visual style of the link as follows:
- \`primary\` - Displays the link text with bold styling for sufficient contrast with surrounding text.
    Use this for links where the context doesn't imply interactivity such as
    \\"Learn more\\" links and links within paragraphs.
- \`secondary\` - Does not provide any additional indicators for interactivity (except for an underline when the user hovers over or focuses the link).
    This can be used in cases where the interactivity is strongly implied by its context,
    such as in a table or a list of external links.
- \`info\` - Use for \\"info\\" links that link to content in a help panel.",
      "inlineType": Object {
        "name": "LinkProps.Variant",
        "type": "union",
        "values": Array [
          "primary",
          "secondary",
          "info",
          "awsui-value-large",
        ],
      },
      "name": "variant",
      "optional": true,
      "type": "string",
    },
  ],
  "regions": Array [
    Object {
      "description": "The text to render inside the link.",
      "isDefault": true,
      "name": "children",
    },
  ],
  "releaseStatus": "stable",
}
`;

exports[`Documenter definition for mixed-line-bar-chart matches the snapshot: mixed-line-bar-chart 1`] = `
Object {
  "events": Array [
    Object {
      "cancelable": false,
      "description": "Called when the values of the internal filter component changed.
This will **not** be called for any custom filter components you have defined in \`additionalFilters\`.",
      "detailInlineType": Object {
        "name": "CartesianChartProps.FilterChangeDetail",
        "properties": Array [
          Object {
            "name": "visibleSeries",
            "optional": false,
            "type": "ReadonlyArray<Series>",
          },
        ],
        "type": "object",
      },
      "detailType": "CartesianChartProps.FilterChangeDetail<MixedLineBarChartProps.ChartSeries<T>>",
      "name": "onFilterChange",
    },
    Object {
      "cancelable": false,
      "description": "Called when the highlighted series has changed because of user interaction.",
      "detailInlineType": Object {
        "name": "CartesianChartProps.HighlightChangeDetail",
        "properties": Array [
          Object {
            "name": "highlightedSeries",
            "optional": false,
            "type": "Series | null",
          },
        ],
        "type": "object",
      },
      "detailType": "CartesianChartProps.HighlightChangeDetail<MixedLineBarChartProps.ChartSeries<T>>",
      "name": "onHighlightChange",
    },
    Object {
      "cancelable": false,
      "description": "Called when the user clicks the recovery button that appears when there is an error state.
Use this to enable the user to retry a failed request or provide another option for the user
to recover from the error.",
      "name": "onRecoveryClick",
    },
  ],
  "functions": Array [],
  "name": "MixedLineBarChart",
  "properties": Array [
    Object {
      "description": "A description of the chart that assistive technologies can use (through \`aria-describedby\`).
Provide a concise summary of the data visualized in the chart.",
      "name": "ariaDescription",
      "optional": true,
      "type": "string",
    },
    Object {
      "description": "ARIA label that is assigned to the chart itself. It should match the visible label on the page, e.g. in the container header.
Do not use \`ariaLabel\` and \`ariaLabelledby\` at the same time.",
      "name": "ariaLabel",
      "optional": true,
      "type": "string",
    },
    Object {
      "description": "Sets \`aria-labelledby\` on the chart itself.
If there is a visible label for the chart on the page, e.g. in the container header, set this property to the ID of that header element.
Do not use \`ariaLabel\` and \`ariaLabelledby\` at the same time.",
      "name": "ariaLabelledby",
      "optional": true,
      "type": "string",
    },
    Object {
      "description": "Adds the specified classes to the root element of the component.",
      "name": "className",
      "optional": true,
      "type": "string",
    },
    Object {
      "defaultValue": "\\"medium\\"",
      "description": "Determines the maximum width the detail popover will be limited to.",
      "inlineType": Object {
        "name": "",
        "type": "union",
        "values": Array [
          "small",
          "medium",
          "large",
        ],
      },
      "name": "detailPopoverSize",
      "optional": true,
      "type": "string",
    },
    Object {
      "defaultValue": "true",
      "description": "When set to \`true\`, adds a visual emphasis on the zero baseline axis.
See the usage guidelines for more details.",
      "name": "emphasizeBaselineAxis",
      "optional": true,
      "type": "boolean",
    },
    Object {
      "description": "Text that is displayed when the chart is in error state, i.e. when \`statusType\` is set to \`\\"error\\"\`.",
      "name": "errorText",
      "optional": true,
      "type": "string",
    },
    Object {
      "defaultValue": "500",
      "description": "An optional pixel value number that fixes the height of the chart area.
If not set explicitly, the component will use a default height that is defined internally.",
      "name": "height",
      "optional": true,
      "type": "number",
    },
    Object {
      "description": "When set to \`true\`, the default filtering dropdown is not displayed.
It is still possible to render additional filters with the \`additionalFilters\` slot.",
      "name": "hideFilter",
      "optional": true,
      "type": "boolean",
    },
    Object {
      "description": "When set to \`true\`, the legend beneath the chart is not displayed.
It is highly recommended to keep this set to \`false\`.",
      "name": "hideLegend",
      "optional": true,
      "type": "boolean",
    },
    Object {
      "description": "The currently highlighted data series, usually through hovering over a series or the legend.
A value of \`null\` means no series is highlighted.
- If you do not set this property, series are highlighted automatically when hovering over one of the triggers (uncontrolled behavior).
- If you explicitly set this property, you must set an \`onHighlightChange\` listener to update this property when a series should be highlighted (controlled behavior).
",
      "name": "highlightedSeries",
      "optional": true,
      "type": "MixedLineBarChartProps.ChartSeries<T> | null",
    },
    Object {
      "defaultValue": "false",
      "description": "When set to \`true\`, the x and y axes are flipped, which causes any bars to be rendered horizontally instead of vertically.
This can only be used when the chart consists exclusively of bar series.",
      "name": "horizontalBars",
      "optional": true,
      "type": "boolean",
    },
    Object {
      "description": "An object containing all the necessary localized strings required by the component.",
      "inlineType": Object {
        "name": "CartesianChartProps.I18nStrings",
        "properties": Array [
          Object {
            "name": "chartAriaRoleDescription",
            "optional": true,
            "type": "string",
          },
          Object {
            "name": "detailPopoverDismissAriaLabel",
            "optional": true,
            "type": "string",
          },
          Object {
            "name": "filterLabel",
            "optional": true,
            "type": "string",
          },
          Object {
            "name": "filterPlaceholder",
            "optional": true,
            "type": "string",
          },
          Object {
            "name": "filterSelectedAriaLabel",
            "optional": true,
            "type": "string",
          },
          Object {
            "name": "legendAriaLabel",
            "optional": true,
            "type": "string",
          },
          Object {
            "name": "xAxisAriaRoleDescription",
            "optional": true,
            "type": "string",
          },
          Object {
            "name": "xTickFormatter",
            "optional": true,
            "type": "CartesianChartProps.TickFormatter<T>",
          },
          Object {
            "name": "yAxisAriaRoleDescription",
            "optional": true,
            "type": "string",
          },
          Object {
            "name": "yTickFormatter",
            "optional": true,
            "type": "CartesianChartProps.TickFormatter<number>",
          },
        ],
        "type": "object",
      },
      "name": "i18nStrings",
      "optional": true,
      "type": "CartesianChartProps.I18nStrings<T>",
    },
    Object {
      "description": "Adds the specified ID to the root element of the component.",
      "name": "id",
      "optional": true,
      "type": "string",
    },
    Object {
      "description": "Optional title for the legend.",
      "name": "legendTitle",
      "optional": true,
      "type": "string",
    },
    Object {
      "description": "Text that is displayed when the chart is loading, i.e. when \`statusType\` is set to \`\\"loading\\"\`.",
      "name": "loadingText",
      "optional": true,
      "type": "string",
    },
    Object {
      "description": "Text for the recovery button that is displayed next to the error text.",
      "name": "recoveryText",
      "optional": true,
      "type": "string",
    },
    Object {
      "defaultValue": "[]",
      "description": "Array that represents the source of data for the displayed chart.
Each element can represent a line series, bar series, or a threshold, and can have the following properties:
* \`title\` (string): A human-readable title for this series.
* \`type\` (string): Series type (\`\\"line\\"\`, \`\\"bar\\"\`, or \`\\"threshold\\"\`).
* \`data\` (Array): For line and bar series, an array of data points, represented as objects with \`x\` and \`y\` properties.
* \`y\` (number): For threshold series, the value of the threshold.
* \`color\` (string): (Optional) A color hex value for this series. When assigned, it takes priority over the automatically assigned color.
* \`valueFormatter\` (Function): (Optional) A function that formats data values before rendering in the UI, For example, in the details popover.
",
      "name": "series",
      "optional": false,
      "type": "ReadonlyArray<MixedLineBarChartProps.ChartSeries<T>>",
    },
    Object {
      "defaultValue": "false",
      "description": "When set to \`true\`, bars in the same data point are stacked instead of grouped next to each other.",
      "name": "stackedBars",
      "optional": true,
      "type": "boolean",
    },
    Object {
      "defaultValue": "\\"finished\\"",
      "description": "Specifies the current status of loading data.
* \`loading\`: data fetching is in progress.
* \`finished\`: data has loaded successfully.
* \`error\`: an error occurred during fetch. You should provide user an option to recover.",
      "inlineType": Object {
        "name": "",
        "type": "union",
        "values": Array [
          "loading",
          "finished",
          "error",
        ],
      },
      "name": "statusType",
      "optional": true,
      "type": "string",
    },
    Object {
      "description": "An array of series objects that determines which of the data series are currently displayed, i.e. not filtered out.
- If you do not set this property, series are shown and hidden automatically when using the default filter component (uncontrolled behavior).
- If you explicitly set this property, you must set an \`onFilterChange\` listener to update this property when the visible series should change, or when one of your custom filters changes the number of visible series (controlled behavior).",
      "name": "visibleSeries",
      "optional": true,
      "type": "ReadonlyArray<MixedLineBarChartProps.ChartSeries<T>>",
    },
    Object {
      "description": "Determines the domain of the x axis, i.e. the range of values that will be visible in the chart.
For numerical and time-based data this is represented as an array with two values: \`[minimumValue, maximumValue]\`.
For categorical data this is represented as an array of strings that determine the categories to display.
It is recommended to set this explicitly. If not, the component will determine a domain that fits all data points.
When controlling this directly, make sure to update the value based on filtering changes.
",
      "name": "xDomain",
      "optional": true,
      "type": "conditional",
    },
    Object {
      "defaultValue": "\\"linear\\"",
      "description": "Determines the type of scale for values on the x axis.",
      "inlineType": Object {
        "name": "ScaleType",
        "type": "union",
        "values": Array [
          "linear",
          "log",
          "time",
          "categorical",
        ],
      },
      "name": "xScaleType",
      "optional": true,
      "type": "string",
    },
    Object {
      "description": "The title of the x axis.",
      "name": "xTitle",
      "optional": true,
      "type": "string",
    },
    Object {
      "description": "Determines the domain of the y axis, i.e. the range of values that will be visible in the chart.
The domain is defined by a tuple: \`[minimumValue, maximumValue]\`.
It is recommended to set this explicitly. If not, the component will determine a domain that fits all data points.
When controlling this directly, make sure to update the value based on filtering changes.
",
      "name": "yDomain",
      "optional": true,
      "type": "ReadonlyArray<number>",
    },
    Object {
      "defaultValue": "\\"linear\\"",
      "description": "Determines the type of scale for values on the y axis.",
      "inlineType": Object {
        "name": "",
        "type": "union",
        "values": Array [
          "linear",
          "log",
        ],
      },
      "name": "yScaleType",
      "optional": true,
      "type": "string",
    },
    Object {
      "description": "The title of the y axis.",
      "name": "yTitle",
      "optional": true,
      "type": "string",
    },
  ],
  "regions": Array [
    Object {
      "description": "Additional filters that are added above the chart component.
Make sure to update the \`data\` property when any of your custom filters change the data to be displayed.",
      "isDefault": false,
      "name": "additionalFilters",
    },
    Object {
      "description": "Content that is displayed when the data passed to the component is empty.",
      "isDefault": false,
      "name": "empty",
    },
    Object {
      "description": "Content that is displayed when there is no data to display due to the built-in filtering.",
      "isDefault": false,
      "name": "noMatch",
    },
  ],
  "releaseStatus": "stable",
}
`;

exports[`Documenter definition for modal matches the snapshot: modal 1`] = `
Object {
  "events": Array [
    Object {
      "cancelable": false,
      "description": "Called when a user closes the modal by using the close icon button,
clicking outside of the modal, or pressing ESC.
The event detail contains the \`reason\`, which can be any of the following:
\`['closeButton', 'overlay', 'keyboard']\`.",
      "detailInlineType": Object {
        "name": "ModalProps.DismissDetail",
        "properties": Array [
          Object {
            "name": "reason",
            "optional": false,
            "type": "string",
          },
        ],
        "type": "object",
      },
      "detailType": "ModalProps.DismissDetail",
      "name": "onDismiss",
    },
  ],
  "functions": Array [],
  "name": "Modal",
  "properties": Array [
    Object {
      "description": "Adds the specified classes to the root element of the component.",
      "name": "className",
      "optional": true,
      "type": "string",
    },
    Object {
      "defaultValue": "\\"\\"",
      "description": "Adds an \`aria-label\` to the close button, for accessibility.",
      "name": "closeAriaLabel",
      "optional": true,
      "type": "string",
    },
    Object {
      "description": "Determines whether the modal content has padding. If \`true\`, removes the default padding from the content area.",
      "name": "disableContentPaddings",
      "optional": true,
      "type": "boolean",
    },
    Object {
      "description": "Adds the specified ID to the root element of the component.",
      "name": "id",
      "optional": true,
      "type": "string",
    },
    Object {
      "description": "Specifies the HTML element where the modal is rendered.
If a modal root isn't provided, the modal will render to an element under \`document.body\`.",
      "name": "modalRoot",
      "optional": true,
      "type": "HTMLElement",
    },
    Object {
      "defaultValue": "\\"medium\\"",
      "description": "Sets the width of the modal. \`max\` uses variable width up to the
largest size allowed by the design guidelines. Other sizes
(\`small\`/\`medium\`/\`large\`) have fixed widths.",
      "inlineType": Object {
        "name": "ModalProps.Size",
        "type": "union",
        "values": Array [
          "small",
          "medium",
          "large",
          "max",
        ],
      },
      "name": "size",
      "optional": true,
      "type": "string",
    },
    Object {
      "description": "Determines whether the modal is displayed on the screen. Modals are hidden by default.
Set this property to \`true\` to show them.",
      "name": "visible",
      "optional": false,
      "type": "boolean",
    },
  ],
  "regions": Array [
    Object {
      "description": "Body of the modal.",
      "isDefault": true,
      "name": "children",
    },
    Object {
      "description": "Specifies a footer for the modal. If empty, the footer isn't displayed.",
      "isDefault": false,
      "name": "footer",
    },
    Object {
      "description": "Specifies a title for the modal. Although this can be empty, we suggest that you always provide a title.",
      "isDefault": false,
      "name": "header",
    },
  ],
  "releaseStatus": "stable",
}
`;

exports[`Documenter definition for multiselect matches the snapshot: multiselect 1`] = `
Object {
  "events": Array [
    Object {
      "cancelable": false,
      "description": "Called when input focus is removed from the UI control.",
      "name": "onBlur",
    },
    Object {
      "cancelable": false,
      "description": "Called when the user selects or deselects an option.
The event \`detail\` contains the current \`selectedOptions\`.",
      "detailInlineType": Object {
        "name": "MultiselectProps.MultiselectChangeDetail",
        "properties": Array [
          Object {
            "name": "selectedOptions",
            "optional": false,
            "type": "ReadonlyArray<MultiselectProps.Option>",
          },
        ],
        "type": "object",
      },
      "detailType": "MultiselectProps.MultiselectChangeDetail",
      "name": "onChange",
    },
    Object {
      "cancelable": false,
      "description": "Called when input focus is set onto the UI control.",
      "name": "onFocus",
    },
    Object {
      "cancelable": false,
      "description": "Use this event to implement the asynchronous behavior for the component.
The event is called in the following situations:
* The user scrolls to the end of the list of options, if \`statusType\` is set to \`pending\`.
* The user clicks on the recovery button in the error state.
* The user types inside the input field.
* The user focuses the input field.

The detail object contains the following properties:
* \`filteringText\` - The value that you need to use to fetch options.
* \`firstPage\` - Indicates that you should fetch the first page of options that match the \`filteringText\`.
* \`samePage\` - Indicates that you should fetch the same page that you have previously fetched (for example, when the user clicks on the recovery button).
",
      "detailInlineType": Object {
        "name": "OptionsLoadItemsDetail",
        "properties": Array [
          Object {
            "name": "filteringText",
            "optional": false,
            "type": "string",
          },
          Object {
            "name": "firstPage",
            "optional": false,
            "type": "boolean",
          },
          Object {
            "name": "samePage",
            "optional": false,
            "type": "boolean",
          },
        ],
        "type": "object",
      },
      "detailType": "OptionsLoadItemsDetail",
      "name": "onLoadItems",
    },
  ],
  "functions": Array [
    Object {
      "description": "Sets focus on the element without opening the dropdown or showing a visual focus indicator.",
      "name": "focus",
      "parameters": Array [],
      "returnType": "void",
    },
  ],
  "name": "Multiselect",
  "properties": Array [
    Object {
      "description": "Adds \`aria-describedby\` to the component. If you're using this component within a form field,
don't set this property because the form field component automatically sets it.
Use this property if the component isn't surrounded by a form field, or you want to override the value
automatically set by the form field (for example, if you have two components within a single form field).

To use it correctly, define an ID for each element that you want to use as a description
and set the property to a string of each ID separated by spaces (for example, \`\\"id1 id2 id3\\"\`).
",
      "name": "ariaDescribedby",
      "optional": true,
      "type": "string",
    },
    Object {
      "description": "Adds \`aria-label\` to the select element.",
      "name": "ariaLabel",
      "optional": true,
      "type": "string",
    },
    Object {
      "description": "Adds \`aria-labelledby\` to the component. If you're using this component within a form field,
don't set this property because the form field component automatically sets it.
Use this property if the component isn't surrounded by a form field, or you want to override the value
automatically set by the form field (for example, if you have two components within a single form field).

To use it correctly, define an ID for the element you want to use as label and set the property to that ID.
",
      "name": "ariaLabelledby",
      "optional": true,
      "type": "string",
    },
    Object {
      "description": "Adds \`aria-required\` to the native input element.",
      "name": "ariaRequired",
      "optional": true,
      "type": "boolean",
    },
    Object {
      "description": "Adds the specified classes to the root element of the component.",
      "name": "className",
      "optional": true,
      "type": "string",
    },
    Object {
      "description": "Specifies the ID for the trigger component. It uses an automatically generated ID by default.",
      "name": "controlId",
      "optional": true,
      "type": "string",
    },
    Object {
      "description": "Specifies an \`aria-label\` for the token deselection button.",
      "inlineType": Object {
        "name": "MultiselectProps.DeselectAriaLabelFunction",
        "parameters": Array [
          Object {
            "name": "option",
            "type": "MultiselectProps.Option",
          },
        ],
        "returnType": "string",
        "type": "function",
      },
      "name": "deselectAriaLabel",
      "optional": true,
      "type": "MultiselectProps.DeselectAriaLabelFunction",
    },
    Object {
      "description": "Determines whether the whole select component is disabled.",
      "name": "disabled",
      "optional": true,
      "type": "boolean",
    },
    Object {
      "description": "Specifies the text to display when a data fetching error occurs. Make sure that you provide \`recoveryText\`.",
      "name": "errorText",
      "optional": true,
      "type": "string",
    },
    Object {
      "description": "Enabling this property will allow the dropdown to extend beyond its parent by using fixed positioning and
[React Portals](https://reactjs.org/docs/portals.html).
If you want the dropdown to ignore the \`overflow\` CSS property of its parents,
such as in a split view layout, enable this property.
However, use discretion. If you don't need to, we recommend you don't enable this property because fixed positioning results
in a slight, visible lag when scrolling complex pages.",
      "name": "expandToViewport",
      "optional": true,
      "type": "boolean",
    },
    Object {
      "description": "Adds an \`aria-label\` on the built-in filtering input if filtering is enabled.",
      "name": "filteringAriaLabel",
      "optional": true,
      "type": "string",
    },
    Object {
      "description": "Specifies the placeholder to display in the filtering input if filtering is enabled.",
      "name": "filteringPlaceholder",
      "optional": true,
      "type": "string",
    },
    Object {
      "defaultValue": "'none'",
      "description": "Determines how filtering is applied to the list of \`options\`:
* \`auto\` - The component will automatically filter options based on user input.
* \`manual\` - You will set up \`onChange\` or \`onLoadItems\` event listeners and filter options on your side or request
them from server.
By default the component will filter the provided \`options\` based on the value of the filtering input field.
Only options that have a \`value\` or \`label\` that contains the input value as a substring
are displayed in the list of options.

If you set this property to \`manual\`, this default filtering mechanism is disabled and all provided \`options\` are
displayed in the dropdown list. In that case make sure that you use the \`onChange\` or \`onLoadItems\` events in order
to set the \`options\` property to the options that are relevant for the user, given the filtering input value.

Note: Manual filtering doesn't disable match highlighting.
",
      "inlineType": Object {
        "name": "OptionsFilteringType",
        "type": "union",
        "values": Array [
          "none",
          "auto",
          "manual",
        ],
      },
      "name": "filteringType",
      "optional": true,
      "type": "string",
    },
    Object {
      "description": "Specifies the text to display at the bottom of the dropdown menu after pagination has reached the end.",
      "name": "finishedText",
      "optional": true,
      "type": "string",
    },
    Object {
      "defaultValue": "false",
      "description": "Hides the tokens displayed underneath the component.
Only use this if the selected options are displayed elsewhere on the page.",
      "name": "hideTokens",
      "optional": true,
      "type": "boolean",
    },
    Object {
      "description": "An object containing all the localized strings required by the component.
Note that the string for \`tokenLimitShowMore\` should not contain the number of hidden tokens
because it will be added by the component automatically.",
      "inlineType": Object {
        "name": "MultiselectProps.I18nStrings",
        "properties": Array [
          Object {
            "name": "tokenLimitShowFewer",
            "optional": true,
            "type": "string",
          },
          Object {
            "name": "tokenLimitShowMore",
            "optional": true,
            "type": "string",
          },
        ],
        "type": "object",
      },
      "name": "i18nStrings",
      "optional": true,
      "type": "MultiselectProps.I18nStrings",
    },
    Object {
      "description": "Adds the specified ID to the root element of the component.",
      "name": "id",
      "optional": true,
      "type": "string",
    },
    Object {
      "description": "Overrides the invalidation state. Usually the invalid state
comes from the parent \`FormField\`component,
however sometimes you need to override its
state when you have more than one input within a
single form field.",
      "name": "invalid",
      "optional": true,
      "type": "boolean",
    },
    Object {
      "defaultValue": "true",
      "description": "Determines whether the dropdown list stays open after the user selects an item.",
      "name": "keepOpen",
      "optional": true,
      "type": "boolean",
    },
    Object {
      "description": "Specifies the text to display when in the loading state.",
      "name": "loadingText",
      "optional": true,
      "type": "string",
    },
    Object {
      "description": "Deprecated, has no effect.",
      "name": "name",
      "optional": true,
      "type": "string",
    },
    Object {
      "defaultValue": "[]",
      "description": "Specifies an array of options that are displayed to the user as a dropdown list.
The options can be grouped using \`OptionGroup\` objects.
#### Option
- \`value\` (string) - The returned value of the option when selected.
- \`label\` (string) - (Optional) Option text displayed to the user.
- \`description\` (string) - (Optional) Further information about the option that appears below the label.
- \`disabled\` (boolean) - (Optional) Determines whether the option is disabled.
- \`labelTag\` (string) - (Optional) A label tag that provides additional guidance, shown next to the label.
- \`tags\` [string[]] - (Optional) A list of tags giving further guidance about the option.
- \`filteringTags\` [string[]] - (Optional) A list of additional tags used for automatic filtering.
- \`iconName\` (string) - (Optional) Specifies the name of an [icon](/components/icon/) to display in the option.
- \`iconAlt\` (string) - (Optional) Specifies alternate text for a custom icon, for use with \`iconUrl\`.
- \`iconUrl\` (string) - (Optional) URL of a custom icon.
- \`iconSvg\` (ReactNode) - (Optional) Custom SVG icon. Equivalent to the \`svg\` slot of the [icon component](/components/icon/).

#### OptionGroup
- \`label\` (string) - Option group text displayed to the user.
- \`disabled\` (boolean) - (Optional) Determines whether the option group is disabled.
- \`options\` (Option[]) - (Optional) The options under this group.

Note: Only one level of option nesting is supported.

If you want to use the built-in filtering capabilities of this component, provide
a list of all valid options here and they will be automatically filtered based on the user's filtering input.

Alternatively, you can listen to the \`onChange\` or \`onLoadItems\` event and set new options
on your own.
",
      "inlineType": Object {
        "name": "SelectProps.Options",
        "properties": Array [],
        "type": "object",
      },
      "name": "options",
      "optional": true,
      "type": "SelectProps.Options",
    },
    Object {
      "description": "Specifies the hint text that's displayed in the field when no option has been selected.",
      "name": "placeholder",
      "optional": true,
      "type": "string",
    },
    Object {
      "description": "Specifies the text for the recovery button. The text is displayed next to the error text.
Use the \`onLoadItems\` event to perform a recovery action (for example, retrying the request).",
      "name": "recoveryText",
      "optional": true,
      "type": "string",
    },
    Object {
      "description": "Overrides the element that is announced to screen readers
when the highlighted option changes. By default, this announces
the option's name and properties, and its selected state if
the \`selectedLabel\` property is defined.
The highlighted option is provided, and its group (if groups
are used and it differs from the group of the previously highlighted option).
For more information, see the
[accessibility guidelines](/components/select/?tabId=usage#accessibility-guidelines).
",
      "inlineType": Object {
        "name": "SelectProps.ContainingOptionAndGroupString",
        "parameters": Array [
          Object {
            "name": "option",
            "type": "SelectProps.Option",
          },
          Object {
            "name": "group",
            "type": "SelectProps.OptionGroup",
          },
        ],
        "returnType": "string",
        "type": "function",
      },
      "name": "renderHighlightedAriaLive",
      "optional": true,
      "type": "SelectProps.ContainingOptionAndGroupString",
    },
    Object {
      "description": "Specifies the localized string that describes an option as being selected.
This is required to provide a good screen reader experience. For more information, see the
[accessibility guidelines](/components/select/?tabId=usage#accessibility-guidelines).",
      "name": "selectedAriaLabel",
      "optional": true,
      "type": "string",
    },
    Object {
      "defaultValue": "[]",
      "description": "Specifies the currently selected options.
Provide an empty array to clear the selection.",
      "name": "selectedOptions",
      "optional": false,
      "type": "ReadonlyArray<MultiselectProps.Option>",
    },
    Object {
      "defaultValue": "'finished'",
      "description": "Specifies the current status of loading more options.
* \`pending\` - Indicates that no request in progress, but more options may be loaded.
* \`loading\` - Indicates that data fetching is in progress.
* \`finished\` - Indicates that pagination has finished and no more requests are expected.
* \`error\` - Indicates that an error occurred during fetch. You should use \`recoveryText\` to enable the user to recover.",
      "inlineType": Object {
        "name": "DropdownStatusProps.StatusType",
        "type": "union",
        "values": Array [
          "pending",
          "loading",
          "finished",
          "error",
        ],
      },
      "name": "statusType",
      "optional": true,
      "type": "string",
    },
    Object {
      "description": "Specifies the maximum number of displayed tokens. If the property isn't set, all of the tokens are displayed.",
      "name": "tokenLimit",
      "optional": true,
      "type": "number",
    },
    Object {
      "description": "If you have more than 500 options, enable this flag to apply a performance optimization
that makes the filtering experience smoother. We don't recommend enabling the feature if you
have less than 500 options, because the improvements to performance are offset by a
visible scrolling lag.
When you set this flag to \`true\`, it removes options that are not currently in view from the DOM.
If your test accesses such options, you need to first scroll the options container
to the correct offset, before performing any operations on them. Use the element returned
by the \`findOptionsContainer\` test utility for this.
",
      "name": "virtualScroll",
      "optional": true,
      "type": "boolean",
    },
  ],
  "regions": Array [
    Object {
      "description": "Displayed when there are no options to display.
This is only shown when \`statusType\` is set to \`finished\` or not set at all.",
      "isDefault": false,
      "name": "empty",
    },
    Object {
      "description": "Displayed for \`filteringType=\\"auto\\"\` when there are no matches for the filtering.",
      "isDefault": false,
      "name": "noMatch",
    },
  ],
  "releaseStatus": "stable",
}
`;

exports[`Documenter definition for pagination matches the snapshot: pagination 1`] = `
Object {
  "events": Array [
    Object {
      "cancelable": false,
      "description": "Called when a user interaction causes a pagination change. The event \`detail\` contains the new \`currentPageIndex\`.",
      "detailInlineType": Object {
        "name": "PaginationProps.ChangeDetail",
        "properties": Array [
          Object {
            "name": "currentPageIndex",
            "optional": false,
            "type": "number",
          },
        ],
        "type": "object",
      },
      "detailType": "PaginationProps.ChangeDetail",
      "name": "onChange",
    },
    Object {
      "cancelable": false,
      "description": "Called when the next page arrow is clicked. The event \`detail\` contains the following:
* \`requestedPageAvailable\` (boolean) - Indicates whether the requested page is available for display.
  The value can be \`false\` when the \`openEnd\` property is set to \`true\`.
* \`requestedPageIndex\` (integer) - The index of the requested page.",
      "detailInlineType": Object {
        "name": "PaginationProps.PageClickDetail",
        "properties": Array [
          Object {
            "name": "requestedPageAvailable",
            "optional": false,
            "type": "boolean",
          },
          Object {
            "name": "requestedPageIndex",
            "optional": false,
            "type": "number",
          },
        ],
        "type": "object",
      },
      "detailType": "PaginationProps.PageClickDetail",
      "name": "onNextPageClick",
    },
    Object {
      "cancelable": false,
      "description": "Called when the previous page arrow is clicked. The event \`detail\` contains the following:
* \`requestedPageAvailable\` (boolean) - Always set to \`true\`.
* \`requestedPageIndex\` (integer) - The index of the requested page.",
      "detailInlineType": Object {
        "name": "PaginationProps.PageClickDetail",
        "properties": Array [
          Object {
            "name": "requestedPageAvailable",
            "optional": false,
            "type": "boolean",
          },
          Object {
            "name": "requestedPageIndex",
            "optional": false,
            "type": "number",
          },
        ],
        "type": "object",
      },
      "detailType": "PaginationProps.PageClickDetail",
      "name": "onPreviousPageClick",
    },
  ],
  "functions": Array [],
  "name": "Pagination",
  "properties": Array [
    Object {
      "description": "Adds aria-labels to the pagination buttons:
* \`previousPageLabel\` (string) - Previous page button.
* \`pageLabel\` (number => string) - Individual page button, this function is called for every page number that's rendered.
* \`nextPageLabel\` (string) - Next page button
Example:
\`\`\`
{
  nextPageLabel: 'Next page',
  previousPageLabel: 'Previous page',
  pageLabel: pageNumber => \`Page \${pageNumber}\`
}
\`\`\`
",
      "inlineType": Object {
        "name": "PaginationProps.Labels",
        "properties": Array [
          Object {
            "name": "nextPageLabel",
            "optional": true,
            "type": "string",
          },
          Object {
            "name": "pageLabel",
            "optional": true,
            "type": "(pageNumber: number) => string",
          },
          Object {
            "name": "previousPageLabel",
            "optional": true,
            "type": "string",
          },
        ],
        "type": "object",
      },
      "name": "ariaLabels",
      "optional": true,
      "type": "PaginationProps.Labels",
    },
    Object {
      "description": "Index of the current page. The first page has an index of 1.",
      "name": "currentPageIndex",
      "optional": false,
      "type": "number",
    },
    Object {
      "description": "If set to \`true\`, the pagination links will be disabled. Use it, for example, if you want to prevent the user
from changing page before items are loaded.",
      "name": "disabled",
      "optional": true,
      "type": "boolean",
    },
    Object {
      "description": "Sets the pagination variant. It can be either default (when setting it to \`false\`) or open ended (when setting it
to \`true\`). Default pagination navigates you through the items list. The open-end variant enables you
to lazy-load your items because it always displays three dots before the next page icon. The next page button is
never disabled. When the user clicks on it but there are no more items to show, the
\`onNextPageClick\` handler is called with \`requestedPageAvailable: false\` in the event detail.",
      "name": "openEnd",
      "optional": true,
      "type": "boolean",
    },
    Object {
      "description": "Sets the total number of pages. Only positive integers are allowed.",
      "name": "pagesCount",
      "optional": false,
      "type": "number",
    },
  ],
  "regions": Array [],
  "releaseStatus": "stable",
}
`;

exports[`Documenter definition for pie-chart matches the snapshot: pie-chart 1`] = `
Object {
  "events": Array [
    Object {
      "cancelable": false,
      "description": "Called when the values of the internal filter component changes.
This isn't called for any custom filter components you've defined in \`additionalFilters\`.",
      "detailInlineType": Object {
        "name": "PieChartProps.FilterChangeDetail",
        "properties": Array [
          Object {
            "name": "visibleSegments",
            "optional": false,
            "type": "ReadonlyArray<T>",
          },
        ],
        "type": "object",
      },
      "detailType": "PieChartProps.FilterChangeDetail<T>",
      "name": "onFilterChange",
    },
    Object {
      "cancelable": false,
      "description": "Called when the highlighted segmented changes because of a user interaction.",
      "detailInlineType": Object {
        "name": "PieChartProps.HighlightChangeDetail",
        "properties": Array [
          Object {
            "name": "highlightedSegment",
            "optional": false,
            "type": "T | null",
          },
        ],
        "type": "object",
      },
      "detailType": "PieChartProps.HighlightChangeDetail<T>",
      "name": "onHighlightChange",
    },
    Object {
      "cancelable": false,
      "description": "Called when the user clicks the recovery button that appears when there is an error state.
Use this to enable the user to retry a failed request or provide another option for the user
to recover from the error.",
      "name": "onRecoveryClick",
    },
  ],
  "functions": Array [],
  "name": "PieChart",
  "properties": Array [
    Object {
      "description": "A description of the chart that assistive technologies can use (through \`aria-describedby\` and \`<title>\`).
Provide a concise summary of the data visualized in the chart.",
      "name": "ariaDescription",
      "optional": true,
      "type": "string",
    },
    Object {
      "description": "ARIA label that's assigned to the chart. It should match the visible label on the page
(for example, in the container header). Use either \`ariaLabel\` or \`ariaLabelledby\` (you can't use both).",
      "name": "ariaLabel",
      "optional": true,
      "type": "string",
    },
    Object {
      "description": "Sets \`aria-labelledby\` on the chart. If there is a visible label for the chart on the page
(for example, in the container header), set this property to the ID of that header element.
Use either \`ariaLabel\` or \`ariaLabelledby\` (you can't use both).",
      "name": "ariaLabelledby",
      "optional": true,
      "type": "string",
    },
    Object {
      "description": "Adds the specified classes to the root element of the component.",
      "name": "className",
      "optional": true,
      "type": "string",
    },
    Object {
      "description": "An array that represents the source of data for the displayed segments.
Each element can have the following properties:
* \`title\` (string) - A human-readable title for this data point.
* \`value\` (number) - Numeric value that determines the segment size.
                       A segment with a value of zero (0) or lower (negative number) won't have a segment.
* \`color\`: (string) - (Optional) Color value for this segment that takes priority over the automatically assigned color.
                       Can be any valid CSS color identifier.

As long as your data object implements the properties above, you can also define additional properties
that are relevant to your data visualization.
The full data object will be passed down to events and properties like \`detailPopoverContent\`.
",
      "name": "data",
      "optional": false,
      "type": "ReadonlyArray<T>",
    },
    Object {
      "description": "A function that determines the details that are displayed in the popover when hovering over a segment.
The function is called with the data of the target segment and is expected to return an array of detail pairs.
By default, each segment displays two detail pairs: count and percentage.
Each pair has the following properties:
* \`key\` (string) - Name of the detail or metric.
* \`value\` (string | number) - The value of this detail for the target segment.
",
      "inlineType": Object {
        "name": "PieChartProps.DetailPopoverContentFunction",
        "parameters": Array [
          Object {
            "name": "segment",
            "type": "T",
          },
          Object {
            "name": "visibleDataSum",
            "type": "number",
          },
        ],
        "returnType": "ReadonlyArray<ChartDetailPair>",
        "type": "function",
      },
      "name": "detailPopoverContent",
      "optional": true,
      "type": "PieChartProps.DetailPopoverContentFunction<T>",
    },
    Object {
      "defaultValue": "\\"medium\\"",
      "description": "Determines the maximum width of the popover.",
      "inlineType": Object {
        "name": "PopoverProps.Size",
        "type": "union",
        "values": Array [
          "small",
          "medium",
          "large",
        ],
      },
      "name": "detailPopoverSize",
      "optional": true,
      "type": "string",
    },
    Object {
      "description": "Text that's displayed when the chart is in error state (that is, when \`statusType\` is set to \`error\`).",
      "name": "errorText",
      "optional": true,
      "type": "string",
    },
    Object {
      "defaultValue": "false",
      "description": "Hides the label descriptions next to the chart segments when set to \`true\`.",
      "name": "hideDescriptions",
      "optional": true,
      "type": "boolean",
    },
    Object {
      "defaultValue": "false",
      "description": "Hides the default filtering dropdown when set to \`true\`.
You can still display additional filters with the \`additionalFilters\` slot.",
      "name": "hideFilter",
      "optional": true,
      "type": "boolean",
    },
    Object {
      "defaultValue": "false",
      "description": "Hides legend beneath the chart when set to \`true\`.
We highly recommend that you leave this unspecified or set to \`false\`.",
      "name": "hideLegend",
      "optional": true,
      "type": "boolean",
    },
    Object {
      "defaultValue": "false",
      "description": "Hides label titles next to the chart segments when set to \`true\`.
We highly recommend that you leave this unspecified or set to \`false\`.",
      "name": "hideTitles",
      "optional": true,
      "type": "boolean",
    },
    Object {
      "description": "Specifies the currently highlighted data segment. Highlighting is typically the result of
a user hovering over or selecting a segment in the chart or the legend.
A value of \`null\` means no segment is being highlighted.
- If you don't set this property, segments are highlighted automatically when a user hovers over or selects one of the triggers (that is, uncontrolled behavior).
- If you explicitly set this property, you must set an \`onHighlightChange\` listener to update this property when a segment should be highlighted (that is, controlled behavior).
",
      "name": "highlightedSegment",
      "optional": true,
      "type": "T | null",
    },
    Object {
      "description": "An object that contains all of the localized strings required by the component.",
      "inlineType": Object {
        "name": "PieChartProps.I18nStrings",
        "properties": Array [
          Object {
            "name": "chartAriaRoleDescription",
            "optional": true,
            "type": "string",
          },
          Object {
            "name": "detailPopoverDismissAriaLabel",
            "optional": true,
            "type": "string",
          },
          Object {
            "name": "detailsPercentage",
            "optional": true,
            "type": "string",
          },
          Object {
            "name": "detailsValue",
            "optional": true,
            "type": "string",
          },
          Object {
            "name": "filterLabel",
            "optional": true,
            "type": "string",
          },
          Object {
            "name": "filterPlaceholder",
            "optional": true,
            "type": "string",
          },
          Object {
            "name": "filterSelectedAriaLabel",
            "optional": true,
            "type": "string",
          },
          Object {
            "name": "legendAriaLabel",
            "optional": true,
            "type": "string",
          },
          Object {
            "name": "segmentAriaRoleDescription",
            "optional": true,
            "type": "string",
          },
        ],
        "type": "object",
      },
      "name": "i18nStrings",
      "optional": true,
      "type": "PieChartProps.I18nStrings",
    },
    Object {
      "description": "Adds the specified ID to the root element of the component.",
      "name": "id",
      "optional": true,
      "type": "string",
    },
    Object {
      "description": "Additional description that's displayed in the center of the chart below \`innerMetricValue\` if \`variant\` is set to \`donut\`.
This is usually the unit of the \`innerMetricValue\`.",
      "name": "innerMetricDescription",
      "optional": true,
      "type": "string",
    },
    Object {
      "description": "Additional metric number that's displayed in the center of the chart if \`variant\` is set to \`donut\`.",
      "name": "innerMetricValue",
      "optional": true,
      "type": "string",
    },
    Object {
      "description": "Title for the legend.",
      "name": "legendTitle",
      "optional": true,
      "type": "string",
    },
    Object {
      "description": "Text that's displayed when the chart is loading (that is, when \`statusType\` is set to \`loading\`).",
      "name": "loadingText",
      "optional": true,
      "type": "string",
    },
    Object {
      "description": "Text for the recovery button that's displayed next to the error text.",
      "name": "recoveryText",
      "optional": true,
      "type": "string",
    },
    Object {
      "description": "A function that determines the description of a segment that is displayed on the chart, unless \`hideDescriptions\` is set to \`true\`.
This is an optional description that explains the segment and is displayed underneath the label.
The function is called with the data object of each segment and is expected to return the description as a string.",
      "inlineType": Object {
        "name": "PieChartProps.SegmentDescriptionFunction",
        "parameters": Array [
          Object {
            "name": "segment",
            "type": "T",
          },
          Object {
            "name": "visibleDataSum",
            "type": "number",
          },
        ],
        "returnType": "string",
        "type": "function",
      },
      "name": "segmentDescription",
      "optional": true,
      "type": "PieChartProps.SegmentDescriptionFunction<T>",
    },
    Object {
      "defaultValue": "\\"medium\\"",
      "description": "Specifies the size of the pie or donut chart.",
      "inlineType": Object {
        "name": "",
        "type": "union",
        "values": Array [
          "small",
          "medium",
          "large",
        ],
      },
      "name": "size",
      "optional": true,
      "type": "string",
    },
    Object {
      "defaultValue": "\\"finished\\"",
      "description": "Specifies the current status of loading data.
* \`loading\` - Indicates that data fetching is in progress.
* \`finished\` - Indicates that data has loaded successfully.
* \`error\` - Indicates that an error occurred during fetch. You should provide an option to enable the user to recover.",
      "inlineType": Object {
        "name": "",
        "type": "union",
        "values": Array [
          "loading",
          "finished",
          "error",
        ],
      },
      "name": "statusType",
      "optional": true,
      "type": "string",
    },
    Object {
      "defaultValue": "\\"pie\\"",
      "description": "Visual variant of the pie chart. Currently supports the default \`pie\` variant and the \`donut\` variant.
The donut variant provides a slot in the center of the chart that can contain additional information.
For more information, see \`innerContent\`.",
      "inlineType": Object {
        "name": "",
        "type": "union",
        "values": Array [
          "pie",
          "donut",
        ],
      },
      "name": "variant",
      "optional": true,
      "type": "string",
    },
    Object {
      "description": "An array of data segment objects that determines which data segments are currently visible (that is, not filtered out).
- If you don't set this property, segments are filtered automatically when using the default filtering of the component (that is, uncontrolled behavior).
- If you explicitly set this property, you must set an \`onFilterChange\` listener to update this property when the list of filtered segments changes (that is, controlled behavior).
",
      "name": "visibleSegments",
      "optional": true,
      "type": "ReadonlyArray<T>",
    },
  ],
  "regions": Array [
    Object {
      "description": "Additional filters that you can add above the chart component.
Make sure you update the \`data\` property when any of your custom filters change the data that's displayed.",
      "isDefault": false,
      "name": "additionalFilters",
    },
    Object {
      "description": "Content that's displayed when the data passed to the component is empty.",
      "isDefault": false,
      "name": "empty",
    },
    Object {
      "description": "Content that's displayed when there is no data to display because it doesn't match the specified filter.",
      "isDefault": false,
      "name": "noMatch",
    },
  ],
  "releaseStatus": "stable",
}
`;

exports[`Documenter definition for popover matches the snapshot: popover 1`] = `
Object {
  "events": Array [],
  "functions": Array [],
  "name": "Popover",
  "properties": Array [
    Object {
      "description": "Adds the specified classes to the root element of the component.",
      "name": "className",
      "optional": true,
      "type": "string",
    },
    Object {
      "description": "Adds an \`aria-label\` to the dismiss button for accessibility.",
      "name": "dismissAriaLabel",
      "optional": true,
      "type": "string",
    },
    Object {
      "defaultValue": "true",
      "description": "Determines whether the dismiss button is shown in the popover body.",
      "name": "dismissButton",
      "optional": true,
      "type": "boolean",
    },
    Object {
      "defaultValue": "false",
      "description": "Expands the popover body to its maximum width regardless of content.
For example, use it when you need to place a column layout in the popover content.",
      "name": "fixedWidth",
      "optional": true,
      "type": "boolean",
    },
    Object {
      "description": "Specifies optional header text for the popover.",
      "name": "header",
      "optional": true,
      "type": "string",
    },
    Object {
      "description": "Adds the specified ID to the root element of the component.",
      "name": "id",
      "optional": true,
      "type": "string",
    },
    Object {
      "defaultValue": "\\"right\\"",
      "description": "Determines where the popover is displayed when opened, relative to the trigger.
If the popover doesn't have enough space to open in this direction, it
automatically chooses a better direction based on available space.",
      "inlineType": Object {
        "name": "PopoverProps.Position",
        "type": "union",
        "values": Array [
          "top",
          "right",
          "bottom",
          "left",
        ],
      },
      "name": "position",
      "optional": true,
      "type": "string",
    },
    Object {
      "defaultValue": "false",
      "description": "By default, the popover is constrained to fit inside its parent
[stacking context](https://developer.mozilla.org/en-US/docs/Web/CSS/CSS_Positioning/Understanding_z_index/The_stacking_context).
Enabling this property will allow the popover to be rendered in the root stack context using
[React Portals](https://reactjs.org/docs/portals.html).
Enable this setting if you need the popover to ignore its parent stacking context, such as in side navigation.
Note: Using popover rendered with portal within a Modal is not supported.
",
      "name": "renderWithPortal",
      "optional": true,
      "type": "boolean",
    },
    Object {
      "defaultValue": "\\"medium\\"",
      "description": "Determines the maximum width for the popover.",
      "inlineType": Object {
        "name": "PopoverProps.Size",
        "type": "union",
        "values": Array [
          "small",
          "medium",
          "large",
        ],
      },
      "name": "size",
      "optional": true,
      "type": "string",
    },
    Object {
      "defaultValue": "\\"text\\"",
      "description": "Specifies the type of content inside the trigger region. The following types are available:
- \`text\` - Use for inline text triggers.
- \`custom\` - Use for the [button](/components/button/) component.",
      "inlineType": Object {
        "name": "PopoverProps.TriggerType",
        "type": "union",
        "values": Array [
          "text",
          "custom",
        ],
      },
      "name": "triggerType",
      "optional": true,
      "type": "string",
    },
  ],
  "regions": Array [
    Object {
      "description": "Element that triggers the popover when selected by the user.",
      "displayName": "trigger",
      "isDefault": true,
      "name": "children",
    },
    Object {
      "description": "Content of the popover.",
      "isDefault": false,
      "name": "content",
    },
  ],
  "releaseStatus": "stable",
}
`;

exports[`Documenter definition for progress-bar matches the snapshot: progress-bar 1`] = `
Object {
  "events": Array [
    Object {
      "cancelable": false,
      "description": "Called when the user clicks the result state button.
Note: If you are using the \`flash\` variant, the result button isn't displayed.
Use the \`buttonText\` property and the \`onButtonClick\` event listener of the flashbar item instead.
",
      "name": "onResultButtonClick",
    },
  ],
  "functions": Array [],
  "name": "ProgressBar",
  "properties": Array [
    Object {
      "description": "Adds the specified classes to the root element of the component.",
      "name": "className",
      "optional": true,
      "type": "string",
    },
    Object {
      "description": "Adds the specified ID to the root element of the component.",
      "name": "id",
      "optional": true,
      "type": "string",
    },
    Object {
      "description": "Specifies the text for the button that's displayed when the \`status\` is set to \`error\` or \`success\`.
If \`resultButtonText\` is empty, the result button isn't displayed.
Note: If you use the \`flash\` variant, the result button isn't displayed.
Add a button using the \`action\` property of the flashbar item instead.
",
      "name": "resultButtonText",
      "optional": true,
      "type": "string",
    },
    Object {
      "defaultValue": "\\"in-progress\\"",
      "description": "Specifies the status of the progress bar. You can set it to one of the following:
- \`\\"in-progress\\"\` - Displays a progress bar.
- \`\\"success\\"\` or \`\\"error\\"\` - Displays a result state and replaces the progress element with a status indicator,
\`resultText\`, and a result button.
",
      "inlineType": Object {
        "name": "ProgressBarProps.Status",
        "type": "union",
        "values": Array [
          "in-progress",
          "success",
          "error",
        ],
      },
      "name": "status",
      "optional": true,
      "type": "string",
    },
    Object {
      "defaultValue": "0",
      "description": "Indicates the current progress as a percentage. The value must be between 0 and 100. Decimals are rounded.",
      "name": "value",
      "optional": true,
      "type": "number",
    },
    Object {
      "defaultValue": "\\"standalone\\"",
      "description": "Enables the correct styling of the progress bar in different contexts. You can set it to one of the following:
- \`\\"flash\\"\` - Use this variatn when using the progress bar within a flash component.
             Note that the result button isn't displayed when using this variant.
             Use the \`buttonText\` property and the \`onButtonClick\` event listener of the flashbar item instead of the result button provided by the progress bar.
- \`\\"key-value\\"\` - Use this variant when using the progress bar within the key-value pairs pattern.
- \`\\"standalone\\"\` Use in all other cases. This is the default value.
",
      "inlineType": Object {
        "name": "ProgressBarProps.Variant",
        "type": "union",
        "values": Array [
          "standalone",
          "flash",
          "key-value",
        ],
      },
      "name": "variant",
      "optional": true,
      "type": "string",
    },
  ],
  "regions": Array [
    Object {
      "description": "Information that's displayed below the progress bar or status text.",
      "isDefault": false,
      "name": "additionalInfo",
    },
    Object {
      "description": "More detailed information about the operation that appears below the label.",
      "isDefault": false,
      "name": "description",
    },
    Object {
      "description": "Short description of the operation that appears at the top of the component.
Make sure that you always provide a label for accessibility.
",
      "isDefault": false,
      "name": "label",
    },
    Object {
      "description": "Content that's displayed when \`status\` is set to \`error\` or \`success\`.",
      "isDefault": false,
      "name": "resultText",
    },
  ],
  "releaseStatus": "stable",
}
`;

exports[`Documenter definition for property-filter matches the snapshot: property-filter 1`] = `
Object {
  "events": Array [
    Object {
      "cancelable": false,
      "description": "Fired when the \`query\` gets changed. Filter the dataset in response to this event using the values in the \`detail\` object.",
      "detailInlineType": Object {
        "name": "PropertyFilterProps.Query",
        "properties": Array [
          Object {
            "name": "operation",
            "optional": false,
            "type": "PropertyFilterProps.JoinOperation",
          },
          Object {
            "name": "tokens",
            "optional": false,
            "type": "ReadonlyArray<PropertyFilterProps.Token>",
          },
        ],
        "type": "object",
      },
      "detailType": "PropertyFilterProps.Query",
      "name": "onChange",
    },
    Object {
      "cancelable": false,
      "description": "Use this event to asynchronously load filteringOptions, component currently needs.  The detail object contains following properties:
* \`filteringProperty\` - The property for which you need to fetch the options.
* \`filteringOperator\` - The operator for which you need to fetch the options.
* \`filteringText\` - The value that you need to use to fetch options.
* \`firstPage\` - Indicates that you should fetch the first page of options for a \`filteringProperty\` that match the \`filteringText\`.
* \`samePage\` - Indicates that you should fetch the same page that you have previously fetched (for example, when the user clicks on the recovery button).
",
      "detailInlineType": Object {
        "name": "PropertyFilterProps.LoadItemsDetail",
        "properties": Array [
          Object {
            "name": "filteringOperator",
            "optional": true,
            "type": "PropertyFilterProps.ComparisonOperator",
          },
          Object {
            "name": "filteringProperty",
            "optional": true,
            "type": "PropertyFilterProps.FilteringProperty",
          },
          Object {
            "name": "filteringText",
            "optional": false,
            "type": "string",
          },
          Object {
            "name": "firstPage",
            "optional": false,
            "type": "boolean",
          },
          Object {
            "name": "samePage",
            "optional": false,
            "type": "boolean",
          },
        ],
        "type": "object",
      },
      "detailType": "PropertyFilterProps.LoadItemsDetail",
      "name": "onLoadItems",
    },
  ],
  "functions": Array [
    Object {
      "description": "Sets focus on the underlying input control.",
      "name": "focus",
      "parameters": Array [],
      "returnType": "void",
    },
  ],
  "name": "PropertyFilter",
  "properties": Array [
    Object {
      "description": "Set \`asyncProperties\` if you need to load \`filteringProperties\` asynchronousely. This would cause extra \`onLoadMore\`
events to fire calling for more properties.",
      "name": "asyncProperties",
      "optional": true,
      "type": "boolean",
    },
    Object {
      "description": "Adds the specified classes to the root element of the component.",
      "name": "className",
      "optional": true,
      "type": "string",
    },
    Object {
      "description": "Accepts a human-readable, localized string that indicates the number of results. For example, \\"1 match\\" or \\"165 matches.\\"
If the total number of results is unknown, also include an indication that there may be more results than
the number listed. For example, \\"25+ matches.\\"
The count text is only displayed when \`query.tokens\` isn't empty.
",
      "name": "countText",
      "optional": true,
      "type": "string",
    },
    Object {
      "defaultValue": "[]",
      "description": "An array of objects that contain localized, human-readable strings for the labels of custom groups within the filtering dropdown. Use group property to associate the strings with your custom group of options. Define the following values for each group:
* properties [string]: The group label in the filtering dropdown that contains the list of properties from this group. For example: Tags.
* values [string]: The group label in the filtering dropdown that contains the list of values from this group. For example: Tags values.
* group [string]: The identifier of a custom group.
",
      "name": "customGroupsText",
      "optional": true,
      "type": "Array<PropertyFilterProps.GroupText>",
    },
    Object {
      "defaultValue": "false",
      "description": "Set \`disableFreeTextFiltering\` only if you can’t filter the dataset using a filter that is applied to every column,
instead of a specific property. This would stop the user from creating such tokens.",
      "name": "disableFreeTextFiltering",
      "optional": true,
      "type": "boolean",
    },
    Object {
      "description": "If set to \`true\`, the filtering input will be disabled.
Use it, for example, if you are fetching new items upon filtering change
in order to prevent the user from changing the filtering query.",
      "name": "disabled",
      "optional": true,
      "type": "boolean",
    },
    Object {
      "description": "Enabling this property will allow the dropdown to extend beyond its parent by using fixed positioning and
[React Portals](https://reactjs.org/docs/portals.html).
If you want the dropdown to ignore the \`overflow\` CSS property of its parents,
such as in a split view layout, enable this property.
However, use discretion. If you don't need to, we recommend you don't enable this property because fixed positioning results
in a slight, visible lag when scrolling complex pages.",
      "name": "expandToViewport",
      "optional": true,
      "type": "boolean",
    },
    Object {
      "description": "Specifies the text to display when a data fetching error occurs. Make sure that you provide \`recoveryText\`.",
      "name": "filteringErrorText",
      "optional": true,
      "type": "string",
    },
    Object {
      "description": "Specifies the text to display at the bottom of the dropdown menu after pagination has reached the end.",
      "name": "filteringFinishedText",
      "optional": true,
      "type": "string",
    },
    Object {
      "description": "Specifies the text to display when in the loading state.",
      "name": "filteringLoadingText",
      "optional": true,
      "type": "string",
    },
    Object {
      "defaultValue": "[]",
      "description": "An array of possible values of the individual \`filteringProperties\`. Each element has the following properties:
* \`propertyKey\` [string]: The key of the corresponding filtering property in the \`filteringProperties\` array.
* \`value\` [string]: The value that will be used as a suggestion when creating or modifying a filtering token.
",
      "name": "filteringOptions",
      "optional": true,
      "type": "ReadonlyArray<PropertyFilterProps.FilteringOption>",
    },
    Object {
      "description": "An array of properties by which the data set can be filtered. Each element has the following properties:
* groupValuesLabel [string]: Localized string to display for the 'Values' group label for a specific property.
* key [string]: The identifier of this property.
* propertyLabel [string]: A human-readable string for the property.
* operators [Array]: A list of all operators supported by this property. If you omit the equals operator because your API does not support it, make sure to set \`defaultOperator\` to a supported operator from this list.
* group [string]: Optional identifier of a custom group that this filtering option is assigned to. Use to create additional groups below the default one. Make sure to also define labels for the group in the customGroupsText property. Notice that only one level of options nesting is supported.
* defaultOperator [ComparisonOperator]: Optional parameter that changes the default operator used with this filtering property. Use it only if your API does not support \\"equals\\" filtering terms with this property.
",
      "name": "filteringProperties",
      "optional": false,
      "type": "ReadonlyArray<PropertyFilterProps.FilteringProperty>",
    },
    Object {
      "description": "Specifies the text for the recovery button. The text is displayed next to the error text.
Use the \`onLoadItems\` event to perform a recovery action (for example, retrying the request).",
      "name": "filteringRecoveryText",
      "optional": true,
      "type": "string",
    },
    Object {
      "description": "Specifies the current status of loading more options.
* \`pending\` - Indicates that no request in progress, but more options may be loaded.
* \`loading\` - Indicates that data fetching is in progress.
* \`finished\` - Indicates that pagination has finished and no more requests are expected.
* \`error\` - Indicates that an error occurred during fetch. You should use \`recoveryText\` to enable the user to recover.",
      "inlineType": Object {
        "name": "DropdownStatusProps.StatusType",
        "type": "union",
        "values": Array [
          "pending",
          "loading",
          "finished",
          "error",
        ],
      },
      "name": "filteringStatusType",
      "optional": true,
      "type": "string",
    },
    Object {
      "description": "If hideOperations it set, the indicator of the operation (that is, \`and\` or \`or\`) and the selection of operations
(applied to the property and value token) are hidden from the user. Only use when you have a custom
filtering logic which combines tokens in different way than the default one. When used, ensure that
operations are communicated to the user in another way.",
      "name": "hideOperations",
      "optional": true,
      "type": "boolean",
    },
    Object {
      "description": "An object containing all the necessary localized strings required by the component.",
      "inlineType": Object {
        "name": "PropertyFilterProps.I18nStrings",
        "properties": Array [
          Object {
            "name": "allPropertiesLabel",
            "optional": false,
            "type": "string",
          },
          Object {
            "name": "applyActionText",
            "optional": false,
            "type": "string",
          },
          Object {
            "name": "cancelActionText",
            "optional": false,
            "type": "string",
          },
          Object {
            "name": "clearFiltersText",
            "optional": false,
            "type": "string",
          },
          Object {
            "name": "dismissAriaLabel",
            "optional": false,
            "type": "string",
          },
          Object {
            "name": "editTokenHeader",
            "optional": false,
            "type": "string",
          },
          Object {
            "name": "enteredTextLabel",
            "optional": false,
            "type": "AutosuggestProps.EnteredTextLabel",
          },
          Object {
            "name": "filteringAriaLabel",
            "optional": false,
            "type": "string",
          },
          Object {
            "name": "filteringPlaceholder",
            "optional": true,
            "type": "string",
          },
          Object {
            "name": "groupPropertiesText",
            "optional": false,
            "type": "string",
          },
          Object {
            "name": "groupValuesText",
            "optional": false,
            "type": "string",
          },
          Object {
            "name": "operationAndText",
            "optional": false,
            "type": "string",
          },
          Object {
            "name": "operationOrText",
            "optional": false,
            "type": "string",
          },
          Object {
            "name": "operatorContainsText",
            "optional": false,
            "type": "string",
          },
          Object {
            "name": "operatorDoesNotContainText",
            "optional": false,
            "type": "string",
          },
          Object {
            "name": "operatorDoesNotEqualText",
            "optional": false,
            "type": "string",
          },
          Object {
            "name": "operatorEqualsText",
            "optional": false,
            "type": "string",
          },
          Object {
            "name": "operatorGreaterOrEqualText",
            "optional": false,
            "type": "string",
          },
          Object {
            "name": "operatorGreaterText",
            "optional": false,
            "type": "string",
          },
          Object {
            "name": "operatorLessOrEqualText",
            "optional": false,
            "type": "string",
          },
          Object {
            "name": "operatorLessText",
            "optional": false,
            "type": "string",
          },
          Object {
            "name": "operatorText",
            "optional": false,
            "type": "string",
          },
          Object {
            "name": "operatorsText",
            "optional": false,
            "type": "string",
          },
          Object {
            "name": "propertyText",
            "optional": false,
            "type": "string",
          },
          Object {
            "name": "removeTokenButtonAriaLabel",
            "optional": false,
            "type": "(token: PropertyFilterProps.Token) => string",
          },
          Object {
            "name": "tokenLimitShowFewer",
            "optional": true,
            "type": "string",
          },
          Object {
            "name": "tokenLimitShowMore",
            "optional": true,
            "type": "string",
          },
          Object {
            "name": "valueText",
            "optional": false,
            "type": "string",
          },
        ],
        "type": "object",
      },
      "name": "i18nStrings",
      "optional": false,
      "type": "PropertyFilterProps.I18nStrings",
    },
    Object {
      "description": "Adds the specified ID to the root element of the component.",
      "name": "id",
      "optional": true,
      "type": "string",
    },
    Object {
      "description": "An object representing the current query displayed in the property filter. Has two properties: \`tokens\` and \`operation\`.
\`tokens\` is an array of objects that will be displayed to the user beneath the filtering input.
Each token has the following properties:
* value [string]: The string value of the token to be used as a filter.
* propertyKey [string]: The key of the corresponding property in filteringProperties.
* operator ['<' | '<=' | '>' | '>=' | ':' | '!:' | '=' | '!=']: The operator which indicates how to filter the dataset using this token.

\`operation\` has two valid values [and, or] and controls the join operation to be applied between tokens when filtering the items.
",
      "inlineType": Object {
        "name": "PropertyFilterProps.Query",
        "properties": Array [
          Object {
            "name": "operation",
            "optional": false,
            "type": "PropertyFilterProps.JoinOperation",
          },
          Object {
            "name": "tokens",
            "optional": false,
            "type": "ReadonlyArray<PropertyFilterProps.Token>",
          },
        ],
        "type": "object",
      },
      "name": "query",
      "optional": false,
      "type": "PropertyFilterProps.Query",
    },
    Object {
      "description": "Specifies the maximum number of displayed tokens. If the property isn't set, all of the tokens are displayed.",
      "name": "tokenLimit",
      "optional": true,
      "type": "number",
    },
    Object {
      "description": "If you have more than 500 \`filteringOptions\`, enable this flag to apply a performance optimization that makes
the filtering experience smoother. We don't recommend enabling the feature if you have less than 500 options,
because the improvements to performance are offset by a visible scrolling lag. When you set this flag to true,
it removes options that are not currently in view from the DOM.",
      "name": "virtualScroll",
      "optional": true,
      "type": "boolean",
    },
  ],
  "regions": Array [
    Object {
      "description": "A slot located before the filtering input. Use it if for a Select component if your dataset supports property
filter queries only after an initial filter is applied.",
      "isDefault": false,
      "name": "customControl",
    },
    Object {
      "description": "Displayed when there are no options to display.
This is only shown when \`statusType\` is set to \`finished\` or not set at all.",
      "isDefault": false,
      "name": "filteringEmpty",
    },
  ],
  "releaseStatus": "stable",
}
`;

exports[`Documenter definition for radio-group matches the snapshot: radio-group 1`] = `
Object {
  "events": Array [
    Object {
      "cancelable": false,
      "description": "Called when the user selects a different radio button. The event \`detail\` contains the current \`value\`.",
      "detailInlineType": Object {
        "name": "RadioGroupProps.ChangeDetail",
        "properties": Array [
          Object {
            "name": "value",
            "optional": false,
            "type": "string",
          },
        ],
        "type": "object",
      },
      "detailType": "RadioGroupProps.ChangeDetail",
      "name": "onChange",
    },
  ],
  "functions": Array [],
  "name": "RadioGroup",
  "properties": Array [
    Object {
      "description": "Adds \`aria-describedby\` to the component. If you're using this component within a form field,
don't set this property because the form field component automatically sets it.
Use this property if the component isn't surrounded by a form field, or you want to override the value
automatically set by the form field (for example, if you have two components within a single form field).

To use it correctly, define an ID for each element that you want to use as a description
and set the property to a string of each ID separated by spaces (for example, \`\\"id1 id2 id3\\"\`).
",
      "name": "ariaDescribedby",
      "optional": true,
      "type": "string",
    },
    Object {
      "description": "Adds \`aria-label\` to the group. If you are using this form element within a form field,
don't set this property because the form field component automatically sets the correct labels to make the component accessible.",
      "name": "ariaLabel",
      "optional": true,
      "type": "string",
    },
    Object {
      "description": "Adds \`aria-labelledby\` to the component. If you're using this component within a form field,
don't set this property because the form field component automatically sets it.
Use this property if the component isn't surrounded by a form field, or you want to override the value
automatically set by the form field (for example, if you have two components within a single form field).

To use it correctly, define an ID for the element you want to use as label and set the property to that ID.
",
      "name": "ariaLabelledby",
      "optional": true,
      "type": "string",
    },
    Object {
      "description": "Adds \`aria-required\` to the group.",
      "name": "ariaRequired",
      "optional": true,
      "type": "boolean",
    },
    Object {
      "description": "Adds the specified classes to the root element of the component.",
      "name": "className",
      "optional": true,
      "type": "string",
    },
    Object {
      "description": "Deprecated, has no effect.",
      "name": "controlId",
      "optional": true,
      "type": "string",
    },
    Object {
      "description": "Adds the specified ID to the root element of the component.",
      "name": "id",
      "optional": true,
      "type": "string",
    },
    Object {
      "description": "Specifies an array of radio buttons to display. Each of these objects have the following properties:
- \`value\` (string) - Sets the value of the radio button. Assigned to the radio group when a user selects the radio button.
- \`label\` (ReactNode) - Specifies a label for the radio button.
- \`description\` (ReactNode) - (Optional) Specifies descriptive text that appears below the label.
- \`disabled\` (boolean) - (Optional) Determines whether the radio button is disabled, which prevents the user from selecting it.
- \`controlId\` (string) - (Optional) Sets the ID of the internal input. You can use it to relate a label element's \`for\` attribute to this control.
       In general it's not recommended to set this because the ID is automatically set by the radio group component.
",
      "name": "items",
      "optional": true,
      "type": "ReadonlyArray<RadioGroupProps.RadioButtonDefinition>",
    },
    Object {
      "description": "Specify a custom name for the radio buttons. If not provided, the radio group generates a random name.",
      "name": "name",
      "optional": true,
      "type": "string",
    },
    Object {
      "description": "Sets the value of the selected radio button.
If you want to clear the selection, use \`null\`.",
      "name": "value",
      "optional": false,
      "type": "null | string",
    },
  ],
  "regions": Array [],
  "releaseStatus": "stable",
}
`;

exports[`Documenter definition for s3-resource-selector matches the snapshot: s3-resource-selector 1`] = `
Object {
  "events": Array [
    Object {
      "cancelable": false,
      "description": "Fired when the resource selection is changed. The event detail object contains resource that represents the full
path of the selected resource and \`errorText\` that may contain a validation error.",
      "detailInlineType": Object {
        "name": "S3ResourceSelectorProps.ChangeDetail",
        "properties": Array [
          Object {
            "name": "errorText",
            "optional": true,
            "type": "string",
          },
          Object {
            "name": "resource",
            "optional": false,
            "type": "S3ResourceSelectorProps.Resource",
          },
        ],
        "type": "object",
      },
      "detailType": "S3ResourceSelectorProps.ChangeDetail",
      "name": "onChange",
    },
  ],
  "functions": Array [
    Object {
      "description": "Focuses the S3 URI input field",
      "name": "focus",
      "parameters": Array [],
      "returnType": "void",
    },
  ],
  "name": "S3ResourceSelector",
  "properties": Array [
    Object {
      "description": "Optionally overrides whether a bucket should be disabled for selection in the Buckets view or not.
It has higher priority than \`selectableItemsTypes\`. Example: if \`selectableItemsTypes\` has \`['buckets']\` value and
\`bucketsIsItemDisabled\` returns false for a bucket, then the bucket is disabled for selection.",
      "name": "bucketsIsItemDisabled",
      "optional": true,
      "type": "(item: S3ResourceSelectorProps.Bucket) => boolean",
    },
    Object {
      "defaultValue": "['Name', 'CreationDate']",
      "description": "Optionally overrides the set of visible columns in the Buckets view. Available columns: 'Name', 'CreationDate',
and 'Region'.",
      "name": "bucketsVisibleColumns",
      "optional": true,
      "type": "ReadonlyArray<string>",
    },
    Object {
      "description": "Adds the specified classes to the root element of the component.",
      "name": "className",
      "optional": true,
      "type": "string",
    },
    Object {
      "description": "Specifies a function that returns all available buckets. The return type of the function should be a promise
that resolves to a list of objects with the following properties:
- \`Name\` (string) - Name of the bucket.
- \`CreationDate\` (string) - (Optional) Creation date of the bucket.
- \`Region\` (string) - (Optional) Region of the bucket.",
      "name": "fetchBuckets",
      "optional": false,
      "type": "() => Promise<ReadonlyArray<S3ResourceSelectorProps.Bucket>>",
    },
    Object {
      "description": "Specifies a function that returns available objects and object prefixes for the given \`bucketName\` and \`pathPrefix\`.
The return type of the function should be a promise that resolves to a list of objects with the following properties:
- \`Key\` (string) - Name of the object or object prefix.
- \`LastModified\` (string) - (Optional) Date when this object was last modified.
- \`Size\` (number) - (Optional) Size of the object.
- \`IsFolder\` (boolean) - (Optional)  Determines whether the entry is an object prefix (folder).",
      "name": "fetchObjects",
      "optional": false,
      "type": "(bucketName: string, pathPrefix: string) => Promise<ReadonlyArray<S3ResourceSelectorProps.Object>>",
    },
    Object {
      "description": "Specifies a function that returns available versions for the given \`bucketName\` and \`pathPrefix\`.
The return type of the function should be a promise that resolves to a list of versions with the following properties:
- \`VersionId\` (string) - Version ID of an object.
- \`LastModified\` (string) - (Optional) Date when this object was last modified.
- \`Size\` (number) - (Optional) Size of the object version.",
      "name": "fetchVersions",
      "optional": false,
      "type": "(bucketName: string, pathPrefix: string) => Promise<ReadonlyArray<S3ResourceSelectorProps.Version>>",
    },
    Object {
      "description": "An object containing all the necessary localized strings required by the component.",
      "inlineType": Object {
        "name": "S3ResourceSelectorProps.I18nStrings",
        "properties": Array [
          Object {
            "name": "clearFilterButtonText",
            "optional": false,
            "type": "string",
          },
          Object {
            "name": "columnBucketCreationDate",
            "optional": true,
            "type": "string",
          },
          Object {
            "name": "columnBucketName",
            "optional": false,
            "type": "string",
          },
          Object {
            "name": "columnBucketRegion",
            "optional": true,
            "type": "string",
          },
          Object {
            "name": "columnObjectKey",
            "optional": false,
            "type": "string",
          },
          Object {
            "name": "columnObjectLastModified",
            "optional": true,
            "type": "string",
          },
          Object {
            "name": "columnObjectSize",
            "optional": true,
            "type": "string",
          },
          Object {
            "name": "columnVersionID",
            "optional": false,
            "type": "string",
          },
          Object {
            "name": "columnVersionLastModified",
            "optional": false,
            "type": "string",
          },
          Object {
            "name": "columnVersionSize",
            "optional": true,
            "type": "string",
          },
          Object {
            "name": "filteringCantFindMatch",
            "optional": false,
            "type": "string",
          },
          Object {
            "name": "filteringCounterText",
            "optional": false,
            "type": "(count: number) => string",
          },
          Object {
            "name": "filteringNoMatches",
            "optional": false,
            "type": "string",
          },
          Object {
            "name": "inContextBrowseButton",
            "optional": false,
            "type": "string",
          },
          Object {
            "name": "inContextInputPlaceholder",
            "optional": false,
            "type": "string",
          },
          Object {
            "name": "inContextLoadingText",
            "optional": false,
            "type": "string",
          },
          Object {
            "name": "inContextSelectPlaceholder",
            "optional": false,
            "type": "string",
          },
          Object {
            "name": "inContextUriLabel",
            "optional": false,
            "type": "string",
          },
          Object {
            "name": "inContextVersionSelectLabel",
            "optional": false,
            "type": "string",
          },
          Object {
            "name": "inContextViewButton",
            "optional": false,
            "type": "string",
          },
          Object {
            "name": "inContextViewButtonAriaLabel",
            "optional": true,
            "type": "string",
          },
          Object {
            "name": "labelBreadcrumbs",
            "optional": false,
            "type": "string",
          },
          Object {
            "name": "labelFiltering",
            "optional": false,
            "type": "(itemsType: string) => string",
          },
          Object {
            "name": "labelModalDismiss",
            "optional": false,
            "type": "string",
          },
          Object {
            "name": "labelNotSorted",
            "optional": false,
            "type": "SortingColumnContainingString",
          },
          Object {
            "name": "labelRefresh",
            "optional": false,
            "type": "string",
          },
          Object {
            "name": "labelSortedAscending",
            "optional": false,
            "type": "SortingColumnContainingString",
          },
          Object {
            "name": "labelSortedDescending",
            "optional": false,
            "type": "SortingColumnContainingString",
          },
          Object {
            "name": "labelsBucketsSelection",
            "optional": false,
            "type": "SelectionLabels<S3ResourceSelectorProps.Bucket>",
          },
          Object {
            "name": "labelsObjectsSelection",
            "optional": false,
            "type": "SelectionLabels<S3ResourceSelectorProps.Object>",
          },
          Object {
            "name": "labelsPagination",
            "optional": false,
            "type": "PaginationProps.Labels",
          },
          Object {
            "name": "labelsVersionsSelection",
            "optional": false,
            "type": "SelectionLabels<S3ResourceSelectorProps.Version>",
          },
          Object {
            "name": "modalBreadcrumbRootItem",
            "optional": false,
            "type": "string",
          },
          Object {
            "name": "modalCancelButton",
            "optional": false,
            "type": "string",
          },
          Object {
            "name": "modalSubmitButton",
            "optional": false,
            "type": "string",
          },
          Object {
            "name": "modalTitle",
            "optional": false,
            "type": "string",
          },
          Object {
            "name": "selectionBuckets",
            "optional": false,
            "type": "string",
          },
          Object {
            "name": "selectionBucketsLoading",
            "optional": false,
            "type": "string",
          },
          Object {
            "name": "selectionBucketsNoItems",
            "optional": false,
            "type": "string",
          },
          Object {
            "name": "selectionBucketsSearchPlaceholder",
            "optional": false,
            "type": "string",
          },
          Object {
            "name": "selectionObjects",
            "optional": false,
            "type": "string",
          },
          Object {
            "name": "selectionObjectsLoading",
            "optional": false,
            "type": "string",
          },
          Object {
            "name": "selectionObjectsNoItems",
            "optional": false,
            "type": "string",
          },
          Object {
            "name": "selectionObjectsSearchPlaceholder",
            "optional": false,
            "type": "string",
          },
          Object {
            "name": "selectionVersions",
            "optional": false,
            "type": "string",
          },
          Object {
            "name": "selectionVersionsLoading",
            "optional": false,
            "type": "string",
          },
          Object {
            "name": "selectionVersionsNoItems",
            "optional": false,
            "type": "string",
          },
          Object {
            "name": "selectionVersionsSearchPlaceholder",
            "optional": false,
            "type": "string",
          },
          Object {
            "name": "validationBucketLength",
            "optional": false,
            "type": "string",
          },
          Object {
            "name": "validationBucketLowerCase",
            "optional": false,
            "type": "string",
          },
          Object {
            "name": "validationBucketMustComplyDns",
            "optional": false,
            "type": "string",
          },
          Object {
            "name": "validationBucketMustNotContain",
            "optional": false,
            "type": "string",
          },
          Object {
            "name": "validationPathMustBegin",
            "optional": false,
            "type": "string",
          },
        ],
        "type": "object",
      },
      "name": "i18nStrings",
      "optional": true,
      "type": "S3ResourceSelectorProps.I18nStrings",
    },
    Object {
      "description": "Adds the specified ID to the root element of the component.",
      "name": "id",
      "optional": true,
      "type": "string",
    },
    Object {
      "description": "Adds \`aria-labelledby\` to the S3 URI input. If you're using this component within a form field,
you do not need to set this property, as the form field component will set it automatically.
Use this property if the component isn't surrounded by a form field, or you want to override the value
automatically set by the form field (for example, if you have two components within a single form field).

To use it correctly, define an ID for the element you want to use as label and set the property to that ID.
",
      "name": "inputAriaDescribedby",
      "optional": true,
      "type": "string",
    },
    Object {
      "description": "Whether the S3 URI input field is in invalid state.",
      "name": "invalid",
      "optional": true,
      "type": "boolean",
    },
    Object {
      "description": "Optionally overrides whether an object should be disabled for selection in the Objects view or not. Similar to
\`bucketsIsItemDisabled\` this property takes precedence over the \`selectableItemsTypes\` property.",
      "name": "objectsIsItemDisabled",
      "optional": true,
      "type": "(item: S3ResourceSelectorProps.Object) => boolean",
    },
    Object {
      "defaultValue": "['Key', 'LastModified', 'Size']",
      "description": "Optionally overrides the set of visible columns in the Objects view. Available columns: 'Key', 'LastModified',
and 'Size'.",
      "name": "objectsVisibleColumns",
      "optional": true,
      "type": "ReadonlyArray<string>",
    },
    Object {
      "description": "The current selected resource. Resource has the following properties:
- \`uri\` (string) - URI of the resource.
- \`versionId\` (string) - (Optional) Version ID of the selected resource.",
      "inlineType": Object {
        "name": "S3ResourceSelectorProps.Resource",
        "properties": Array [
          Object {
            "name": "uri",
            "optional": false,
            "type": "string",
          },
          Object {
            "name": "versionId",
            "optional": true,
            "type": "string",
          },
        ],
        "type": "object",
      },
      "name": "resource",
      "optional": false,
      "type": "S3ResourceSelectorProps.Resource",
    },
    Object {
      "defaultValue": "[]",
      "description": "An array of the item types that are selectable in the table view. The array may contain the following items:
'buckets', 'objects', or 'versions'. Example: ['buckets', 'objects']. By default, no items are selectable.
This property determines whether the component operates in Read mode or Write mode:
* Read mode - When 'objects' and 'versions' values are provided (folder selection should be disabled by
customizing \`objectsIsItemDisabled\` function).
* Write mode - When 'buckets' and 'objects' values are provided (file selection should be disabled by
customizing \`objectsIsItemDisabled\` function).",
      "name": "selectableItemsTypes",
      "optional": true,
      "type": "ReadonlyArray<S3ResourceSelectorProps.SelectableItems>",
    },
    Object {
      "description": "Optionally overrides whether a version should be disabled for selection in the Versions view or not. Similar to
\`bucketsIsItemDisabled\` this property takes precedence over the \`selectableItemsTypes\` property.",
      "name": "versionsIsItemDisabled",
      "optional": true,
      "type": "(item: S3ResourceSelectorProps.Version) => boolean",
    },
    Object {
      "defaultValue": "['ID', 'LastModified', 'Size']",
      "description": "Optionally overrides the set of visible columns in the Versions view. Available columns: 'ID', 'CreationDate',
and 'Size'.",
      "name": "versionsVisibleColumns",
      "optional": true,
      "type": "ReadonlyArray<string>",
    },
    Object {
      "description": "Href of the selected object that is applied to the View button.",
      "name": "viewHref",
      "optional": true,
      "type": "string",
    },
  ],
  "regions": Array [
    Object {
      "description": "Specifies additional information about component status.",
      "isDefault": false,
      "name": "alert",
    },
  ],
  "releaseStatus": "stable",
}
`;

exports[`Documenter definition for segmented-control matches the snapshot: segmented-control 1`] = `
Object {
  "events": Array [
    Object {
      "cancelable": false,
      "description": "Called when the user selects a different segment.",
      "detailInlineType": Object {
        "name": "SegmentedControlProps.ChangeDetail",
        "properties": Array [
          Object {
            "name": "selectedId",
            "optional": false,
            "type": "string",
          },
        ],
        "type": "object",
      },
      "detailType": "SegmentedControlProps.ChangeDetail",
      "name": "onChange",
    },
  ],
  "functions": Array [],
  "name": "SegmentedControl",
  "properties": Array [
    Object {
      "description": "Adds aria-labelledby to the component. Create a visually hidden element with an ID and set this property to that ID. If you don't want the label to be visible in narrow containers, use this property instead of \`label\`.",
      "name": "ariaLabelledby",
      "optional": true,
      "type": "string",
    },
    Object {
      "description": "Adds the specified classes to the root element of the component.",
      "name": "className",
      "optional": true,
      "type": "string",
    },
    Object {
      "description": "Adds the specified ID to the root element of the component.",
      "name": "id",
      "optional": true,
      "type": "string",
    },
    Object {
      "description": "Defines the label of the entire segmented control. In the standard view (that is, all individual segments are visible),
this label is used as \`aria-label\` on the group of segments. In a narrow container, where this component is displayed as a select component,
the label is visible and attached to the select component, unless \`ariaLabelledBy\` is defined. Don't use \`label\` and \`ariaLabelledBy\` at the same time.",
      "name": "label",
      "optional": true,
      "type": "string",
    },
    Object {
      "description": "An array of objects representing options. Each segment has the following properties:
- \`id\` (string) - The ID of the segment.
- \`disabled\` [boolean] - (Optional) Determines whether the segment is disabled, which prevents the user from selecting it.
- \`iconName\` (string) - (Optional) Specifies the name of the icon, used with the [icon component](/components/icon/).
- \`iconAlt\` (string) - (Optional) Specifies alternate text for the icon when using \`iconUrl\`, or \`iconName\` without \`text\`.
           This is required when you use an icon without \`text\`.
- \`iconUrl\` (string) - (Optional) Specifies the URL of a custom icon.
- \`iconSvg\` (ReactNode) - (Optional) Custom SVG icon. Equivalent to the \`svg\` slot of the [icon component](/components/icon/).
- \`text\` (string) - (Optional) Specifies the text of the segment.
",
      "name": "options",
      "optional": true,
      "type": "ReadonlyArray<SegmentedControlProps.Option>",
    },
    Object {
      "description": "ID of the selected option. If you want to clear the selection, use \`null\`.",
      "name": "selectedId",
      "optional": false,
      "type": "null | string",
    },
  ],
  "regions": Array [],
  "releaseStatus": "stable",
}
`;

exports[`Documenter definition for select matches the snapshot: select 1`] = `
Object {
  "events": Array [
    Object {
      "cancelable": false,
      "description": "Called when input focus is removed from the UI control.",
      "name": "onBlur",
    },
    Object {
      "cancelable": false,
      "description": "Called when the user selects an option.
The event \`detail\` contains the current \`selectedOption\`.",
      "detailInlineType": Object {
        "name": "SelectProps.ChangeDetail",
        "properties": Array [
          Object {
            "name": "selectedOption",
            "optional": false,
            "type": "SelectProps.Option",
          },
        ],
        "type": "object",
      },
      "detailType": "SelectProps.ChangeDetail",
      "name": "onChange",
    },
    Object {
      "cancelable": false,
      "description": "Called when input focus is set onto the UI control.",
      "name": "onFocus",
    },
    Object {
      "cancelable": false,
      "description": "Use this event to implement the asynchronous behavior for the component.
The event is called in the following situations:
* The user scrolls to the end of the list of options, if \`statusType\` is set to \`pending\`.
* The user clicks on the recovery button in the error state.
* The user types inside the input field.
* The user focuses the input field.

The detail object contains the following properties:
* \`filteringText\` - The value that you need to use to fetch options.
* \`firstPage\` - Indicates that you should fetch the first page of options that match the \`filteringText\`.
* \`samePage\` - Indicates that you should fetch the same page that you have previously fetched (for example, when the user clicks on the recovery button).
",
      "detailInlineType": Object {
        "name": "OptionsLoadItemsDetail",
        "properties": Array [
          Object {
            "name": "filteringText",
            "optional": false,
            "type": "string",
          },
          Object {
            "name": "firstPage",
            "optional": false,
            "type": "boolean",
          },
          Object {
            "name": "samePage",
            "optional": false,
            "type": "boolean",
          },
        ],
        "type": "object",
      },
      "detailType": "OptionsLoadItemsDetail",
      "name": "onLoadItems",
    },
  ],
  "functions": Array [
    Object {
      "description": "Sets focus on the element without opening the dropdown or showing a visual focus indicator.",
      "name": "focus",
      "parameters": Array [],
      "returnType": "void",
    },
  ],
  "name": "Select",
  "properties": Array [
    Object {
      "description": "Adds \`aria-describedby\` to the component. If you're using this component within a form field,
don't set this property because the form field component automatically sets it.
Use this property if the component isn't surrounded by a form field, or you want to override the value
automatically set by the form field (for example, if you have two components within a single form field).

To use it correctly, define an ID for each element that you want to use as a description
and set the property to a string of each ID separated by spaces (for example, \`\\"id1 id2 id3\\"\`).
",
      "name": "ariaDescribedby",
      "optional": true,
      "type": "string",
    },
    Object {
      "description": "Adds \`aria-label\` to the select element.",
      "name": "ariaLabel",
      "optional": true,
      "type": "string",
    },
    Object {
      "description": "Adds \`aria-labelledby\` to the component. If you're using this component within a form field,
don't set this property because the form field component automatically sets it.
Use this property if the component isn't surrounded by a form field, or you want to override the value
automatically set by the form field (for example, if you have two components within a single form field).

To use it correctly, define an ID for the element you want to use as label and set the property to that ID.
",
      "name": "ariaLabelledby",
      "optional": true,
      "type": "string",
    },
    Object {
      "description": "Adds \`aria-required\` to the native input element.",
      "name": "ariaRequired",
      "optional": true,
      "type": "boolean",
    },
    Object {
      "description": "Adds the specified classes to the root element of the component.",
      "name": "className",
      "optional": true,
      "type": "string",
    },
    Object {
      "description": "Specifies the ID for the trigger component. It uses an automatically generated ID by default.",
      "name": "controlId",
      "optional": true,
      "type": "string",
    },
    Object {
      "description": "Determines whether the whole select component is disabled.",
      "name": "disabled",
      "optional": true,
      "type": "boolean",
    },
    Object {
      "description": "Specifies the text to display when a data fetching error occurs. Make sure that you provide \`recoveryText\`.",
      "name": "errorText",
      "optional": true,
      "type": "string",
    },
    Object {
      "description": "Enabling this property will allow the dropdown to extend beyond its parent by using fixed positioning and
[React Portals](https://reactjs.org/docs/portals.html).
If you want the dropdown to ignore the \`overflow\` CSS property of its parents,
such as in a split view layout, enable this property.
However, use discretion. If you don't need to, we recommend you don't enable this property because fixed positioning results
in a slight, visible lag when scrolling complex pages.",
      "name": "expandToViewport",
      "optional": true,
      "type": "boolean",
    },
    Object {
      "description": "Adds an \`aria-label\` on the built-in filtering input if filtering is enabled.",
      "name": "filteringAriaLabel",
      "optional": true,
      "type": "string",
    },
    Object {
      "description": "Specifies the placeholder to display in the filtering input if filtering is enabled.",
      "name": "filteringPlaceholder",
      "optional": true,
      "type": "string",
    },
    Object {
      "defaultValue": "'none'",
      "description": "Determines how filtering is applied to the list of \`options\`:
* \`auto\` - The component will automatically filter options based on user input.
* \`manual\` - You will set up \`onChange\` or \`onLoadItems\` event listeners and filter options on your side or request
them from server.
By default the component will filter the provided \`options\` based on the value of the filtering input field.
Only options that have a \`value\` or \`label\` that contains the input value as a substring
are displayed in the list of options.

If you set this property to \`manual\`, this default filtering mechanism is disabled and all provided \`options\` are
displayed in the dropdown list. In that case make sure that you use the \`onChange\` or \`onLoadItems\` events in order
to set the \`options\` property to the options that are relevant for the user, given the filtering input value.

Note: Manual filtering doesn't disable match highlighting.
",
      "inlineType": Object {
        "name": "OptionsFilteringType",
        "type": "union",
        "values": Array [
          "none",
          "auto",
          "manual",
        ],
      },
      "name": "filteringType",
      "optional": true,
      "type": "string",
    },
    Object {
      "description": "Specifies the text to display at the bottom of the dropdown menu after pagination has reached the end.",
      "name": "finishedText",
      "optional": true,
      "type": "string",
    },
    Object {
      "description": "Adds the specified ID to the root element of the component.",
      "name": "id",
      "optional": true,
      "type": "string",
    },
    Object {
      "description": "Overrides the invalidation state. Usually the invalid state
comes from the parent \`FormField\`component,
however sometimes you need to override its
state when you have more than one input within a
single form field.",
      "name": "invalid",
      "optional": true,
      "type": "boolean",
    },
    Object {
      "description": "Specifies the text to display when in the loading state.",
      "name": "loadingText",
      "optional": true,
      "type": "string",
    },
    Object {
      "description": "Deprecated, has no effect.",
      "name": "name",
      "optional": true,
      "type": "string",
    },
    Object {
      "defaultValue": "[]",
      "description": "Specifies an array of options that are displayed to the user as a dropdown list.
The options can be grouped using \`OptionGroup\` objects.
#### Option
- \`value\` (string) - The returned value of the option when selected.
- \`label\` (string) - (Optional) Option text displayed to the user.
- \`description\` (string) - (Optional) Further information about the option that appears below the label.
- \`disabled\` (boolean) - (Optional) Determines whether the option is disabled.
- \`labelTag\` (string) - (Optional) A label tag that provides additional guidance, shown next to the label.
- \`tags\` [string[]] - (Optional) A list of tags giving further guidance about the option.
- \`filteringTags\` [string[]] - (Optional) A list of additional tags used for automatic filtering.
- \`iconName\` (string) - (Optional) Specifies the name of an [icon](/components/icon/) to display in the option.
- \`iconAlt\` (string) - (Optional) Specifies alternate text for a custom icon, for use with \`iconUrl\`.
- \`iconUrl\` (string) - (Optional) URL of a custom icon.
- \`iconSvg\` (ReactNode) - (Optional) Custom SVG icon. Equivalent to the \`svg\` slot of the [icon component](/components/icon/).

#### OptionGroup
- \`label\` (string) - Option group text displayed to the user.
- \`disabled\` (boolean) - (Optional) Determines whether the option group is disabled.
- \`options\` (Option[]) - (Optional) The options under this group.

Note: Only one level of option nesting is supported.

If you want to use the built-in filtering capabilities of this component, provide
a list of all valid options here and they will be automatically filtered based on the user's filtering input.

Alternatively, you can listen to the \`onChange\` or \`onLoadItems\` event and set new options
on your own.
",
      "inlineType": Object {
        "name": "SelectProps.Options",
        "properties": Array [],
        "type": "object",
      },
      "name": "options",
      "optional": true,
      "type": "SelectProps.Options",
    },
    Object {
      "description": "Specifies the hint text that's displayed in the field when no option has been selected.",
      "name": "placeholder",
      "optional": true,
      "type": "string",
    },
    Object {
      "description": "Specifies the text for the recovery button. The text is displayed next to the error text.
Use the \`onLoadItems\` event to perform a recovery action (for example, retrying the request).",
      "name": "recoveryText",
      "optional": true,
      "type": "string",
    },
    Object {
      "description": "Overrides the element that is announced to screen readers
when the highlighted option changes. By default, this announces
the option's name and properties, and its selected state if
the \`selectedLabel\` property is defined.
The highlighted option is provided, and its group (if groups
are used and it differs from the group of the previously highlighted option).
For more information, see the
[accessibility guidelines](/components/select/?tabId=usage#accessibility-guidelines).
",
      "inlineType": Object {
        "name": "SelectProps.ContainingOptionAndGroupString",
        "parameters": Array [
          Object {
            "name": "option",
            "type": "SelectProps.Option",
          },
          Object {
            "name": "group",
            "type": "SelectProps.OptionGroup",
          },
        ],
        "returnType": "string",
        "type": "function",
      },
      "name": "renderHighlightedAriaLive",
      "optional": true,
      "type": "SelectProps.ContainingOptionAndGroupString",
    },
    Object {
      "description": "Specifies the localized string that describes an option as being selected.
This is required to provide a good screen reader experience. For more information, see the
[accessibility guidelines](/components/select/?tabId=usage#accessibility-guidelines).",
      "name": "selectedAriaLabel",
      "optional": true,
      "type": "string",
    },
    Object {
      "description": "Specifies the currently selected option.
If you want to clear the selection, use \`null\`.",
      "name": "selectedOption",
      "optional": false,
      "type": "SelectProps.Option | null",
    },
    Object {
      "defaultValue": "'finished'",
      "description": "Specifies the current status of loading more options.
* \`pending\` - Indicates that no request in progress, but more options may be loaded.
* \`loading\` - Indicates that data fetching is in progress.
* \`finished\` - Indicates that pagination has finished and no more requests are expected.
* \`error\` - Indicates that an error occurred during fetch. You should use \`recoveryText\` to enable the user to recover.",
      "inlineType": Object {
        "name": "DropdownStatusProps.StatusType",
        "type": "union",
        "values": Array [
          "pending",
          "loading",
          "finished",
          "error",
        ],
      },
      "name": "statusType",
      "optional": true,
      "type": "string",
    },
    Object {
      "defaultValue": "'label'",
      "description": "Defines the variant of the trigger. You can use a simple label or the entire option (\`label | option\`)",
      "inlineType": Object {
        "name": "SelectProps.TriggerVariant",
        "type": "union",
        "values": Array [
          "label",
          "option",
        ],
      },
      "name": "triggerVariant",
      "optional": true,
      "type": "string",
    },
    Object {
      "description": "If you have more than 500 options, enable this flag to apply a performance optimization
that makes the filtering experience smoother. We don't recommend enabling the feature if you
have less than 500 options, because the improvements to performance are offset by a
visible scrolling lag.
When you set this flag to \`true\`, it removes options that are not currently in view from the DOM.
If your test accesses such options, you need to first scroll the options container
to the correct offset, before performing any operations on them. Use the element returned
by the \`findOptionsContainer\` test utility for this.
",
      "name": "virtualScroll",
      "optional": true,
      "type": "boolean",
    },
  ],
  "regions": Array [
    Object {
      "description": "Displayed when there are no options to display.
This is only shown when \`statusType\` is set to \`finished\` or not set at all.",
      "isDefault": false,
      "name": "empty",
    },
    Object {
      "description": "Displayed for \`filteringType=\\"auto\\"\` when there are no matches for the filtering.",
      "isDefault": false,
      "name": "noMatch",
    },
  ],
  "releaseStatus": "stable",
}
`;

exports[`Documenter definition for side-navigation matches the snapshot: side-navigation 1`] = `
Object {
  "events": Array [
    Object {
      "cancelable": false,
      "description": "Fired when the expansion state of \`Section\` or \`ExpandablePageGroup\` items changes
as a result of a user interaction. The event \`detail\` contains an object with information about the changed item.
- \`item\` (object) - Specifies the item that was changed.
- \`expanded\` (boolean) - Specifies whether the item is expanded or not.
- \`expandableParents\` (array) - A list of parent items that have a type of \`Section\`
    or \`ExpandablePageGroup\`. Use this \`expandableParents\` array to set their expanded
    state to \`true\` if you want your data model to keep track of the current state
    of the navigation items.

Note: If the expansion is a result of the activation of a nested link
upon changing the \`activeHref\` property, this event isn't raised.
",
      "detailInlineType": Object {
        "name": "SideNavigationProps.ChangeDetail",
        "properties": Array [
          Object {
            "name": "expandableParents",
            "optional": false,
            "type": "ReadonlyArray<SideNavigationProps.ExpandableLinkGroup | SideNavigationProps.Section>",
          },
          Object {
            "name": "expanded",
            "optional": false,
            "type": "boolean",
          },
          Object {
            "name": "item",
            "optional": false,
            "type": "SideNavigationProps.ExpandableLinkGroup | SideNavigationProps.Section",
          },
        ],
        "type": "object",
      },
      "detailType": "SideNavigationProps.ChangeDetail",
      "name": "onChange",
    },
    Object {
      "cancelable": true,
      "description": "Fired when an anchor is clicked without any modifier (that is, CTRL, ALT, SHIFT).
The event \`detail\` contains a definition of the clicked item.
Use this event to prevent default browser navigation (by calling \`preventDefault\` method)
and branch your own routing.
If the event is prevented the \`activeHref\` property won't be automatically set
to the href of the clicked item so you'll have to do it yourself.
",
      "detailInlineType": Object {
        "name": "SideNavigationProps.FollowDetail",
        "properties": Array [
          Object {
            "name": "external",
            "optional": true,
            "type": "false | true",
          },
          Object {
            "name": "href",
            "optional": false,
            "type": "string",
          },
          Object {
            "name": "info",
            "optional": true,
            "type": "React.ReactNode",
          },
          Object {
            "name": "target",
            "optional": true,
            "type": "string",
          },
          Object {
            "name": "text",
            "optional": true,
            "type": "string",
          },
          Object {
            "name": "type",
            "optional": true,
            "type": "\\"expandable-link-group\\" | \\"link\\" | \\"link-group\\"",
          },
        ],
        "type": "object",
      },
      "detailType": "SideNavigationProps.FollowDetail",
      "name": "onFollow",
    },
  ],
  "functions": Array [],
  "name": "SideNavigation",
  "properties": Array [
    Object {
      "description": "Specifies the \`href\` of the currently active link.
All items within the navigation with a matching \`href\` are highlighted.
\`Sections\` and \`Expandable Page Groups\` that contain a highlighted item
are automatically expanded, unless their definitions have the \`defaultExpanded\`
property explicitly set to \`false\`.
",
      "name": "activeHref",
      "optional": true,
      "type": "string",
    },
    Object {
      "description": "Adds the specified classes to the root element of the component.",
      "name": "className",
      "optional": true,
      "type": "string",
    },
    Object {
      "description": "Controls the header that appears at the top of the navigation component.
It contains the following:
- \`text\` (string) - Specifies the header text.
- \`href\` (string) - Specifies the \`href\` that the header links to.
- \`logo\` (object) - Specifies a logo image.
",
      "inlineType": Object {
        "name": "SideNavigationProps.Header",
        "properties": Array [
          Object {
            "name": "href",
            "optional": false,
            "type": "string",
          },
          Object {
            "name": "logo",
            "optional": true,
            "type": "SideNavigationProps.Logo",
          },
          Object {
            "name": "text",
            "optional": true,
            "type": "string",
          },
        ],
        "type": "object",
      },
      "name": "header",
      "optional": true,
      "type": "SideNavigationProps.Header",
    },
    Object {
      "description": "Adds the specified ID to the root element of the component.",
      "name": "id",
      "optional": true,
      "type": "string",
    },
    Object {
      "defaultValue": "[]",
      "description": "Specifies the items to be displayed in the navigation.
Allowed objects are: \`Link\`, \`Divider\`, \`Section\`, \`LinkGroup\` and \`ExpandableLinkGroup\`.
You can inject extra properties (for example, an ID)
in order to identify the item when it's used in an event \`detail\`
(for more information, see the events section below).

#### Link
Object that represents an anchor in the navigation.
Links are rendered as \`<a>\` tags.
- \`type\` - \`'link'\`.
- \`text\` (string) - Specifies the link text.
- \`href\` (string) - Specifies the \`href\` of the link.
- \`external\` (boolean) - Determines whether to display an external link icon next to the link.
     If set to \`true\`, an external link icon appears next to the link.
     The anchor also has the attributes \`target=\\"_blank\\"\` and \`rel=\\"noopener\\"\`.
     Additionally, the \`activeHref\` property won't be modified when a user chooses the link.
- \`externalIconAriaLabel\` (string) - Adds an aria-label to the external icon.
- \`info\` (ReactNode) - Enables you to display content next to the link. Although it is technically possible to insert any content,
    our UX guidelines allow only to add a Badge and/or a \\"New\\" label.

#### Divider
Object that represents a horizontal divider between navigation content.
It contains \`type\`: \`'divider'\` only.

#### Section
Object that represents a section within the navigation.
- \`type\`: \`'section'\`.
- \`text\` (string) - Specifies the text to display as a title of the section.
- \`defaultExpanded\` (boolean) - Determines whether the section should be expanded by default. Default value is \`true\`.
- \`items\` (array) - Specifies the content of the section. You can use any valid item from this list.
    Although there is no technical limitation to the nesting level,
    our UX recommendation is to use only one level.

#### LinkGroup
Object that represents a group of links.
- \`type\`: \`'link-group'\`.
- \`text\` (string) - Specifies the text of the group link.
- \`href\` (string) - Specifies the \`href\` of the group link.
- \`items\` (array) - Specifies the content of the section. You can use any valid item from this list.
    Although there is no technical limitation to the nesting level,
    our UX recommendation is to use only one level.

#### ExpandableLinkGroup

Object that represents an expandable group of links.
- \`type\`: \`'expandable-link-group'\`.
- \`text\` (string) - Specifies the text of the group link.
- \`href\` (string) - Specifies the \`href\` of the group link.
- \`defaultExpanded\` (boolean) - Specifies whether the group should be expanded by default.
   If not explicitly set, the group is collapsed by default, unless one of the nested links is active.
- \`items\` (array) - Specifies the content of the section. You can use any valid item from this list.
    Although there is no technical limitation to the nesting level,
    our UX recommendation is to use only one level.
",
      "name": "items",
      "optional": true,
      "type": "ReadonlyArray<SideNavigationProps.Item>",
    },
  ],
  "regions": Array [],
  "releaseStatus": "stable",
}
`;

exports[`Documenter definition for space-between matches the snapshot: space-between 1`] = `
Object {
  "events": Array [],
  "functions": Array [],
  "name": "SpaceBetween",
  "properties": Array [
    Object {
      "description": "Adds the specified classes to the root element of the component.",
      "name": "className",
      "optional": true,
      "type": "string",
    },
    Object {
      "defaultValue": "\\"vertical\\"",
      "description": "Defines the direction in which the content is laid out.",
      "inlineType": Object {
        "name": "SpaceBetweenProps.Direction",
        "type": "union",
        "values": Array [
          "vertical",
          "horizontal",
        ],
      },
      "name": "direction",
      "optional": true,
      "type": "string",
    },
    Object {
      "description": "Adds the specified ID to the root element of the component.",
      "name": "id",
      "optional": true,
      "type": "string",
    },
    Object {
      "description": "Defines the spacing between the individual items of the content.",
      "inlineType": Object {
        "name": "SpaceBetweenProps.Size",
        "type": "union",
        "values": Array [
          "xxxs",
          "xxs",
          "xs",
          "s",
          "m",
          "l",
          "xl",
          "xxl",
        ],
      },
      "name": "size",
      "optional": false,
      "type": "string",
    },
  ],
  "regions": Array [
    Object {
      "description": "Content of this component.",
      "isDefault": true,
      "name": "children",
    },
  ],
  "releaseStatus": "stable",
}
`;

exports[`Documenter definition for spinner matches the snapshot: spinner 1`] = `
Object {
  "events": Array [],
  "functions": Array [],
  "name": "Spinner",
  "properties": Array [
    Object {
      "description": "Adds the specified classes to the root element of the component.",
      "name": "className",
      "optional": true,
      "type": "string",
    },
    Object {
      "description": "Adds the specified ID to the root element of the component.",
      "name": "id",
      "optional": true,
      "type": "string",
    },
    Object {
      "defaultValue": "\\"normal\\"",
      "description": "Specifies the size of the spinner.",
      "inlineType": Object {
        "name": "SpinnerProps.Size",
        "type": "union",
        "values": Array [
          "normal",
          "big",
          "large",
        ],
      },
      "name": "size",
      "optional": true,
      "type": "string",
    },
    Object {
      "defaultValue": "\\"normal\\"",
      "description": "Specifies the color variant of the spinner. The \`normal\` variant picks up the current color of its context.",
      "inlineType": Object {
        "name": "SpinnerProps.Variant",
        "type": "union",
        "values": Array [
          "normal",
          "disabled",
          "inverted",
        ],
      },
      "name": "variant",
      "optional": true,
      "type": "string",
    },
  ],
  "regions": Array [],
  "releaseStatus": "stable",
}
`;

exports[`Documenter definition for split-panel matches the snapshot: split-panel 1`] = `
Object {
  "events": Array [],
  "functions": Array [],
  "name": "SplitPanel",
  "properties": Array [
    Object {
      "description": "Adds the specified classes to the root element of the component.",
      "name": "className",
      "optional": true,
      "type": "string",
    },
    Object {
      "description": "Header of the split panel.",
      "name": "header",
      "optional": false,
      "type": "string",
    },
    Object {
      "defaultValue": "false",
      "description": "When set to \`true\`, the preferences button is not displayed.",
      "name": "hidePreferencesButton",
      "optional": true,
      "type": "boolean",
    },
    Object {
      "description": "An object containing all the necessary localized strings required by the component.
- \`closeButtonAriaLabel\` - The text of the panel close button aria label.
- \`openButtonAriaLabel\` - The text of the panel open button aria label.
- \`preferencesTitle\` - The text of the preferences modal header.
- \`preferencesPositionLabel\` - The text of the position preference label.
- \`preferencesPositionDescription\` - The text of the position preference description.
- \`preferencesPositionSide\` - The text of the side position preference label.
- \`preferencesPositionBottom\` - The text of the bottom position preference label.
- \`preferencesConfirm\` - The text of the preference modal confirm button.
- \`preferencesCancel\` - The text of the preference modal cancel button.
- \`resizeHandleAriaLabel\` - The label of the resize handle aria label.",
      "inlineType": Object {
        "name": "SplitPanelProps.I18nStrings",
        "properties": Array [
          Object {
            "name": "closeButtonAriaLabel",
            "optional": false,
            "type": "string",
          },
          Object {
            "name": "openButtonAriaLabel",
            "optional": false,
            "type": "string",
          },
          Object {
            "name": "preferencesCancel",
            "optional": false,
            "type": "string",
          },
          Object {
            "name": "preferencesConfirm",
            "optional": false,
            "type": "string",
          },
          Object {
            "name": "preferencesPositionBottom",
            "optional": false,
            "type": "string",
          },
          Object {
            "name": "preferencesPositionDescription",
            "optional": false,
            "type": "string",
          },
          Object {
            "name": "preferencesPositionLabel",
            "optional": false,
            "type": "string",
          },
          Object {
            "name": "preferencesPositionSide",
            "optional": false,
            "type": "string",
          },
          Object {
            "name": "preferencesTitle",
            "optional": false,
            "type": "string",
          },
          Object {
            "name": "resizeHandleAriaLabel",
            "optional": false,
            "type": "string",
          },
        ],
        "type": "object",
      },
      "name": "i18nStrings",
      "optional": false,
      "type": "SplitPanelProps.I18nStrings",
    },
    Object {
      "description": "Adds the specified ID to the root element of the component.",
      "name": "id",
      "optional": true,
      "type": "string",
    },
  ],
  "regions": Array [
    Object {
      "isDefault": true,
      "name": "children",
    },
  ],
  "releaseStatus": "stable",
}
`;

exports[`Documenter definition for status-indicator matches the snapshot: status-indicator 1`] = `
Object {
  "events": Array [],
  "functions": Array [],
  "name": "StatusIndicator",
  "properties": Array [
    Object {
      "description": "Adds the specified classes to the root element of the component.",
      "name": "className",
      "optional": true,
      "type": "string",
    },
    Object {
      "description": "Specifies an override for the status indicator color.",
      "inlineType": Object {
        "name": "StatusIndicatorProps.Color",
        "type": "union",
        "values": Array [
          "blue",
          "grey",
          "green",
          "red",
        ],
      },
      "name": "colorOverride",
      "optional": true,
      "type": "string",
    },
    Object {
      "description": "Specifies an \`aria-label\` for the icon. If the status text alone does not fully describe the status,
use this to communicate additional context.",
      "name": "iconAriaLabel",
      "optional": true,
      "type": "string",
    },
    Object {
      "description": "Adds the specified ID to the root element of the component.",
      "name": "id",
      "optional": true,
      "type": "string",
    },
    Object {
      "defaultValue": "\\"success\\"",
      "description": "Specifies the status type.",
      "inlineType": Object {
        "name": "StatusIndicatorProps.Type",
        "type": "union",
        "values": Array [
          "error",
          "warning",
          "success",
          "info",
          "stopped",
          "pending",
          "in-progress",
          "loading",
        ],
      },
      "name": "type",
      "optional": true,
      "type": "string",
    },
    Object {
      "defaultValue": "true",
      "description": "Specifies if the text content should wrap. If you set it to false, it prevents the text from wrapping
and truncates it with an ellipsis.",
      "name": "wrapText",
      "optional": true,
      "type": "boolean",
    },
  ],
  "regions": Array [
    Object {
      "description": "A text fragment that communicates the status.",
      "isDefault": true,
      "name": "children",
    },
  ],
  "releaseStatus": "stable",
}
`;

exports[`Documenter definition for table matches the snapshot: table 1`] = `
Object {
  "events": Array [
    Object {
      "cancelable": false,
      "description": "Fired when the user resizes a table column. The event detail contains an array of column widths in pixels,
including the hidden via preferences columns. Use this event to persist the column widths.",
      "detailInlineType": Object {
        "name": "TableProps.ColumnWidthsChangeDetail",
        "properties": Array [
          Object {
            "name": "widths",
            "optional": false,
            "type": "ReadonlyArray<number>",
          },
        ],
        "type": "object",
      },
      "detailType": "TableProps.ColumnWidthsChangeDetail",
      "name": "onColumnWidthsChange",
    },
    Object {
      "cancelable": false,
      "description": "Note: This feature is provided for backwards compatibility. Its use is not recommended,
and it may be deprecated in the future.
Called when the user clicked at a table row. The event detail contains the index of the
clicked row and the row object itself. Use this event to define a row click behavior.
",
      "detailInlineType": Object {
        "name": "TableProps.OnRowClickDetail",
        "properties": Array [
          Object {
            "name": "item",
            "optional": false,
            "type": "T",
          },
          Object {
            "name": "rowIndex",
            "optional": false,
            "type": "number",
          },
        ],
        "type": "object",
      },
      "detailType": "TableProps.OnRowClickDetail<T>",
      "name": "onRowClick",
    },
    Object {
      "cancelable": true,
      "description": "Note: This feature is provided for backwards compatibility. Its use is not recommended,
and it may be deprecated in the future.
Called when the user clicked at a table row with the right mouse click. The event detail
contains the index of the clicked row and the row object itself. Use this event to override
the default browser context menu behavior.
",
      "detailInlineType": Object {
        "name": "TableProps.OnRowContextMenuDetail",
        "properties": Array [
          Object {
            "name": "clientX",
            "optional": false,
            "type": "number",
          },
          Object {
            "name": "clientY",
            "optional": false,
            "type": "number",
          },
          Object {
            "name": "item",
            "optional": false,
            "type": "T",
          },
          Object {
            "name": "rowIndex",
            "optional": false,
            "type": "number",
          },
        ],
        "type": "object",
      },
      "detailType": "TableProps.OnRowContextMenuDetail<T>",
      "name": "onRowContextMenu",
    },
    Object {
      "cancelable": false,
      "description": "Fired when a user interaction triggers a change in the list of selected items.
The event \`detail\` contains the current list of \`selectedItems\`.",
      "detailInlineType": Object {
        "name": "TableProps.SelectionChangeDetail",
        "properties": Array [
          Object {
            "name": "selectedItems",
            "optional": false,
            "type": "Array<T>",
          },
        ],
        "type": "object",
      },
      "detailType": "TableProps.SelectionChangeDetail<T>",
      "name": "onSelectionChange",
    },
    Object {
      "cancelable": false,
      "description": "Called when either the column to sort by or the direction of sorting changes upon user interaction.
The event detail contains the current sortingColumn and isDescending.",
      "detailInlineType": Object {
        "name": "TableProps.SortingState",
        "properties": Array [
          Object {
            "name": "isDescending",
            "optional": true,
            "type": "false | true",
          },
          Object {
            "name": "sortingColumn",
            "optional": false,
            "type": "TableProps.SortingColumn<T>",
          },
        ],
        "type": "object",
      },
      "detailType": "TableProps.SortingState<T>",
      "name": "onSortingChange",
    },
  ],
  "functions": Array [
    Object {
      "description": "When the sticky header is enabled and you call this function, the table
scroll parent scrolls to reveal the first row of the table.",
      "name": "scrollToTop",
      "parameters": Array [],
      "returnType": "void",
    },
  ],
  "name": "Table",
  "properties": Array [
    Object {
      "description": "Specifies label text for the selection components (checkboxes and radio buttons) as follows:
* Individual items: \`itemSelectionLabel\` [\`(SelectionState, Item) => string\`]
* Column header: \`allItemsSelectionLabel\` [\`(SelectionState) => string\`]
* Group label: \`selectionGroupLabel\` [\`string\`]
You can use the first argument of type \`SelectionState\` to access the current selection
state of the component (for example, the \`selectedItems\` list). The label function for individual
items also receives the corresponding  \`Item\` object. You can use the group label to
add a meaningful description to the whole selection.

In addition, you can use \`tableLabel\` to provide a label for the table. If you use a
header for this table, you may reuse the string to provide a caption-like description.
For example, tableLabel=Instances will be announced as 'Instances table'.

Example:
\`\`\`
{
  selectionGroupLabel: 'Items selection',
  allItemsSelectionLabel: ({ selectedItems }) =>
    \`\${selectedItems.length} \${selectedItems.length === 1 ? 'item' : 'items'} selected\`,
  itemSelectionLabel: ({ selectedItems }, item) => {
    isItemSelected = selectedItems.filter(i => i.id === item.id).length;
    return \`\${item.name} is \${isItemSelected ? '' : 'not'} selected\`,
  tableLabel: \\"Items\\"
 }
}
\`\`\`
",
      "inlineType": Object {
        "name": "TableProps.AriaLabels",
        "properties": Array [
          Object {
            "name": "allItemsSelectionLabel",
            "optional": true,
            "type": "(data: TableProps.SelectionState<T>) => string",
          },
          Object {
            "name": "itemSelectionLabel",
            "optional": true,
            "type": "(data: TableProps.SelectionState<T>, row: T) => string",
          },
          Object {
            "name": "selectionGroupLabel",
            "optional": true,
            "type": "string",
          },
          Object {
            "name": "tableLabel",
            "optional": true,
            "type": "string",
          },
        ],
        "type": "object",
      },
      "name": "ariaLabels",
      "optional": true,
      "type": "TableProps.AriaLabels<T>",
    },
    Object {
      "description": "Adds the specified classes to the root element of the component.",
      "name": "className",
      "optional": true,
      "type": "string",
    },
    Object {
      "description": "The columns configuration object
* \`id\` (string) - Specifies a unique column identifier. The property is used 1) as a [keys](https://reactjs.org/docs/lists-and-keys.html#keys) source for React rendering,
  and 2) to match entries in the \`visibleColumns\` property, if defined.
* \`header\` (ReactNode) - Determines the display of the column header.
* \`cell\` ((item) => ReactNode) - Determines the display of a cell's content. You receive the current table row
  item as an argument.
* \`width\` (string | number) - Specifies the column width. Corresponds to the \`width\` css-property. If the width is not set,
  the browser automatically adjusts the column width based on the content. When \`resizableColumns\` property is
  set to \`true\`, additional constraints apply: 1) string values are not allowed, and 2) the last visible column always
  fills the remaining space of the table so the specified width is ignored.
* \`minWidth\` (string | number) - Specifies the minimum column width. Corresponds to the \`min-width\` css-property. When
  \`resizableColumns\` property is set to \`true\`, additional constraints apply: 1) string values are not allowed,
  and 2) the column can't resize below than the specified width (defaults to \\"120px\\").
* \`maxWidth\` (string | number) - Specifies the maximum column width. Corresponds to the \`max-width\` css-property.
  Note that when the \`resizableColumns\` property is set to \`true\` this property is ignored.
* \`ariaLabel\` (LabelData => string) - An optional function that's called to provide an \`aria-label\` for the cell header.
  It receives the current sorting state of this column, the direction it's sorted in, and an indication of
  whether the sorting is disabled, as three Boolean values: \`sorted\`, \`descending\` and \`disabled\`.
  We recommend that you use this for sortable columns to provide more meaningful labels based on the
  current sorting direction.
* \`sortingField\` (string) - Enables default column sorting. The value is used in [collection hooks](/get-started/dev-guides/collection-hooks/)
  to reorder the items. Provide the name of the property within each item that should be used for sorting by this column.
  For more complex sorting use \`sortingComparator\` instead.
* \`sortingComparator\` ((T, T) => number) - Enables custom column sorting. The value is used in [collection hooks](/get-started/dev-guides/collection-hooks/)
  to reorder the items. This property accepts a custom comparator that is used to compare two items.
  The comparator must implement ascending ordering, and the output is inverted automatically in case of descending order.
  If present, the \`sortingField\` property is ignored.",
      "name": "columnDefinitions",
      "optional": false,
      "type": "ReadonlyArray<TableProps.ColumnDefinition<T>>",
    },
    Object {
      "description": "Adds the specified ID to the root element of the component.",
      "name": "id",
      "optional": true,
      "type": "string",
    },
    Object {
      "description": "Determines whether a given item is disabled. If an item is disabled, the user can't select it.",
      "inlineType": Object {
        "name": "TableProps.IsItemDisabled",
        "parameters": Array [
          Object {
            "name": "item",
            "type": "T",
          },
        ],
        "returnType": "boolean",
        "type": "function",
      },
      "name": "isItemDisabled",
      "optional": true,
      "type": "TableProps.IsItemDisabled<T>",
    },
    Object {
      "defaultValue": "[]",
      "description": "Specifies the data that's displayed in the table rows. Each item contains the data for one row. The display of a row is handled
by the \`cell\` property of each column definition in the \`columnDefinitions\` property.",
      "name": "items",
      "optional": false,
      "type": "ReadonlyArray<T>",
    },
    Object {
      "description": "Renders the table in a loading state. We recommend that you also set a \`loadingText\`.",
      "name": "loading",
      "optional": true,
      "type": "boolean",
    },
    Object {
      "description": "Specifies the text that's displayed when the table is in a loading state.",
      "name": "loadingText",
      "optional": true,
      "type": "string",
    },
    Object {
      "description": "Specifies if columns can be resized. If set to \`true\`, users can resize the columns in the table.",
      "name": "resizableColumns",
      "optional": true,
      "type": "boolean",
    },
    Object {
      "defaultValue": "[]",
      "description": "List of selected items.",
      "name": "selectedItems",
      "optional": true,
      "type": "ReadonlyArray<T>",
    },
    Object {
      "description": "Specifies the selection type (\`'single' | 'multi'\`).",
      "inlineType": Object {
        "name": "TableProps.SelectionType",
        "type": "union",
        "values": Array [
          "single",
          "multi",
        ],
      },
      "name": "selectionType",
      "optional": true,
      "type": "string",
    },
    Object {
      "description": "Specifies the definition object of the currently sorted column. Make sure you pass an object that's
present in the \`columnDefinitions\` array.",
      "inlineType": Object {
        "name": "TableProps.SortingColumn",
        "properties": Array [
          Object {
            "name": "sortingComparator",
            "optional": true,
            "type": "(a: T, b: T) => number",
          },
          Object {
            "name": "sortingField",
            "optional": true,
            "type": "string",
          },
        ],
        "type": "object",
      },
      "name": "sortingColumn",
      "optional": true,
      "type": "TableProps.SortingColumn<T>",
    },
    Object {
      "description": "Specifies whether to use a descending sort order.",
      "name": "sortingDescending",
      "optional": true,
      "type": "boolean",
    },
    Object {
      "description": "Specifies if sorting buttons are disabled. For example, use this property
to prevent the user from sorting before items are fully loaded.",
      "name": "sortingDisabled",
      "optional": true,
      "type": "boolean",
    },
    Object {
      "description": "If set to \`true\`, the table header remains visible when the user scrolls down.",
      "name": "stickyHeader",
      "optional": true,
      "type": "boolean",
    },
    Object {
      "description": "Specifies a vertical offset (in pixels) for the sticky header. For example, use this if you
need to position the sticky header below other fixed position elements on the page.",
      "name": "stickyHeaderVerticalOffset",
      "optional": true,
      "type": "number",
    },
    Object {
      "description": "Specifies a property that uniquely identifies an individual item.
When it's set, it's used to provide [keys for React](https://reactjs.org/docs/lists-and-keys.html#keys)
for performance optimizations.
It's also used to connect \`items\` and \`selectedItems\` values when they reference different objects.
",
      "inlineType": Object {
        "name": "TableProps.TrackBy",
        "type": "union",
        "values": Array [
          "string",
          "(item: T) => string",
        ],
      },
      "name": "trackBy",
      "optional": true,
      "type": "TableProps.TrackBy<T>",
    },
    Object {
      "defaultValue": "'container'",
      "description": "Specify a table variant with one of the following:
* \`container\` - Use this variant to have the table displayed within a container.
* \`embedded\` - Use this variant within a parent container (such as a modal, expandable
               section, container or split panel).
* \`stacked\` - Use this variant adjacent to other stacked containers (such as a container,
              table).
* \`full-page\` – Use this variant when table is the primary element on the page.",
      "inlineType": Object {
        "name": "TableProps.Variant",
        "type": "union",
        "values": Array [
          "container",
          "embedded",
          "stacked",
          "full-page",
        ],
      },
      "name": "variant",
      "optional": true,
      "type": "string",
      "visualRefreshTag": "\`embedded\`, \`stacked\`, and \`full-page\` variants",
    },
    Object {
      "description": "Specifies an array containing the \`id\`s of visible columns. If not set, all columns are displayed.
Use it in conjunction with the visible content preference of the [collection preferences](/components/collection-preferences/) component.

The order of ids doesn't influence the order in which columns are displayed - this is dictated by the \`columnDefinitions\` property
",
      "name": "visibleColumns",
      "optional": true,
      "type": "ReadonlyArray<string>",
    },
    Object {
      "description": "Specifies if text wraps within table cells. If set to \`true\`, long text within cells may wrap onto
multiple lines instead of being truncated with an ellipsis.",
      "name": "wrapLines",
      "optional": true,
      "type": "boolean",
    },
  ],
  "regions": Array [
    Object {
      "description": "Displayed when the \`items\` property is an empty array. Use it to render an empty or no-match state.",
      "isDefault": false,
      "name": "empty",
    },
    Object {
      "description": "Use this slot to add filtering controls to the table.",
      "isDefault": false,
      "name": "filter",
    },
    Object {
      "description": "Footer of the table container.",
      "isDefault": false,
      "name": "footer",
    },
    Object {
      "description": "Heading element of the table container. Use the [header component](/components/header/).",
      "isDefault": false,
      "name": "header",
    },
    Object {
      "description": "Use this slot to add the [pagination component](/components/pagination/) to the table.",
      "isDefault": false,
      "name": "pagination",
    },
    Object {
      "description": "Use this slot to add [collection preferences](/components/collection-preferences/) to the table.",
      "isDefault": false,
      "name": "preferences",
    },
  ],
  "releaseStatus": "stable",
}
`;

exports[`Documenter definition for tabs matches the snapshot: tabs 1`] = `
Object {
  "events": Array [
    Object {
      "cancelable": false,
      "description": "Called whenever the user selects a different tab.
The event's \`detail\` contains the new \`activeTabId\`.",
      "detailInlineType": Object {
        "name": "TabsProps.ChangeDetail",
        "properties": Array [
          Object {
            "name": "activeTabHref",
            "optional": true,
            "type": "string",
          },
          Object {
            "name": "activeTabId",
            "optional": false,
            "type": "string",
          },
        ],
        "type": "object",
      },
      "detailType": "TabsProps.ChangeDetail",
      "name": "onChange",
    },
  ],
  "functions": Array [],
  "name": "Tabs",
  "properties": Array [
    Object {
      "description": "The \`id\` of the currently active tab.
* If you don't set this property, the component activates the first tab and switches tabs automatically when a tab header is clicked (that is, uncontrolled behavior).
* If you explicitly set this property, you must set define an \`onChange\` handler to update the property when a tab header is clicked (that is, controlled behavior).",
      "name": "activeTabId",
      "optional": true,
      "type": "string",
    },
    Object {
      "description": "Provides an \`aria-label\` to the tab container.
Don't use \`ariaLabel\` and \`ariaLabelledby\` at the same time.",
      "name": "ariaLabel",
      "optional": true,
      "type": "string",
    },
    Object {
      "description": "Sets the \`aria-labelledby\` property on the tab container.
If there's a visible label element that you can reference, use this instead of \`ariaLabel\`.
Don't use \`ariaLabel\` and \`ariaLabelledby\` at the same time.",
      "name": "ariaLabelledby",
      "optional": true,
      "type": "string",
    },
    Object {
      "description": "Adds the specified classes to the root element of the component.",
      "name": "className",
      "optional": true,
      "type": "string",
    },
    Object {
      "defaultValue": "false",
      "description": "Determines whether the tab content has padding. If \`true\`, removes the default padding from the tab content area.",
      "name": "disableContentPaddings",
      "optional": true,
      "type": "boolean",
    },
    Object {
      "description": "Adds the specified ID to the root element of the component.",
      "name": "id",
      "optional": true,
      "type": "string",
    },
    Object {
      "description": "Specifies the tabs to display. Each tab object has the following properties:
- \`id\` (string) - The tab identifier. This value needs to be passed to the Tabs component as \`activeTabId\` to select this tab.
- \`label\` (ReactNode) - Tab label shown in the UI.
- \`content\` (ReactNode) - (Optional) Tab content to render in the container.
- \`disabled\` (boolean) - (Optional) Specifies if this tab is disabled.
- \`href\` (string) - (Optional) You can use this parameter to change the default \`href\` of the internal tab anchor. The
   \`click\` event default behavior is prevented, unless the user clicks the tab with a key modifier (that is, CTRL,
   ALT, SHIFT, META). This enables the user to open new browser tabs with an initially selected component tab,
   if your application routing can handle such deep links. You can manually update routing on the current page
   using the \`activeTabHref\` property of the \`change\` event's detail.
",
      "name": "tabs",
      "optional": false,
      "type": "ReadonlyArray<TabsProps.Tab>",
    },
    Object {
      "defaultValue": "\\"default\\"",
      "description": "The possible visual variants of tabs are the following:
* \`default\` - Use in any context.
* \`container\` - A variant with borders, for use alongside other containers.",
      "inlineType": Object {
        "name": "TabsProps.Variant",
        "type": "union",
        "values": Array [
          "default",
          "container",
        ],
      },
      "name": "variant",
      "optional": true,
      "type": "string",
    },
  ],
  "regions": Array [],
  "releaseStatus": "stable",
}
`;

exports[`Documenter definition for tag-editor matches the snapshot: tag-editor 1`] = `
Object {
  "events": Array [
    Object {
      "cancelable": false,
      "description": "Called when any tag operation occurs.
The event \`detail\` object contains the full updated state of \`tags\`,
and whether the component is in a \`valid\` state.",
      "detailInlineType": Object {
        "name": "TagEditorProps.ChangeDetail",
        "properties": Array [
          Object {
            "name": "tags",
            "optional": false,
            "type": "ReadonlyArray<TagEditorProps.Tag>",
          },
          Object {
            "name": "valid",
            "optional": false,
            "type": "boolean",
          },
        ],
        "type": "object",
      },
      "detailType": "TagEditorProps.ChangeDetail",
      "name": "onChange",
    },
  ],
  "functions": Array [
    Object {
      "description": "Focuses the first error within the component.
If no error is present, no element is focused.",
      "name": "focus",
      "parameters": Array [],
      "returnType": "void",
    },
  ],
  "name": "TagEditor",
  "properties": Array [
    Object {
      "description": "Specifies a regular expression string that overrides the default acceptable
character validation. You should use this property only when absolutely necessary.",
      "name": "allowedCharacterPattern",
      "optional": true,
      "type": "string",
    },
    Object {
      "description": "Adds the specified classes to the root element of the component.",
      "name": "className",
      "optional": true,
      "type": "string",
    },
    Object {
      "description": "An object containing all the necessary localized strings required by the component.",
      "inlineType": Object {
        "name": "TagEditorProps.I18nStrings",
        "properties": Array [
          Object {
            "name": "addButton",
            "optional": false,
            "type": "string",
          },
          Object {
            "name": "awsPrefixError",
            "optional": false,
            "type": "string",
          },
          Object {
            "name": "duplicateKeyError",
            "optional": false,
            "type": "string",
          },
          Object {
            "name": "emptyKeyError",
            "optional": false,
            "type": "string",
          },
          Object {
            "name": "emptyTags",
            "optional": false,
            "type": "string",
          },
          Object {
            "name": "enteredKeyLabel",
            "optional": false,
            "type": "(enteredText: string) => string",
          },
          Object {
            "name": "enteredValueLabel",
            "optional": false,
            "type": "(enteredText: string) => string",
          },
          Object {
            "name": "errorIconAriaLabel",
            "optional": true,
            "type": "string",
          },
          Object {
            "name": "invalidKeyError",
            "optional": false,
            "type": "string",
          },
          Object {
            "name": "invalidValueError",
            "optional": false,
            "type": "string",
          },
          Object {
            "name": "keyHeader",
            "optional": false,
            "type": "string",
          },
          Object {
            "name": "keyPlaceholder",
            "optional": false,
            "type": "string",
          },
          Object {
            "name": "keySuggestion",
            "optional": false,
            "type": "string",
          },
          Object {
            "name": "keysSuggestionError",
            "optional": false,
            "type": "string",
          },
          Object {
            "name": "keysSuggestionLoading",
            "optional": false,
            "type": "string",
          },
          Object {
            "name": "loading",
            "optional": false,
            "type": "string",
          },
          Object {
            "name": "maxKeyCharLengthError",
            "optional": false,
            "type": "string",
          },
          Object {
            "name": "maxValueCharLengthError",
            "optional": false,
            "type": "string",
          },
          Object {
            "name": "optional",
            "optional": false,
            "type": "string",
          },
          Object {
            "name": "removeButton",
            "optional": false,
            "type": "string",
          },
          Object {
            "name": "tagLimit",
            "optional": false,
            "type": "(availableTags: number, tagLimit: number) => string",
          },
          Object {
            "name": "tagLimitExceeded",
            "optional": false,
            "type": "(tagLimit: number) => string",
          },
          Object {
            "name": "tagLimitReached",
            "optional": false,
            "type": "(tagLimit: number) => string",
          },
          Object {
            "name": "tooManyKeysSuggestion",
            "optional": false,
            "type": "string",
          },
          Object {
            "name": "tooManyValuesSuggestion",
            "optional": false,
            "type": "string",
          },
          Object {
            "name": "undoButton",
            "optional": false,
            "type": "string",
          },
          Object {
            "name": "undoPrompt",
            "optional": false,
            "type": "string",
          },
          Object {
            "name": "valueHeader",
            "optional": false,
            "type": "string",
          },
          Object {
            "name": "valuePlaceholder",
            "optional": false,
            "type": "string",
          },
          Object {
            "name": "valueSuggestion",
            "optional": false,
            "type": "string",
          },
          Object {
            "name": "valuesSuggestionError",
            "optional": false,
            "type": "string",
          },
          Object {
            "name": "valuesSuggestionLoading",
            "optional": false,
            "type": "string",
          },
        ],
        "type": "object",
      },
      "name": "i18nStrings",
      "optional": false,
      "type": "TagEditorProps.I18nStrings",
    },
    Object {
      "description": "Adds the specified ID to the root element of the component.",
      "name": "id",
      "optional": true,
      "type": "string",
    },
    Object {
      "description": "Specifies a function that returns all the keys for a resource.
The expected return type of the function should be a promise that
resolves to a list of strings of all the keys (for example, \`['key1', 'key2']\`).",
      "name": "keysRequest",
      "optional": true,
      "type": "(key: string) => Promise<ReadonlyArray<string>>",
    },
    Object {
      "description": "Renders the component in a loading state.",
      "name": "loading",
      "optional": true,
      "type": "boolean",
    },
    Object {
      "description": "Specifies the maximum number of tags that a customer can add.",
      "name": "tagLimit",
      "optional": true,
      "type": "number",
    },
    Object {
      "description": "Specifies an array of tags that are displayed to the user. Each tag item has the following properties:
- \`key\` (string) - The key of the tag that's displayed in the corresponding key field.
- \`value\` (string) - The value of the tag that's displayed in the corresponding value field.
- \`existing\` (boolean) - Specifies if this is an existing tag for the resource.
     When set to \`true\`, if the tag is deleted its \`markedForRemoval\` property is to \`true\`.
     When set to \`false\`, deletion of the tag removes the tag from the \`tags\` list.
- \`markedForRemoval\` (boolean) - Specifies if this tag has been marked for removal.
     This property is set to \`true\` by the component when a user removes an existing tag.
     The item will remain in the \`tags\` list. When set to \`true\`, the user is presented with the option to undo the removal operation.
- \`valueSuggestionOptions\` (Array<AutosuggestProps.Option>) - An array of autosuggest suggestion options associated with the specified tag key.",
      "name": "tags",
      "optional": true,
      "type": "ReadonlyArray<TagEditorProps.Tag>",
    },
    Object {
      "description": "Specifies a function that returns all the values for a specified key
of a resource. The expected return type of the function should be a promise
that resolves to a list of strings of all the values (for example, \`['value1', 'value2']\`).
You should return a rejected promise when the \`key\` parameter is an empty string.
",
      "name": "valuesRequest",
      "optional": true,
      "type": "(key: string, value: string) => Promise<ReadonlyArray<string>>",
    },
  ],
  "regions": Array [],
  "releaseStatus": "stable",
}
`;

exports[`Documenter definition for text-content matches the snapshot: text-content 1`] = `
Object {
  "events": Array [],
  "functions": Array [],
  "name": "TextContent",
  "properties": Array [
    Object {
      "description": "Adds the specified classes to the root element of the component.",
      "name": "className",
      "optional": true,
      "type": "string",
    },
    Object {
      "description": "Adds the specified ID to the root element of the component.",
      "name": "id",
      "optional": true,
      "type": "string",
    },
  ],
  "regions": Array [
    Object {
      "description": "Content of the component.",
      "displayName": "content",
      "isDefault": true,
      "name": "children",
    },
  ],
  "releaseStatus": "stable",
}
`;

exports[`Documenter definition for text-filter matches the snapshot: text-filter 1`] = `
Object {
  "events": Array [
    Object {
      "cancelable": false,
      "description": "Called when a change in filtering is caused by a user interaction. The event \`detail\` contains the current \`filteringText\`.",
      "detailInlineType": Object {
        "name": "TextFilterProps.ChangeDetail",
        "properties": Array [
          Object {
            "name": "filteringText",
            "optional": false,
            "type": "string",
          },
        ],
        "type": "object",
      },
      "detailType": "TextFilterProps.ChangeDetail",
      "name": "onChange",
    },
    Object {
      "cancelable": false,
      "description": "Called after the user changes the value of the filtering input field and stops typing for a certain
period of time. If you want a delayed handler to invoke a filtering API call, you can use this event in addition to \`onChange\`.",
      "detailInlineType": Object {
        "name": "TextFilterProps.ChangeDetail",
        "properties": Array [
          Object {
            "name": "filteringText",
            "optional": false,
            "type": "string",
          },
        ],
        "type": "object",
      },
      "detailType": "TextFilterProps.ChangeDetail",
      "name": "onDelayedChange",
    },
  ],
  "functions": Array [
    Object {
      "description": "Sets focus on the underlying input control.",
      "name": "focus",
      "parameters": Array [],
      "returnType": "void",
    },
  ],
  "name": "TextFilter",
  "properties": Array [
    Object {
      "description": "Adds the specified classes to the root element of the component.",
      "name": "className",
      "optional": true,
      "type": "string",
    },
    Object {
      "description": "Accepts a human-readable, localized string that indicates the number of results. For example, \\"1 match\\" or \\"165 matches.\\"
If the total number of results is unknown, also include an indication that there may be more results than
the number listed. For example, \\"25+ matches.\\"
The count text is only displayed when \`filteringText\` isn't empty.
",
      "name": "countText",
      "optional": true,
      "type": "string",
    },
    Object {
      "description": "Specifies if the filtering input is disabled.
For example, you can use it if you are fetching new items upon filtering change
in order to prevent the user from changing the filtering text.",
      "name": "disabled",
      "optional": true,
      "type": "boolean",
    },
    Object {
      "description": "Adds an \`aria-label\` on the filtering input.",
      "name": "filteringAriaLabel",
      "optional": true,
      "type": "string",
    },
    Object {
      "description": "Placeholder for the filtering input.",
      "name": "filteringPlaceholder",
      "optional": true,
      "type": "string",
    },
    Object {
      "description": "The current value of the filtering input.",
      "name": "filteringText",
      "optional": false,
      "type": "string",
    },
    Object {
      "description": "Adds the specified ID to the root element of the component.",
      "name": "id",
      "optional": true,
      "type": "string",
    },
  ],
  "regions": Array [],
  "releaseStatus": "stable",
}
`;

exports[`Documenter definition for textarea matches the snapshot: textarea 1`] = `
Object {
  "events": Array [
    Object {
      "cancelable": false,
      "description": "Called when input focus is removed from the UI control.",
      "detailType": "null",
      "name": "onBlur",
    },
    Object {
      "cancelable": false,
      "description": "Called whenever a user changes the input value (by typing or pasting).
The event \`detail\` contains the current value of the field.",
      "detailInlineType": Object {
        "name": "InputProps.ChangeDetail",
        "properties": Array [
          Object {
            "name": "value",
            "optional": false,
            "type": "string",
          },
        ],
        "type": "object",
      },
      "detailType": "InputProps.ChangeDetail",
      "name": "onChange",
    },
    Object {
      "cancelable": false,
      "description": "Called when input focus is moved to the UI control.",
      "detailType": "null",
      "name": "onFocus",
    },
    Object {
      "cancelable": true,
      "description": "Called when the underlying native textarea emits a \`keydown\` event.
The event \`detail\` contains the \`keyCode\` and information
about modifiers (that is, CTRL, ALT, SHIFT, META, etc.).",
      "detailInlineType": Object {
        "name": "InputProps.KeyDetail",
        "properties": Array [
          Object {
            "name": "altKey",
            "optional": false,
            "type": "boolean",
          },
          Object {
            "name": "ctrlKey",
            "optional": false,
            "type": "boolean",
          },
          Object {
            "name": "key",
            "optional": false,
            "type": "string",
          },
          Object {
            "name": "keyCode",
            "optional": false,
            "type": "number",
          },
          Object {
            "name": "metaKey",
            "optional": false,
            "type": "boolean",
          },
          Object {
            "name": "shiftKey",
            "optional": false,
            "type": "boolean",
          },
        ],
        "type": "object",
      },
      "detailType": "InputProps.KeyDetail",
      "name": "onKeyDown",
    },
    Object {
      "cancelable": true,
      "description": "Called when the underlying native textarea emits a \`keyup\` event.
The event \`detail\` contains the \`keyCode\` and information
about modifiers (that is, CTRL, ALT, SHIFT, META, etc.).",
      "detailInlineType": Object {
        "name": "InputProps.KeyDetail",
        "properties": Array [
          Object {
            "name": "altKey",
            "optional": false,
            "type": "boolean",
          },
          Object {
            "name": "ctrlKey",
            "optional": false,
            "type": "boolean",
          },
          Object {
            "name": "key",
            "optional": false,
            "type": "string",
          },
          Object {
            "name": "keyCode",
            "optional": false,
            "type": "number",
          },
          Object {
            "name": "metaKey",
            "optional": false,
            "type": "boolean",
          },
          Object {
            "name": "shiftKey",
            "optional": false,
            "type": "boolean",
          },
        ],
        "type": "object",
      },
      "detailType": "InputProps.KeyDetail",
      "name": "onKeyUp",
    },
  ],
  "functions": Array [
    Object {
      "description": "Sets input focus on the textarea control.",
      "name": "focus",
      "parameters": Array [],
      "returnType": "void",
    },
  ],
  "name": "Textarea",
  "properties": Array [
    Object {
      "description": "Adds \`aria-describedby\` to the component. If you're using this component within a form field,
don't set this property because the form field component automatically sets it.
Use this property if the component isn't surrounded by a form field, or you want to override the value
automatically set by the form field (for example, if you have two components within a single form field).

To use it correctly, define an ID for each element that you want to use as a description
and set the property to a string of each ID separated by spaces (for example, \`\\"id1 id2 id3\\"\`).
",
      "name": "ariaDescribedby",
      "optional": true,
      "type": "string",
    },
    Object {
      "description": "Adds an \`aria-label\` to the native control.
Use this if you don't have a visible label for this control.
",
      "name": "ariaLabel",
      "optional": true,
      "type": "string",
    },
    Object {
      "description": "Adds \`aria-labelledby\` to the component. If you're using this component within a form field,
don't set this property because the form field component automatically sets it.
Use this property if the component isn't surrounded by a form field, or you want to override the value
automatically set by the form field (for example, if you have two components within a single form field).

To use it correctly, define an ID for the element you want to use as label and set the property to that ID.
",
      "name": "ariaLabelledby",
      "optional": true,
      "type": "string",
    },
    Object {
      "description": "Specifies whether to add \`aria-required\` to the native control.",
      "name": "ariaRequired",
      "optional": true,
      "type": "boolean",
    },
    Object {
      "defaultValue": "true",
      "description": "Specifies whether to enable a browser's autocomplete functionality for this input.
In some cases it might be appropriate to disable autocomplete (for example, for security-sensitive fields).
To use it correctly, set the \`name\` property.
You can either provide a boolean value to set the property to \\"on\\" or \\"off\\", or specify a string value
for the [autocomplete](https://developer.mozilla.org/en-US/docs/Web/HTML/Attributes/autocomplete) attribute.
",
      "name": "autoComplete",
      "optional": true,
      "type": "boolean | string",
    },
    Object {
      "description": "Indicates whether the control should be focused as
soon as the page loads, which enables the user to
start typing without having to manually focus the control. Don't
use this option on pages where the control may be
scrolled out of the viewport.",
      "name": "autoFocus",
      "optional": true,
      "type": "boolean",
    },
    Object {
      "description": "Adds the specified classes to the root element of the component.",
      "name": "className",
      "optional": true,
      "type": "string",
    },
    Object {
      "description": "Specifies the ID of the native form element. You can use it to relate
a label element's \`for\` attribute to this control.
It defaults to an automatically generated ID that
is provided by its parent form field component.
",
      "name": "controlId",
      "optional": true,
      "type": "string",
    },
    Object {
      "description": "Specifies whether to disable browser autocorrect and related features.
If you set this to \`true\`, it disables any native browser capabilities
that automatically correct user input, such as \`autocorrect\` and
\`autocapitalize\`. If you don't set it, the behavior follows the default behavior
of the user's browser.",
      "name": "disableBrowserAutocorrect",
      "optional": true,
      "type": "boolean",
    },
    Object {
      "description": "Specifies whether to disable browser spellcheck feature.
If you set this to \`true\`, it disables native browser capability
that checks for spelling/grammar errors.
If you don't set it, the behavior follows the default behavior
of the user's browser.",
      "name": "disableBrowserSpellcheck",
      "optional": true,
      "type": "boolean",
    },
    Object {
      "description": "Specifies if the control is disabled, which prevents the
user from modifying the value and prevents the value from
being included in a form submission. A disabled control can't
receive focus.",
      "name": "disabled",
      "optional": true,
      "type": "boolean",
    },
    Object {
      "description": "Adds the specified ID to the root element of the component.",
      "name": "id",
      "optional": true,
      "type": "string",
    },
    Object {
      "description": "Overrides the invalidation state. Usually the invalid state
comes from the parent \`FormField\`component,
however sometimes you need to override its
state when you have more than one input within a
single form field.",
      "name": "invalid",
      "optional": true,
      "type": "boolean",
    },
    Object {
      "description": "Specifies the name of the control used in HTML forms.",
      "name": "name",
      "optional": true,
      "type": "string",
    },
    Object {
      "description": "Specifies the placeholder text rendered when the value is an empty string.",
      "name": "placeholder",
      "optional": true,
      "type": "string",
    },
    Object {
      "description": "Specifies if the control is read only, which prevents the
user from modifying the value but includes it in a form
submission. A read-only control can receive focus.
Don't use read-only inputs outside a form.
",
      "name": "readOnly",
      "optional": true,
      "type": "boolean",
    },
    Object {
      "description": "Specifies the number of lines of text to set the height to.",
      "name": "rows",
      "optional": true,
      "type": "number",
    },
    Object {
      "description": "Specifies the text entered into the form element.",
      "name": "value",
      "optional": false,
      "type": "string",
    },
  ],
  "regions": Array [],
  "releaseStatus": "stable",
}
`;

exports[`Documenter definition for tiles matches the snapshot: tiles 1`] = `
Object {
  "events": Array [
    Object {
      "cancelable": false,
      "description": "Called when the user selects a different tile.",
      "detailInlineType": Object {
        "name": "TilesProps.ChangeDetail",
        "properties": Array [
          Object {
            "name": "value",
            "optional": false,
            "type": "string",
          },
        ],
        "type": "object",
      },
      "detailType": "TilesProps.ChangeDetail",
      "name": "onChange",
    },
  ],
  "functions": Array [],
  "name": "Tiles",
  "properties": Array [
    Object {
      "description": "Adds \`aria-describedby\` to the component. If you're using this component within a form field,
don't set this property because the form field component automatically sets it.
Use this property if the component isn't surrounded by a form field, or you want to override the value
automatically set by the form field (for example, if you have two components within a single form field).

To use it correctly, define an ID for each element that you want to use as a description
and set the property to a string of each ID separated by spaces (for example, \`\\"id1 id2 id3\\"\`).
",
      "name": "ariaDescribedby",
      "optional": true,
      "type": "string",
    },
    Object {
      "description": "Adds \`aria-label\` on the group. Don't set this property if you are using this form element within a form field
because the form field component automatically sets the correct labels to make the component accessible.",
      "name": "ariaLabel",
      "optional": true,
      "type": "string",
    },
    Object {
      "description": "Adds \`aria-labelledby\` to the component. If you're using this component within a form field,
don't set this property because the form field component automatically sets it.
Use this property if the component isn't surrounded by a form field, or you want to override the value
automatically set by the form field (for example, if you have two components within a single form field).

To use it correctly, define an ID for the element you want to use as label and set the property to that ID.
",
      "name": "ariaLabelledby",
      "optional": true,
      "type": "string",
    },
    Object {
      "description": "Adds \`aria-required\` on the group.",
      "name": "ariaRequired",
      "optional": true,
      "type": "boolean",
    },
    Object {
      "description": "Adds the specified classes to the root element of the component.",
      "name": "className",
      "optional": true,
      "type": "string",
    },
    Object {
      "description": "The number of columns for the tiles to be displayed in. Valid values are integers between 1 and 4.
If no value is specified, the number of columns is determined based on the number of items, with a maximum of 3.
It is set to 2 if 4 or 8 items are supplied in order to optimize the layout.",
      "name": "columns",
      "optional": true,
      "type": "number",
    },
    Object {
      "description": "Specifies the ID of the native form element. You can use it to relate
a label element's \`for\` attribute to this control.
It defaults to an automatically generated ID that
is provided by its parent form field component.
",
      "name": "controlId",
      "optional": true,
      "type": "string",
    },
    Object {
      "description": "Adds the specified ID to the root element of the component.",
      "name": "id",
      "optional": true,
      "type": "string",
    },
    Object {
      "description": "List of tile definitions. Each tile has the following properties:
- \`value\` [string] - The value that will be associated with the tile. This is the value the tiles will get when the radio button is selected.
- \`label\` [ReactNode] - A short description for the option the tile represents.
- \`description\` [ReactNode] - (Optional) Further explanatory guidance on the tile option, shown below the \`label\`.
- \`image\` [ReactNode] - (Optional) Visually distinctive image for the tile option, shown below the \`description\`.
- \`disabled\` [boolean] - (Optional) Specifies whether the tile is disabled. Users can't select disabled tiles.
- \`controlId\` [string] - (Optional) The ID of the internal input. You can use this to relate a label element's \`for\` attribute to this control.
           We recommend that you don't set this property because it's automatically set by the tiles component.
",
      "name": "items",
      "optional": true,
      "type": "ReadonlyArray<TilesProps.TilesDefinition>",
    },
    Object {
      "description": "Specifies the value of the selected tile.
If you want to clear the selection, use \`null\`.",
      "name": "value",
      "optional": false,
      "type": "null | string",
    },
  ],
  "regions": Array [],
  "releaseStatus": "stable",
}
`;

exports[`Documenter definition for time-input matches the snapshot: time-input 1`] = `
Object {
  "events": Array [
    Object {
      "cancelable": false,
      "description": "Called when input focus is removed from the UI control.",
      "detailType": "null",
      "name": "onBlur",
    },
    Object {
      "cancelable": false,
      "description": "Called whenever a user changes the input value (by typing or pasting).
The event \`detail\` contains the current value of the field.",
      "detailInlineType": Object {
        "name": "InputProps.ChangeDetail",
        "properties": Array [
          Object {
            "name": "value",
            "optional": false,
            "type": "string",
          },
        ],
        "type": "object",
      },
      "detailType": "InputProps.ChangeDetail",
      "name": "onChange",
    },
    Object {
      "cancelable": false,
      "description": "Called when input focus is moved to the UI control.",
      "detailType": "null",
      "name": "onFocus",
    },
  ],
  "functions": Array [
    Object {
      "description": "Sets input focus on the input control.",
      "name": "focus",
      "parameters": Array [],
      "returnType": "void",
    },
  ],
  "name": "TimeInput",
  "properties": Array [
    Object {
      "description": "Adds \`aria-describedby\` to the component. If you're using this component within a form field,
don't set this property because the form field component automatically sets it.
Use this property if the component isn't surrounded by a form field, or you want to override the value
automatically set by the form field (for example, if you have two components within a single form field).

To use it correctly, define an ID for each element that you want to use as a description
and set the property to a string of each ID separated by spaces (for example, \`\\"id1 id2 id3\\"\`).
",
      "name": "ariaDescribedby",
      "optional": true,
      "type": "string",
    },
    Object {
      "description": "Adds an \`aria-label\` to the native control.
Use this if you don't have a visible label for this control.
",
      "name": "ariaLabel",
      "optional": true,
      "type": "string",
    },
    Object {
      "description": "Adds \`aria-labelledby\` to the component. If you're using this component within a form field,
don't set this property because the form field component automatically sets it.
Use this property if the component isn't surrounded by a form field, or you want to override the value
automatically set by the form field (for example, if you have two components within a single form field).

To use it correctly, define an ID for the element you want to use as label and set the property to that ID.
",
      "name": "ariaLabelledby",
      "optional": true,
      "type": "string",
    },
    Object {
      "description": "Specifies whether to add \`aria-required\` to the native control.",
      "name": "ariaRequired",
      "optional": true,
      "type": "boolean",
    },
    Object {
      "defaultValue": "true",
      "description": "Specifies whether to enable a browser's autocomplete functionality for this input.
In some cases it might be appropriate to disable autocomplete (for
example, for security-sensitive fields). To use it correctly, set the \`name\` property.",
      "name": "autoComplete",
      "optional": true,
      "type": "boolean",
    },
    Object {
      "description": "Indicates whether the control should be focused as
soon as the page loads, which enables the user to
start typing without having to manually focus the control. Don't
use this option on pages where the control may be
scrolled out of the viewport.",
      "name": "autoFocus",
      "optional": true,
      "type": "boolean",
    },
    Object {
      "description": "Adds the specified classes to the root element of the component.",
      "name": "className",
      "optional": true,
      "type": "string",
    },
    Object {
      "description": "Specifies the ID of the native form element. You can use it to relate
a label element's \`for\` attribute to this control.
It defaults to an automatically generated ID that
is provided by its parent form field component.
",
      "name": "controlId",
      "optional": true,
      "type": "string",
    },
    Object {
      "description": "Specifies whether to disable browser autocorrect and related features.
If you set this to \`true\`, it disables any native browser capabilities
that automatically correct user input, such as \`autocorrect\` and
\`autocapitalize\`. If you don't set it, the behavior follows the default behavior
of the user's browser.",
      "name": "disableBrowserAutocorrect",
      "optional": true,
      "type": "boolean",
    },
    Object {
      "description": "Specifies if the control is disabled, which prevents the
user from modifying the value and prevents the value from
being included in a form submission. A disabled control can't
receive focus.",
      "name": "disabled",
      "optional": true,
      "type": "boolean",
    },
    Object {
      "defaultValue": "'hh:mm:ss'",
      "description": "Specifies the format of the time input.
Use it to restrict the granularity of time that the user can enter.
",
      "inlineType": Object {
        "name": "TimeInputProps.Format",
        "type": "union",
        "values": Array [
          "hh",
          "hh:mm",
          "hh:mm:ss",
        ],
      },
      "name": "format",
      "optional": true,
      "type": "string",
    },
    Object {
      "description": "Adds the specified ID to the root element of the component.",
      "name": "id",
      "optional": true,
      "type": "string",
    },
    Object {
      "description": "Overrides the invalidation state. Usually the invalid state
comes from the parent \`FormField\`component,
however sometimes you need to override its
state when you have more than one input within a
single form field.",
      "name": "invalid",
      "optional": true,
      "type": "boolean",
    },
    Object {
      "description": "Specifies the name of the control used in HTML forms.",
      "name": "name",
      "optional": true,
      "type": "string",
    },
    Object {
      "description": "Specifies the placeholder text rendered when the value is an empty string.",
      "name": "placeholder",
      "optional": true,
      "type": "string",
    },
    Object {
      "description": "Specifies if the control is read only, which prevents the
user from modifying the value but includes it in a form
submission. A read-only control can receive focus.
Don't use read-only inputs outside a form.
",
      "name": "readOnly",
      "optional": true,
      "type": "boolean",
    },
    Object {
      "defaultValue": "true",
      "description": "Specifies whether the component should use 12-hour or 24-hour format.
When using 12-hour format, there is no option for picking AM or PM.",
      "name": "use24Hour",
      "optional": true,
      "type": "boolean",
    },
    Object {
      "description": "Specifies the text entered into the form element.",
      "name": "value",
      "optional": false,
      "type": "string",
    },
  ],
  "regions": Array [],
  "releaseStatus": "stable",
}
`;

exports[`Documenter definition for toggle matches the snapshot: toggle 1`] = `
Object {
  "events": Array [
    Object {
      "cancelable": false,
      "description": "Called when input focus is removed from the UI control.",
      "name": "onBlur",
    },
    Object {
      "cancelable": false,
      "detailInlineType": Object {
        "name": "ToggleProps.ChangeDetail",
        "properties": Array [
          Object {
            "name": "checked",
            "optional": false,
            "type": "boolean",
          },
        ],
        "type": "object",
      },
      "detailType": "ToggleProps.ChangeDetail",
      "name": "onChange",
    },
    Object {
      "cancelable": false,
      "description": "Called when input focus is moved to the UI control.",
      "name": "onFocus",
    },
  ],
  "functions": Array [
    Object {
      "description": "Sets input focus onto the UI control.",
      "name": "focus",
      "parameters": Array [],
      "returnType": "void",
    },
  ],
  "name": "Toggle",
  "properties": Array [
    Object {
      "description": "Adds \`aria-describedby\` to the component. If you're using this component within a form field,
don't set this property because the form field component automatically sets it.
Use this property if the component isn't surrounded by a form field, or you want to override the value
automatically set by the form field (for example, if you have two components within a single form field).

To use it correctly, define an ID for each element that you want to use as a description
and set the property to a string of each ID separated by spaces (for example, \`\\"id1 id2 id3\\"\`).
",
      "name": "ariaDescribedby",
      "optional": true,
      "type": "string",
    },
    Object {
      "description": "Adds an \`aria-label\` to the native control.
Use this if you don't have a visible label for this control.
",
      "name": "ariaLabel",
      "optional": true,
      "type": "string",
    },
    Object {
      "description": "Adds \`aria-labelledby\` to the component. If you're using this component within a form field,
don't set this property because the form field component automatically sets it.
Use this property if the component isn't surrounded by a form field, or you want to override the value
automatically set by the form field (for example, if you have two components within a single form field).

To use it correctly, define an ID for the element you want to use as label and set the property to that ID.
",
      "name": "ariaLabelledby",
      "optional": true,
      "type": "string",
    },
    Object {
      "description": "Specifies if the component is selected.",
      "name": "checked",
      "optional": false,
      "type": "boolean",
    },
    Object {
      "description": "Adds the specified classes to the root element of the component.",
      "name": "className",
      "optional": true,
      "type": "string",
    },
    Object {
      "description": "Specifies the ID of the native form element. By default, it uses an automatically generated ID.",
      "name": "controlId",
      "optional": true,
      "type": "string",
    },
    Object {
      "description": "Specifies if the control is disabled, which prevents the
user from modifying the value and prevents the value from
being included in a form submission. A disabled control can't
receive focus.",
      "name": "disabled",
      "optional": true,
      "type": "boolean",
    },
    Object {
      "description": "Adds the specified ID to the root element of the component.",
      "name": "id",
      "optional": true,
      "type": "string",
    },
    Object {
      "description": "Specifies the name of the control used in HTML forms.",
      "name": "name",
      "optional": true,
      "type": "string",
    },
  ],
  "regions": Array [
    Object {
      "description": "The control's label that's displayed next to the toggle. Clicking this will invoke a state change.",
      "displayName": "label",
      "isDefault": true,
      "name": "children",
    },
    Object {
      "description": "Description that appears below the label.",
      "isDefault": false,
      "name": "description",
    },
  ],
  "releaseStatus": "stable",
}
`;

exports[`Documenter definition for token-group matches the snapshot: token-group 1`] = `
Object {
  "events": Array [
    Object {
      "cancelable": false,
      "description": " Called when the user clicks on the dismiss button. The token won't be automatically removed.
 Make sure that you add a listener to this event to update your application state.",
      "detailInlineType": Object {
        "name": "TokenGroupProps.DismissDetail",
        "properties": Array [
          Object {
            "name": "itemIndex",
            "optional": false,
            "type": "number",
          },
        ],
        "type": "object",
      },
      "detailType": "TokenGroupProps.DismissDetail",
      "name": "onDismiss",
    },
  ],
  "functions": Array [],
  "name": "TokenGroup",
  "properties": Array [
    Object {
      "defaultValue": "\\"horizontal\\"",
      "description": "Specifies the direction in which tokens are aligned (\`horizontal | vertical\`).",
      "inlineType": Object {
        "name": "TokenGroupProps.Alignment",
        "type": "union",
        "values": Array [
          "horizontal",
          "vertical",
        ],
      },
      "name": "alignment",
      "optional": true,
      "type": "string",
    },
    Object {
      "description": "Adds the specified classes to the root element of the component.",
      "name": "className",
      "optional": true,
      "type": "string",
    },
    Object {
      "description": "An object containing all the necessary localized strings required by the component.",
      "inlineType": Object {
        "name": "TokenGroupProps.I18nStrings",
        "properties": Array [
          Object {
            "name": "limitShowFewer",
            "optional": true,
            "type": "string",
          },
          Object {
            "name": "limitShowMore",
            "optional": true,
            "type": "string",
          },
        ],
        "type": "object",
      },
      "name": "i18nStrings",
      "optional": true,
      "type": "TokenGroupProps.I18nStrings",
    },
    Object {
      "description": "Adds the specified ID to the root element of the component.",
      "name": "id",
      "optional": true,
      "type": "string",
    },
    Object {
      "defaultValue": "[]",
      "description": "An array of objects representing token items. Each token has the following properties:
- \`label\` (string) - Title text of the token.
- \`description\` (string) - (Optional) Further information about the token that appears below the label.
- \`disabled\` [boolean] - (Optional) Determines whether the token is disabled.
- \`labelTag\` (string) - (Optional) A label tag that provides additional guidance, shown next to the label.
- \`tags\` [string[]] - (Optional) A list of tags giving further guidance about the token.
- \`dismissLabel\` (string) - (Optional) Adds an \`aria-label\` to the dismiss button.
- \`iconName\` (string) - (Optional) Specifies the name of an [icon](/components/icon/) to display in the token.
- \`iconAlt\` (string) - (Optional) Specifies alternate text for a custom icon, for use with \`iconUrl\`.
- \`iconUrl\` (string) - (Optional) URL of a custom icon.
- \`iconSvg\` (ReactNode) - (Optional) Custom SVG icon. Equivalent to the \`svg\` slot of the [icon component](/components/icon/).
",
      "name": "items",
      "optional": true,
      "type": "ReadonlyArray<TokenGroupProps.Item>",
    },
    Object {
      "description": "Specifies the maximum number of displayed tokens. If the property isn't set, all of the tokens are displayed.",
      "name": "limit",
      "optional": true,
      "type": "number",
    },
  ],
  "regions": Array [],
  "releaseStatus": "stable",
}
`;

exports[`Documenter definition for top-navigation matches the snapshot: top-navigation 1`] = `
Object {
  "events": Array [],
  "functions": Array [],
  "name": "TopNavigation",
  "properties": Array [
    Object {
      "description": "Adds the specified classes to the root element of the component.",
      "name": "className",
      "optional": true,
      "type": "string",
    },
    Object {
      "description": "An object containing all the localized strings required by the component.",
      "inlineType": Object {
        "name": "TopNavigationProps.I18nStrings",
        "properties": Array [
          Object {
            "name": "overflowMenuBackIconAriaLabel",
            "optional": true,
            "type": "string",
          },
          Object {
            "name": "overflowMenuDismissIconAriaLabel",
            "optional": true,
            "type": "string",
          },
          Object {
            "name": "overflowMenuTitleText",
            "optional": false,
            "type": "string",
          },
          Object {
            "name": "overflowMenuTriggerText",
            "optional": false,
            "type": "string",
          },
          Object {
            "name": "searchDismissIconAriaLabel",
            "optional": true,
            "type": "string",
          },
          Object {
            "name": "searchIconAriaLabel",
            "optional": true,
            "type": "string",
          },
        ],
        "type": "object",
      },
      "name": "i18nStrings",
      "optional": false,
      "type": "TopNavigationProps.I18nStrings",
    },
    Object {
      "description": "Adds the specified ID to the root element of the component.",
      "name": "id",
      "optional": true,
      "type": "string",
    },
    Object {
      "description": "Properties describing the product identity. They are as follows:
* \`title\` (string) - Specifies the title text.
* \`logo\` ({ src: string, alt: string }) - Specifies the logo for the product.
* \`href\` (string) - Specifies the \`href\` that the header links to.
* \`onFollow\` (() => void) - Specifies the event handler called when the identity is clicked without any modifier keys.
",
      "inlineType": Object {
        "name": "TopNavigationProps.Identity",
        "properties": Array [
          Object {
            "name": "href",
            "optional": false,
            "type": "string",
          },
          Object {
            "name": "logo",
            "optional": true,
            "type": "TopNavigationProps.Logo",
          },
          Object {
            "name": "onFollow",
            "optional": true,
            "type": "CancelableEventHandler",
          },
          Object {
            "name": "title",
            "optional": true,
            "type": "string",
          },
        ],
        "type": "object",
      },
      "name": "identity",
      "optional": false,
      "type": "TopNavigationProps.Identity",
    },
    Object {
      "defaultValue": "[]",
      "description": "A list of utility navigation elements.
The supported utility types are: \`button\` and \`menu-dropdown\`.
The following properties are supported across all utility types:

* \`type\` (string) - The type of the utility. Can be \`button\` or \`menu-dropdown\`.
* \`text\` (string) - Specifies the text shown in the top navigation or the title inside the dropdown if no explicit \`title\` property is set.
* \`title\` (string) - The title displayed inside the dropdown.
* \`iconName\` (string) - The name of an existing icon to display next to the utility.
* \`iconUrl\` (string) - Specifies the URL of a custom icon. Use this property if the icon you want isn't available.
* \`iconAlt\` (string) - Specifies alternate text for a custom icon provided using \`iconUrl\`. We recommend that you provide this for accessibility.
* \`iconSvg\` (string) - Specifies the SVG of a custom icon.
* \`ariaLabel\` (string) - Adds \`aria-label\` to the button or dropdown trigger. This is recommended for accessibility if a text is not provided.
* \`badge\` (boolean) - Adds a badge to the corner of the icon to indicate a state change. For example: Unread notifications.
* \`disableTextCollapse\` (boolean) - Prevents the utility text from being hidden on smaller screens.
* \`disableUtilityCollapse\` (boolean) - Prevents the utility from being moved to an overflow menu on smaller screens.

### button

* \`variant\` ('primary-button' | 'link') - The visual appearance of the button. The default value is 'link'.
* \`href\` (string) - Specifies the \`href\` for a link styled as a button.
* \`external\` (boolean) - Marks the link as external by adding an icon after the text. When clicked, the link opens in a new tab.
* \`externalIconAriaLabel\` (string) - Adds an \`aria-label\` for the external icon.
* \`onClick\` (() => void) - Specifies the event handler called when the utility is clicked.

### menu-dropdown

* \`description\` (string) - The description displayed inside the dropdown.
* \`items\` (ButtonDropdownProps.Items) - An array of dropdown items. This follows the same structure as the \`items\` property of the [button dropdown component](/components/button-dropdown).
* \`onItemClick\` (NonCancelableEventHandler<ButtonDropdownProps.ItemClickDetails>) - Specifies the event handler called when a dropdown item is selected.
",
      "name": "utilities",
      "optional": true,
      "type": "ReadonlyArray<TopNavigationProps.Utility>",
    },
  ],
  "regions": Array [
    Object {
      "description": "Use with an input or autosuggest control for a global search query.",
      "isDefault": false,
      "name": "search",
    },
  ],
  "releaseStatus": "stable",
}
`;

exports[`Documenter definition for tutorial-panel matches the snapshot: tutorial-panel 1`] = `
Object {
  "events": Array [
    Object {
      "cancelable": false,
      "description": "Fired when the user clicks on the feedback link at the end of a tutorial.",
      "detailInlineType": Object {
        "name": "TutorialPanelProps.TutorialDetail",
        "properties": Array [
          Object {
            "name": "tutorial",
            "optional": false,
            "type": "TutorialPanelProps.Tutorial",
          },
        ],
        "type": "object",
      },
      "detailType": "TutorialPanelProps.TutorialDetail",
      "name": "onFeedbackClick",
    },
  ],
  "functions": Array [],
  "name": "TutorialPanel",
  "properties": Array [
    Object {
      "description": "Adds the specified classes to the root element of the component.",
      "name": "className",
      "optional": true,
      "type": "string",
    },
    Object {
      "description": "The link to a file documenting all tutorials (usually a PDF).",
      "name": "downloadUrl",
      "optional": false,
      "type": "string",
    },
    Object {
      "description": "An object containing all the necessary localized strings required by the component.",
      "inlineType": Object {
        "name": "TutorialPanelProps.I18nStrings",
        "properties": Array [
          Object {
            "name": "completionScreenTitle",
            "optional": false,
            "type": "string",
          },
          Object {
            "name": "dismissTutorialButtonText",
            "optional": false,
            "type": "string",
          },
          Object {
            "name": "feedbackLinkText",
            "optional": false,
            "type": "string",
          },
          Object {
            "name": "labelExitTutorial",
            "optional": false,
            "type": "string",
          },
          Object {
            "name": "labelLearnMoreExternalIcon",
            "optional": false,
            "type": "string",
          },
          Object {
            "name": "labelTotalSteps",
            "optional": false,
            "type": "(totalStepCount: number) => string",
          },
          Object {
            "name": "labelsTaskStatus",
            "optional": false,
            "type": "unknown",
          },
          Object {
            "name": "learnMoreLinkText",
            "optional": false,
            "type": "string",
          },
          Object {
            "name": "loadingText",
            "optional": false,
            "type": "string",
          },
          Object {
            "name": "restartTutorialButtonText",
            "optional": false,
            "type": "string",
          },
          Object {
            "name": "startTutorialButtonText",
            "optional": false,
            "type": "string",
          },
          Object {
            "name": "stepTitle",
            "optional": false,
            "type": "(stepIndex: number, stepTitle: string) => string",
          },
          Object {
            "name": "taskTitle",
            "optional": false,
            "type": "(taskIndex: number, taskTitle: string) => string",
          },
          Object {
            "name": "tutorialCompletedText",
            "optional": false,
            "type": "string",
          },
          Object {
            "name": "tutorialListDescription",
            "optional": false,
            "type": "React.ReactNode",
          },
          Object {
            "name": "tutorialListDownloadLinkText",
            "optional": false,
            "type": "string",
          },
          Object {
            "name": "tutorialListTitle",
            "optional": false,
            "type": "string",
          },
        ],
        "type": "object",
      },
      "name": "i18nStrings",
      "optional": false,
      "type": "TutorialPanelProps.I18nStrings",
    },
    Object {
      "description": "Adds the specified ID to the root element of the component.",
      "name": "id",
      "optional": true,
      "type": "string",
    },
    Object {
      "description": "Whether the content of the panel is currently loading. If this property
is set to \`true\`, the panel displays a spinner and the loadingText that is
specified in the \`i18nStrings\` property.",
      "name": "loading",
      "optional": true,
      "type": "boolean",
    },
    Object {
      "description": "List of all available tutorials. An array of objects with the following properties:
* \`title\` (string) - Name of the tutorial

* \`description\` (ReactNode) - Short description of the tutorial's content.

* \`tasks\` - Array of tasks (in intended order). Each Task has the following properties:
  * \`title\` (string) - Name of this task. This is shown in the task list overview of the tutorial's detail view.
  * \`steps\` - Array of steps in this task (in intended order). Each step has the following properties:
    * \`title\` (string) - Title of this step. This is shown in the step list in the tutorial's detail view.
    * \`content\` (ReactNode) - Content to be shown in the popover of this step. Can be JSX or plain text.
    * \`warningAlert\` (ReactNode) - (Optional) If this field is present, a warning alert will be displayed
       inside the step's popover, showing this field's content. Can be JSX or plain text.
    * \`hotspotId\` (string) - ID of the hotspot that this tutorial step points to.

       A hotspot with this ID needs to be added manually to the code of the application and represents a location
       in the application that a tutorial step can be attached to. It can be re-used by multiple tutorials. Hotspot
       IDs need to be unique in the scope of the whole application that uses this tutorial.

* \`completedScreenDescription\` (ReactNode) - Description to be shown on the last page of the tutorial, when the
   user has successfully completed the tutorial.

* \`prerequisitesAlert\` (ReactNode) - (Optional) If the application determines that the user cannot start the tutorial
   yet (by specifying the property \`prerequisitesNeeded\` on the tutorial object), the content of \`prerequisitesAlert\`
   will be shown in the tutorial list underneath the tutorial title.

   Example: \`<><Link>Create a bucket first</Link> to complete this tutorial.</>\`

* \`prerequisitesNeeded\` (boolean) - (Optional) If this property is set to \`true\`, the tutorial list will disable the
  \`Start tutorial\` button for this tutorial, and it will show the contents of the tutorial's \`prerequisitesAlert\` field
   in an alert underneath the tutorial title.

* \`learnMoreUrl\` (string | null) - (Optional) If present, the tutorial list will show a \\"Learn More\\" link pointing to
   this URL underneath the tutorial's description.

* \`completed\` (boolean) - Whether the user has already completed this tutorial.

  If this property is set to \`true\`, the tutorial list will show a status indicator underneath the tutorial title with
  a message that indicates that this tutorial has already been completed by the user (e.g. \\"Tutorial completed\\"), and
  the \\"Start tutorial\\" button will be replaced by a \\"Restart tutorial\\" button.
",
      "name": "tutorials",
      "optional": false,
      "type": "ReadonlyArray<TutorialPanelProps.Tutorial>",
    },
  ],
  "regions": Array [],
  "releaseStatus": "stable",
}
`;

exports[`Documenter definition for wizard matches the snapshot: wizard 1`] = `
Object {
  "events": Array [
    Object {
      "cancelable": false,
      "description": "Called when a user clicks the *cancel* button.
If a user has entered data in the form, you should prompt the user with a modal before exiting the wizard flow.",
      "name": "onCancel",
    },
    Object {
      "cancelable": false,
      "description": "Called when a user clicks the *next* button, the *previous* button, or an enabled step link in the navigation pane.
The event \`detail\` includes the following:
- \`requestedStepIndex\` - The index of the requested step.
- \`reason\` - The user action that triggered the navigation event. It can be \`next\` (when the user clicks the *next* button),
\`previous\` (when the user clicks the *previous* button), \`step\` (an enabled step link in the navigation pane),
or \`skip\` (when navigated using navigation pane or the *skip-to* button to the previously unvisited step).
",
      "detailInlineType": Object {
        "name": "WizardProps.NavigateDetail",
        "properties": Array [
          Object {
            "name": "reason",
            "optional": false,
            "type": "WizardProps.NavigationReason",
          },
          Object {
            "name": "requestedStepIndex",
            "optional": false,
            "type": "number",
          },
        ],
        "type": "object",
      },
      "detailType": "WizardProps.NavigateDetail",
      "name": "onNavigate",
    },
    Object {
      "cancelable": false,
      "description": "Called when a user clicks the *submit* button.",
      "name": "onSubmit",
    },
  ],
  "functions": Array [],
  "name": "Wizard",
  "properties": Array [
    Object {
      "description": "Index of the step that's currently displayed. The first step has an index of zero (0).
If you don't set this property, the component starts on the first step and switches step automatically
when a user navigates using the buttons or an enabled step link in the navigation pane (that is, uncontrolled behavior).

If you provide a value for this property, you must also set an \`onNavigate\` listener to update the property when
a user navigates (that is, controlled behavior).

If you set it to a value that exceeds the maximum value (that is, the number of steps minus 1), its value is ignored and the component uses the maximum value.
",
      "name": "activeStepIndex",
      "optional": true,
      "type": "number",
    },
    Object {
      "defaultValue": "false",
      "description": "When set to \`false\`, the *skip-to* button is never shown.
When set to \`true\`, the *skip-to* button may appear to offer faster navigation for the user.
The *skip-to* button only allows to skip optional steps. It is shown when there is one or more optional
steps ahead having no required steps in-between.

Note: the *skip-to* button requires the function i18nStrings.skipToButtonLabel to be defined.

Defaults to \`false\`.
",
      "name": "allowSkipTo",
      "optional": true,
      "type": "boolean",
    },
    Object {
      "description": "Adds the specified classes to the root element of the component.",
      "name": "className",
      "optional": true,
      "type": "string",
    },
    Object {
      "description": "An object containing all the necessary localized strings required by the component.
- \`stepNumberLabel\` ((stepNumber: number) => string) - A function that accepts a number (1-based indexing),
   and returns a human-readable, localized string displaying the step number in the navigation pane. For example, \\"Step 1\\" or \\"Step 2\\".
- \`collapsedStepsLabel\` ((stepNumber: number, stepsCount: number) => string) - A function that accepts two number parameters (1-based indexing),
   and returns a string responsible for the navigation summary on smaller screens. For example, \\"Step 1 of 3\\". The parameters are as follows:
   - \`stepNumber\` (number) - The step number that the user is currently on.
   - \`stepsCount\` (number) - The total number of steps in the wizard.
- \`skipToButtonLabel\`: ((targetStep: WizardProps.Step, targetStepNumber: number) => string) - An optional function that accepts the target step object
   and the target step number (1-based indexing), and returns a string to be used as the *skip-to* button label. For example, \\"Skip to Step 2\\" or \\"Skip to end\\".
- \`navigationAriaLabel\` (string) - The aria label for the navigation pane.
- \`cancelButton\` (string) - The text of the button that enables the user to exit the flow.
- \`previousButton\` (string) - The text of the button that enables the user to return to the previous step.
- \`nextButton\` (string) - The text of the button that enables the user to move to the next step.
- \`submitButton\` (string) - The text of the button that enables the user to submit the form.
- \`optional\` (string) - The text displayed next to the step title and form header title when a step is declared optional.
",
      "inlineType": Object {
        "name": "WizardProps.I18nStrings",
        "properties": Array [
          Object {
            "name": "cancelButton",
            "optional": false,
            "type": "string",
          },
          Object {
<<<<<<< HEAD
            "name": "navigationAriaLabel",
=======
            "name": "errorIconAriaLabel",
>>>>>>> a32e4d9e
            "optional": true,
            "type": "string",
          },
          Object {
            "name": "nextButton",
            "optional": false,
            "type": "string",
          },
          Object {
            "name": "optional",
            "optional": true,
            "type": "string",
          },
          Object {
            "name": "previousButton",
            "optional": false,
            "type": "string",
          },
          Object {
            "name": "submitButton",
            "optional": false,
            "type": "string",
          },
          Object {
            "name": "collapsedStepsLabel",
            "optional": false,
            "type": "(stepNumber: number, stepsCount: number) => string",
          },
          Object {
            "name": "skipToButtonLabel",
            "optional": true,
            "type": "(targetStep: WizardProps.Step, targetStepNumber: number) => string",
          },
          Object {
            "name": "stepNumberLabel",
            "optional": false,
            "type": "(stepNumber: number) => string",
          },
        ],
        "type": "object",
      },
      "name": "i18nStrings",
      "optional": false,
      "type": "WizardProps.I18nStrings",
    },
    Object {
      "description": "Adds the specified ID to the root element of the component.",
      "name": "id",
      "optional": true,
      "type": "string",
    },
    Object {
      "defaultValue": "false",
      "description": "Renders the *next* or *submit* button in a loading state.
Use this if you need to wait for a response from the server before the user can proceed to the next step, such as during server-side validation or retrieving the next step's information.
",
      "name": "isLoadingNextStep",
      "optional": true,
      "type": "boolean",
    },
    Object {
      "description": "Array of step objects. Each object represents a step in the wizard with the following properties:
- \`title\` (string) - Text that's displayed as the title in the navigation pane and form header.
- \`info\` (ReactNode) - (Optional) Area for a page level info link that's displayed in the form header.
   The page level info link should trigger the default help panel content for the step. Use the [link component](/components/link/) to display the link.
- \`description\` (ReactNode) - (Optional) Area below the form header for a page level description text to further explain the purpose, goal, or main actions of the step.
- \`content\` (ReactNode) - Main content area to display form sections, form fields, and controls.
- \`errorText\` (ReactNode) - (Optional) Error text that's displayed in a page level error alert.
   Use this for rendering actionable server-side validation failure messages.
- \`isOptional\` (boolean) - Specifies whether the step is optional or required. If set to \`true\`, the text from \`i18nStrings.optional\`
   is rendered next to the \`title\` in the navigation step label and the form header title.
",
      "name": "steps",
      "optional": false,
      "type": "ReadonlyArray<WizardProps.Step>",
    },
  ],
  "regions": Array [
    Object {
      "description": "Specifies left-aligned secondary actions for the wizard. Use a button dropdown if multiple actions are required.",
      "isDefault": false,
      "name": "secondaryActions",
    },
  ],
  "releaseStatus": "stable",
}
`;<|MERGE_RESOLUTION|>--- conflicted
+++ resolved
@@ -12770,11 +12770,12 @@
             "type": "string",
           },
           Object {
-<<<<<<< HEAD
+            "name": "errorIconAriaLabel",
+            "optional": true,
+            "type": "string",
+          },
+          Object {
             "name": "navigationAriaLabel",
-=======
-            "name": "errorIconAriaLabel",
->>>>>>> a32e4d9e
             "optional": true,
             "type": "string",
           },
