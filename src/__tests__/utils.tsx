--- conflicted
+++ resolved
@@ -60,11 +60,7 @@
 
 export function requireComponent(componentName: string): any {
   if (componentName === 'split-panel') {
-<<<<<<< HEAD
-    // eslint-disable-next-line @typescript-eslint/no-var-requires, @typescript-eslint/no-require-imports
-=======
     // eslint-disable-next-line @typescript-eslint/no-require-imports
->>>>>>> c9a1a9ce
     return wrap(require(path.join(componentsDir, 'split-panel')), WrappedSplitPanel);
   }
   // eslint-disable-next-line @typescript-eslint/no-require-imports
