--- conflicted
+++ resolved
@@ -33,11 +33,8 @@
 const componentsWithExceptions = [
   'annotation-context',
   'icon-provider',
-<<<<<<< HEAD
   'tooltip',
-=======
   'error-boundary',
->>>>>>> 94344c68
   ...componentWithMultipleRootElements,
 ];
 const components = getAllComponents().filter(component => !componentsWithExceptions.includes(component));
