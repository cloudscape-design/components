// Copyright Amazon.com, Inc. or its affiliates. All Rights Reserved.
// SPDX-License-Identifier: Apache-2.0
import React, { forwardRef, useImperativeHandle, useRef, useState } from 'react';
import clsx from 'clsx';

import { warnOnce } from '@cloudscape-design/component-toolkit/internal';

import { ButtonProps } from '../button/interfaces';
import { getBaseProps } from '../internal/base-component';
import InternalNavigableGroup from '../navigable-group/internal';
import { ButtonGroupProps, InternalButtonGroupProps } from './interfaces';
import ItemElement from './item-element.js';
import { getButtonGroupStyles } from './style';

import styles from './styles.css.js';
import testUtilStyles from './test-classes/styles.css.js';

const InternalButtonGroup = forwardRef(
  (
    {
      items = [],
      onItemClick,
      onFilesChange,
      ariaLabel,
      dropdownExpandToViewport,
      style,
      __internalRootRef,
      ...props
    }: InternalButtonGroupProps,
    ref: React.Ref<ButtonGroupProps.Ref>
  ) => {
    const baseProps = getBaseProps(props);
    const itemsRef = useRef<Record<string, ButtonProps.Ref | null>>({});
    const [tooltip, setTooltip] = useState<null | { item: string; feedback: boolean }>(null);

    useImperativeHandle(ref, () => ({
      focus: id => {
        itemsRef.current[id]?.focus();
      },
    }));

<<<<<<< HEAD
    function getNextFocusTarget(): null | HTMLElement {
      if (containerObjectRef.current) {
        const buttons: HTMLButtonElement[] = Array.from(
          containerObjectRef.current.querySelectorAll(`.${testUtilStyles.item}`)
        );
        const activeButtons = buttons.filter(button => !button.disabled);
        return activeButtons.find(button => button.dataset.itemid === focusedIdRef.current) ?? activeButtons[0] ?? null;
      }
      return null;
    }

    function onUnregisterActive(focusableElement: HTMLElement) {
      // Only refocus when the node is actually removed (no such ID anymore).
      const target = navigationAPI.current?.getFocusTarget();

      if (target && target.dataset.itemid !== focusableElement.dataset.itemid) {
        target.focus();
      }
    }

    useEffect(() => {
      navigationAPI.current?.updateFocusTarget();
    });

    function onFocus(event: React.FocusEvent) {
      if (event.target instanceof HTMLElement && event.target.dataset.itemid) {
        focusedIdRef.current = event.target.dataset.itemid;
      }

      navigationAPI.current?.updateFocusTarget();
    }

    function onBlur() {
      navigationAPI.current?.updateFocusTarget();
    }

    function onKeyDown(event: React.KeyboardEvent) {
      const focusTarget = navigationAPI.current?.getFocusTarget();
      const specialKeys = [KeyCode.right, KeyCode.left, KeyCode.end, KeyCode.home, KeyCode.pageUp, KeyCode.pageDown];
      if (hasModifierKeys(event) || specialKeys.indexOf(event.keyCode) === -1) {
        return;
      }
      if (!containerObjectRef.current || !focusTarget) {
        return;
      }
      // Ignore navigation when the focused element is not an item.
      if (document.activeElement && !document.activeElement.matches(`.${testUtilStyles.item}`)) {
        return;
      }
      event.preventDefault();

      const focusables = getFocusablesFrom(containerObjectRef.current);
      const activeIndex = focusables.indexOf(focusTarget);
      handleKey(event as any, {
        onHome: () => focusElement(focusables[0]),
        onEnd: () => focusElement(focusables[focusables.length - 1]),
        onInlineStart: () => focusElement(focusables[circleIndex(activeIndex - 1, [0, focusables.length - 1])]),
        onInlineEnd: () => focusElement(focusables[circleIndex(activeIndex + 1, [0, focusables.length - 1])]),
      });
    }

    function focusElement(element: HTMLElement) {
      element?.focus();
    }

    // List all non-disabled and registered focusables: those are eligible for keyboard navigation.
    function getFocusablesFrom(target: HTMLElement) {
      function isElementRegistered(element: HTMLElement) {
        return navigationAPI.current?.isRegistered(element) ?? false;
      }

      function isElementDisabled(element: HTMLElement) {
        if (element instanceof HTMLButtonElement) {
          return element.disabled;
        }

        return false;
      }

      return getAllFocusables(target).filter(el => isElementRegistered(el) && !isElementDisabled(el));
    }

=======
>>>>>>> b6e632cd
    const stylePropertiesAndVariables = getButtonGroupStyles(style);
    return (
      <div
        {...baseProps}
        ref={__internalRootRef}
        className={clsx(styles.root, testUtilStyles['button-group'], baseProps.className)}
        role="toolbar"
        aria-label={ariaLabel}
        style={stylePropertiesAndVariables}
      >
        <InternalNavigableGroup getItemKey={item => item.dataset.itemid!}>
          {items.map((itemOrGroup, index) => {
            const itemContent = (item: ButtonGroupProps.Item, position: string) => (
              <ItemElement
                key={item.id}
                item={item}
                dropdownExpandToViewport={dropdownExpandToViewport}
                tooltip={tooltip}
                setTooltip={setTooltip}
                onItemClick={onItemClick}
                onFilesChange={onFilesChange}
                ref={element => (itemsRef.current[item.id] = element)}
                position={position}
                style={style}
              />
            );

            const isGroupBefore = items[index - 1]?.type === 'group';
            const currentItem = items[index];
            const isGroupNow = currentItem?.type === 'group';
            const shouldAddDivider = isGroupBefore || (!isGroupBefore && isGroupNow && index !== 0);

            if (isGroupNow && currentItem.items.length === 0) {
              warnOnce('ButtonGroup', 'Empty group detected. Empty groups are not allowed.');
            }

            return (
              <React.Fragment key={itemOrGroup.type === 'group' ? index : itemOrGroup.id}>
                {shouldAddDivider && <div className={styles.divider} />}
                {itemOrGroup.type === 'group' ? (
                  <div key={index} role="group" aria-label={itemOrGroup.text} className={styles.group}>
                    {itemOrGroup.items.map((item, subIndex) => itemContent(item, `${index + 1},${subIndex + 1}`))}
                  </div>
                ) : (
                  itemContent(itemOrGroup, `${index + 1}`)
                )}
              </React.Fragment>
            );
          })}
        </InternalNavigableGroup>
      </div>
    );
  }
);

export default InternalButtonGroup;<|MERGE_RESOLUTION|>--- conflicted
+++ resolved
@@ -39,91 +39,6 @@
       },
     }));
 
-<<<<<<< HEAD
-    function getNextFocusTarget(): null | HTMLElement {
-      if (containerObjectRef.current) {
-        const buttons: HTMLButtonElement[] = Array.from(
-          containerObjectRef.current.querySelectorAll(`.${testUtilStyles.item}`)
-        );
-        const activeButtons = buttons.filter(button => !button.disabled);
-        return activeButtons.find(button => button.dataset.itemid === focusedIdRef.current) ?? activeButtons[0] ?? null;
-      }
-      return null;
-    }
-
-    function onUnregisterActive(focusableElement: HTMLElement) {
-      // Only refocus when the node is actually removed (no such ID anymore).
-      const target = navigationAPI.current?.getFocusTarget();
-
-      if (target && target.dataset.itemid !== focusableElement.dataset.itemid) {
-        target.focus();
-      }
-    }
-
-    useEffect(() => {
-      navigationAPI.current?.updateFocusTarget();
-    });
-
-    function onFocus(event: React.FocusEvent) {
-      if (event.target instanceof HTMLElement && event.target.dataset.itemid) {
-        focusedIdRef.current = event.target.dataset.itemid;
-      }
-
-      navigationAPI.current?.updateFocusTarget();
-    }
-
-    function onBlur() {
-      navigationAPI.current?.updateFocusTarget();
-    }
-
-    function onKeyDown(event: React.KeyboardEvent) {
-      const focusTarget = navigationAPI.current?.getFocusTarget();
-      const specialKeys = [KeyCode.right, KeyCode.left, KeyCode.end, KeyCode.home, KeyCode.pageUp, KeyCode.pageDown];
-      if (hasModifierKeys(event) || specialKeys.indexOf(event.keyCode) === -1) {
-        return;
-      }
-      if (!containerObjectRef.current || !focusTarget) {
-        return;
-      }
-      // Ignore navigation when the focused element is not an item.
-      if (document.activeElement && !document.activeElement.matches(`.${testUtilStyles.item}`)) {
-        return;
-      }
-      event.preventDefault();
-
-      const focusables = getFocusablesFrom(containerObjectRef.current);
-      const activeIndex = focusables.indexOf(focusTarget);
-      handleKey(event as any, {
-        onHome: () => focusElement(focusables[0]),
-        onEnd: () => focusElement(focusables[focusables.length - 1]),
-        onInlineStart: () => focusElement(focusables[circleIndex(activeIndex - 1, [0, focusables.length - 1])]),
-        onInlineEnd: () => focusElement(focusables[circleIndex(activeIndex + 1, [0, focusables.length - 1])]),
-      });
-    }
-
-    function focusElement(element: HTMLElement) {
-      element?.focus();
-    }
-
-    // List all non-disabled and registered focusables: those are eligible for keyboard navigation.
-    function getFocusablesFrom(target: HTMLElement) {
-      function isElementRegistered(element: HTMLElement) {
-        return navigationAPI.current?.isRegistered(element) ?? false;
-      }
-
-      function isElementDisabled(element: HTMLElement) {
-        if (element instanceof HTMLButtonElement) {
-          return element.disabled;
-        }
-
-        return false;
-      }
-
-      return getAllFocusables(target).filter(el => isElementRegistered(el) && !isElementDisabled(el));
-    }
-
-=======
->>>>>>> b6e632cd
     const stylePropertiesAndVariables = getButtonGroupStyles(style);
     return (
       <div
