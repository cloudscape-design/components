--- conflicted
+++ resolved
@@ -1,11 +1,7 @@
 // Copyright Amazon.com, Inc. or its affiliates. All Rights Reserved.
 // SPDX-License-Identifier: Apache-2.0
 import clsx from 'clsx';
-<<<<<<< HEAD
-import React, { Ref, useCallback, useEffect, useImperativeHandle, useRef, useState } from 'react';
-=======
 import React, { Ref, useCallback, useRef, useState } from 'react';
->>>>>>> 7a19dc27
 
 import { useKeyboardHandler } from './controller';
 import { useAutosuggestItems } from './options-controller';
@@ -18,13 +14,8 @@
 import { useFormFieldContext } from '../internal/context/form-field-context';
 import { getBaseProps } from '../internal/base-component';
 import { generateUniqueId, useUniqueId } from '../internal/hooks/use-unique-id';
-<<<<<<< HEAD
-import { fireNonCancelableEvent, CancelableEventHandler } from '../internal/events';
-import { createHighlightedOptionHook } from '../internal/components/options-list/utils/use-highlight-option';
-=======
 import useForwardFocus from '../internal/hooks/forward-focus';
 import { fireNonCancelableEvent } from '../internal/events';
->>>>>>> 7a19dc27
 import InternalInput from '../input/internal';
 import { InputProps } from '../input/interfaces';
 import styles from './styles.css.js';
@@ -33,19 +24,7 @@
 import { InternalBaseComponentProps } from '../internal/hooks/use-base-component';
 import AutosuggestOptionsList from './options-list';
 
-<<<<<<< HEAD
-export interface InternalAutosuggestProps extends AutosuggestProps, InternalBaseComponentProps {
-  __filterText?: string;
-  __dropdownWidth?: number;
-  __onOptionClick?: CancelableEventHandler<AutosuggestProps.Option>;
-  __disableShowAll?: boolean;
-  __hideEnteredTextOption?: boolean;
-  __onOpen?: CancelableEventHandler<null>;
-  __customContent?: React.ReactNode;
-}
-=======
 export interface InternalAutosuggestProps extends AutosuggestProps, InternalBaseComponentProps {}
->>>>>>> 7a19dc27
 
 const isInteractive = (option?: AutosuggestItem) => {
   return !!option && !option.disabled && option.type !== 'parent';
@@ -68,11 +47,7 @@
   );
 };
 
-export interface InternalAutosuggestRef extends InputProps.Ref {
-  close: () => void;
-}
-
-const InternalAutosuggest = React.forwardRef((props: InternalAutosuggestProps, ref: Ref<InternalAutosuggestRef>) => {
+const InternalAutosuggest = React.forwardRef((props: InternalAutosuggestProps, ref: Ref<InputProps.Ref>) => {
   const {
     value,
     onChange,
@@ -98,15 +73,6 @@
     onSelect,
     selectedAriaLabel,
     renderHighlightedAriaLive,
-<<<<<<< HEAD
-    __dropdownWidth,
-    __onOptionClick,
-    __disableShowAll,
-    __hideEnteredTextOption,
-    __onOpen,
-    __customContent,
-=======
->>>>>>> 7a19dc27
     __internalRootRef,
     ...rest
   } = props;
@@ -134,23 +100,12 @@
     hideEnteredTextLabel: false,
   });
   const openDropdown = () => !readOnly && setOpen(true);
-<<<<<<< HEAD
-  const scrollToIndex = useRef<(index: number) => void>(null);
-  const { highlightedOption, highlightedIndex, moveHighlight, resetHighlight, setHighlightedIndex } =
-    useHighlightedOption(filteredItems);
-  const closeDropdown = useCallback(() => {
-=======
   const closeDropdown = () => {
->>>>>>> 7a19dc27
     setOpen(false);
     resetHighlight();
-  }, [resetHighlight]);
+  };
   const handleBlur: React.FocusEventHandler = event => {
-    if (
-      event.currentTarget.contains(event.relatedTarget) ||
-      dropdownFooterRef.current?.contains(event.relatedTarget) ||
-      dropdownContentRef.current?.contains(event.relatedTarget)
-    ) {
+    if (event.currentTarget.contains(event.relatedTarget) || dropdownFooterRef.current?.contains(event.relatedTarget)) {
       return;
     }
     closeDropdown();
@@ -193,22 +148,8 @@
   const formFieldContext = useFormFieldContext(rest);
   const baseProps = getBaseProps(rest);
   const inputRef = useRef<HTMLInputElement>(null);
-  const dropdownContentRef = useRef<HTMLDivElement>(null);
   const dropdownFooterRef = useRef<HTMLDivElement>(null);
-
-  useImperativeHandle(
-    ref,
-    () => ({
-      focus(...args: Parameters<HTMLElement['focus']>) {
-        inputRef.current?.focus(...args);
-      },
-      select() {},
-      close() {
-        closeDropdown();
-      },
-    }),
-    [inputRef, closeDropdown]
-  );
+  useForwardFocus(ref, inputRef);
 
   const selfControlId = useUniqueId('input');
   const controlId = formFieldContext.controlId ?? selfControlId;
@@ -246,9 +187,7 @@
 
   const handleMouseDown = (event: React.MouseEvent) => {
     // prevent currently focused element from losing it
-    if (!__customContent) {
-      event.preventDefault();
-    }
+    event.preventDefault();
   };
 
   return (
@@ -285,36 +224,6 @@
           ) : null
         }
         expandToViewport={expandToViewport}
-<<<<<<< HEAD
-        hasContent={filteredItems.length >= 1 || dropdownStatus.content !== null}
-        trapFocus={!!showRecoveryLink || !!__customContent}
-      >
-        <div ref={dropdownContentRef}>
-          {open && __customContent ? (
-            __customContent
-          ) : (
-            <AutosuggestOptionsList
-              options={filteredItems}
-              highlightedOption={highlightedOption}
-              selectOption={selectOption}
-              highlightedIndex={highlightedIndex}
-              setHighlightedIndex={setHighlightedIndex}
-              highlightedOptionId={highlightedOptionId}
-              highlightText={filterText}
-              listId={listId}
-              controlId={controlId}
-              enteredTextLabel={enteredTextLabel}
-              handleLoadMore={handleLoadMore}
-              hasDropdownStatus={dropdownStatus.content !== null}
-              virtualScroll={virtualScroll}
-              selectedAriaLabel={selectedAriaLabel}
-              renderHighlightedAriaLive={renderHighlightedAriaLive}
-              listBottom={!dropdownStatus.isSticky ? <DropdownFooter content={dropdownStatus.content} /> : null}
-              usingMouse={usingMouse}
-            />
-          )}
-        </div>
-=======
         hasContent={items.length >= 1 || dropdownStatus.content !== null}
         trapFocus={!!showRecoveryLink}
       >
@@ -340,7 +249,6 @@
             highlightedType={highlightedType}
           />
         )}
->>>>>>> 7a19dc27
       </Dropdown>
     </div>
   );
