--- conflicted
+++ resolved
@@ -95,28 +95,26 @@
   checkControlled('Autosuggest', 'value', value, 'onChange', onChange);
   checkOptionValueField('Autosuggest', 'options', options);
 
-<<<<<<< HEAD
   const isKeyboard = useRef(false);
-  const [showAll, setShowAll] = useState(false);
-=======
-  const usingMouse = useRef(true);
->>>>>>> 4a7f3684
   const [open, setOpen] = useState(false);
-  const { items, setShowAll, highlightedOption, highlightedIndex, moveHighlight, resetHighlight, setHighlightedIndex } =
-    useAutosuggestItems({
-      options: options || [],
-      filterValue: value,
-      filterText,
-      filteringType,
-      hideEnteredTextLabel: __hideEnteredTextOption,
-    });
+  const {
+    items,
+    setShowAll,
+    highlightedOption,
+    highlightedIndex,
+    highlightedType,
+    moveHighlight,
+    resetHighlight,
+    setHighlightedIndex,
+  } = useAutosuggestItems({
+    options: options || [],
+    filterValue: value,
+    filterText,
+    filteringType,
+    isKeyboard,
+    hideEnteredTextLabel: __hideEnteredTextOption,
+  });
   const openDropdown = () => !readOnly && setOpen(true);
-<<<<<<< HEAD
-  const scrollToIndex = useRef<(index: number) => void>(null);
-  const { highlightedOption, highlightedIndex, highlightedType, moveHighlight, resetHighlight, setHighlightedIndex } =
-    useHighlightedOption({ options: filteredItems, isKeyboard });
-=======
->>>>>>> 4a7f3684
   const closeDropdown = () => {
     setOpen(false);
     resetHighlight();
