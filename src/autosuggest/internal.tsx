--- conflicted
+++ resolved
@@ -82,16 +82,6 @@
 
   const isKeyboard = useRef(false);
   const [open, setOpen] = useState(false);
-<<<<<<< HEAD
-  const { items, setShowAll, highlightedOption, highlightedIndex, moveHighlight, resetHighlight, setHighlightedIndex } =
-    useAutosuggestItems({
-      options: options || [],
-      filterValue: value,
-      filterText: value,
-      filteringType,
-      hideEnteredTextLabel: false,
-    });
-=======
   const {
     items,
     setShowAll,
@@ -104,12 +94,11 @@
   } = useAutosuggestItems({
     options: options || [],
     filterValue: value,
-    filterText,
+    filterText: value,
     filteringType,
     isKeyboard,
-    hideEnteredTextLabel: __hideEnteredTextOption,
+    hideEnteredTextLabel: false,
   });
->>>>>>> 5ab51770
   const openDropdown = () => !readOnly && setOpen(true);
   const closeDropdown = () => {
     setOpen(false);
