--- conflicted
+++ resolved
@@ -21,13 +21,8 @@
   };
 
   function render(open = true) {
-<<<<<<< HEAD
     return renderHook(useInputKeydownHandler, {
-      initialProps: { open, onPressArrowDown, onPressArrowUp, onPressEnter, onKeyDown },
-=======
-    return renderHook(useKeyboardHandler, {
       initialProps: { open, onPressArrowDown, onPressArrowUp, onPressEnter, onPressEsc, onKeyDown },
->>>>>>> 7c7a84c0
     });
   }
 
