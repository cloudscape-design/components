// Copyright Amazon.com, Inc. or its affiliates. All Rights Reserved.
// SPDX-License-Identifier: Apache-2.0
import { BasePageObject } from '@cloudscape-design/browser-test-tools/page-objects';
import useBrowser from '@cloudscape-design/browser-test-tools/use-browser';

import createWrapper, { AppLayoutWrapper } from '../../../lib/components/test-utils/selectors';
import { viewports } from './constants';

const wrapper = createWrapper().findAppLayout();
const findDrawerById = (wrapper: AppLayoutWrapper, id: string) => {
  return wrapper.find(`[data-testid="awsui-app-layout-drawer-${id}"]`);
};

describe.each(['classic', 'visual-refresh', 'visual-refresh-toolbar'] as const)('%s', theme => {
  function setupTest(testFn: (page: BasePageObject) => Promise<void>) {
    return useBrowser(async browser => {
      const page = new BasePageObject(browser);

      await browser.url(
        `#/light/app-layout/runtime-drawers?${new URLSearchParams({
          hasDrawers: 'false',
          hasTools: 'true',
          splitPanelPosition: 'side',
          visualRefresh: `${theme.startsWith('visual-refresh')}`,
          appLayoutToolbar: theme === 'visual-refresh-toolbar' ? 'true' : 'false',
        }).toString()}`
      );
      await page.waitForVisible(wrapper.findDrawerTriggerById('security').toSelector(), true);
      await testFn(page);
    });
  }

  //drawer width assertions not neccessary for mobile
  describe('desktop', () => {
    test(
      'should resize equally with tools or drawers',
      setupTest(async page => {
        await page.setWindowSize({ ...viewports.desktop, width: 1800 });
        await page.click(wrapper.findToolsToggle().toSelector());
        await page.click(wrapper.findSplitPanel().findOpenButton().toSelector());

        const { width: splitPanelWidthWithTools } = await page.getBoundingBox(wrapper.findSplitPanel().toSelector());

        await page.click(wrapper.findDrawerTriggerById('circle').toSelector());
        const { width: splitPanelWidthWithDrawer } = await page.getBoundingBox(wrapper.findSplitPanel().toSelector());

        expect(splitPanelWidthWithTools).toEqual(splitPanelWidthWithDrawer);
      })
    );

    test(
      'renders according to defaultSize property',
      setupTest(async page => {
        await page.setWindowSize(viewports.desktop);
        await page.click(wrapper.findDrawerTriggerById('security').toSelector());
        // using `clientWidth` to neglect possible border width set on this element
        const width = await page.getElementProperty(wrapper.findActiveDrawer().toSelector(), 'clientWidth');
        expect(width).toEqual(320);
      })
    );

    test(
      'should call resize handler',
      setupTest(async page => {
        await page.setWindowSize(viewports.desktop);
        // close navigation panel to give drawer more room to resize
        await page.click(wrapper.findNavigationClose().toSelector());
        await page.click(wrapper.findDrawerTriggerById('security').toSelector());

        await expect(page.getText('[data-testid="current-size"]')).resolves.toEqual('resized: false');

        await page.dragAndDrop(wrapper.findActiveDrawerResizeHandle().toSelector(), -200);
        await expect(page.getText('[data-testid="current-size"]')).resolves.toEqual('resized: true');
      })
    );
  });
<<<<<<< HEAD
}

describe('Visual refresh toolbar only', () => {
  function setupTest(testFn: (page: BasePageObject) => Promise<void>) {
    return useBrowser(async browser => {
      const page = new BasePageObject(browser);

      await browser.url(
        `#/light/app-layout/runtime-drawers?${new URLSearchParams({
          hasDrawers: 'false',
          hasTools: 'true',
          splitPanelPosition: 'side',
          visualRefresh: 'true',
          appLayoutToolbar: 'true',
        }).toString()}`
      );
      await page.waitForVisible(wrapper.findDrawerTriggerById('security').toSelector(), true);
      await testFn(page);
    });
  }

  test(
    'displays only the most recently opened drawer in a full-width popup on mobile view (global drawer on top of the local one)',
    setupTest(async page => {
      await page.click(wrapper.findDrawerTriggerById('security').toSelector());
      await page.click(wrapper.findDrawerTriggerById('circle-global').toSelector());

      await page.setWindowSize(viewports.mobile);
      // technically, both drawers are present in the DOM tree, but only one is visible.
      // the isClickable check ensures that the drawer is actually visible
      await expect(page.isClickable(findDrawerById(wrapper, 'circle-global')!.toSelector())).resolves.toBe(true);
    })
  );

  test(
    'displays only the most recently opened drawer in a full-width popup on mobile view (local drawer on top of the global one)',
    setupTest(async page => {
      await page.click(wrapper.findDrawerTriggerById('circle-global').toSelector());
      await page.click(wrapper.findDrawerTriggerById('security').toSelector());

      await page.setWindowSize(viewports.mobile);
      // technically, both drawers are present in the DOM tree, but only one is visible.
      // the isClickable check ensures that the drawer is actually visible
      await expect(page.isClickable(findDrawerById(wrapper, 'security')!.toSelector())).resolves.toBe(true);
    })
  );

  test(
    'should open 3 drawers (1 local and 2 global) if the screen size permits',
    setupTest(async page => {
      await page.setWindowSize({ ...viewports.desktop, width: 1700 });
      await page.click(wrapper.findDrawerTriggerById('security').toSelector());
      await page.click(wrapper.findDrawerTriggerById('circle-global').toSelector());
      await page.click(wrapper.findDrawerTriggerById('circle2-global').toSelector());

      await expect(page.isClickable(findDrawerById(wrapper, 'security')!.toSelector())).resolves.toBe(true);
      await expect(page.isClickable(findDrawerById(wrapper, 'circle-global')!.toSelector())).resolves.toBe(true);
      await expect(page.isClickable(findDrawerById(wrapper, 'circle2-global')!.toSelector())).resolves.toBe(true);
    })
  );

  describe('active drawers take up all available space on the page and a third drawer is opened', () => {
    test(
      'active drawers can be shrunk to accommodate a third drawer',
      setupTest(async page => {
        await page.setWindowSize({ ...viewports.desktop, width: 1600 });
        await page.click(wrapper.findDrawerTriggerById('circle-global').toSelector());
        await page.click(wrapper.findDrawerTriggerById('circle2-global').toSelector());

        // resize an active drawer to take up all available space
        await page.dragAndDrop(wrapper.findActiveDrawerResizeHandle().toSelector(), -600);

        await page.click(wrapper.findDrawerTriggerById('security').toSelector());

        await expect(page.isClickable(findDrawerById(wrapper, 'security')!.toSelector())).resolves.toBe(true);
        await expect(page.isClickable(findDrawerById(wrapper, 'circle-global')!.toSelector())).resolves.toBe(true);
        await expect(page.isClickable(findDrawerById(wrapper, 'circle2-global')!.toSelector())).resolves.toBe(true);
      })
    );

    test('first opened drawer should be closed when active drawers can not be shrunk to accommodate it (1400px)', () => {
      setupTest(async page => {
        await page.setWindowSize({ ...viewports.desktop, width: 1400 });
        await page.click(wrapper.findDrawerTriggerById('circle-global').toSelector());
        await page.click(wrapper.findDrawerTriggerById('circle2-global').toSelector());
        await page.click(wrapper.findDrawerTriggerById('security').toSelector());

        await expect(page.isClickable(findDrawerById(wrapper, 'circle-global')!.toSelector())).resolves.toBe(false);
        await expect(page.isClickable(findDrawerById(wrapper, 'security')!.toSelector())).resolves.toBe(true);
        await expect(page.isClickable(findDrawerById(wrapper, 'circle2-global')!.toSelector())).resolves.toBe(true);
      });
    });

    test('first opened drawer should be closed when active drawers can not be shrunk to accommodate it (1200px)', () => {
      setupTest(async page => {
        await page.setWindowSize({ ...viewports.desktop, width: 1200 });
        await page.click(wrapper.findDrawerTriggerById('circle').toSelector());
        await page.click(wrapper.findDrawerTriggerById('security').toSelector());
        await page.click(wrapper.findDrawerTriggerById('circle-global').toSelector());
        await page.click(wrapper.findDrawerTriggerById('circle2-global').toSelector());

        await expect(page.isClickable(findDrawerById(wrapper, 'circle')!.toSelector())).resolves.toBe(false);
        await expect(page.isClickable(findDrawerById(wrapper, 'security')!.toSelector())).resolves.toBe(false);
        await expect(page.isClickable(findDrawerById(wrapper, 'circle-global')!.toSelector())).resolves.toBe(true);
        await expect(page.isClickable(findDrawerById(wrapper, 'circle2-global')!.toSelector())).resolves.toBe(true);
      });
    });
  });
=======
>>>>>>> 66c51722
});<|MERGE_RESOLUTION|>--- conflicted
+++ resolved
@@ -74,8 +74,7 @@
       })
     );
   });
-<<<<<<< HEAD
-}
+});
 
 describe('Visual refresh toolbar only', () => {
   function setupTest(testFn: (page: BasePageObject) => Promise<void>) {
@@ -183,6 +182,4 @@
       });
     });
   });
-=======
->>>>>>> 66c51722
 });