// Copyright Amazon.com, Inc. or its affiliates. All Rights Reserved.
// SPDX-License-Identifier: Apache-2.0
import React from 'react';
import clsx from 'clsx';
import { useAppLayoutInternals } from './context';
import customCssProps from '../../internal/generated/custom-css-properties';
import styles from './styles.css.js';
import testutilStyles from '../test-classes/styles.css.js';

export default function Main() {
  const {
    content,
    disableContentPaddings,
<<<<<<< HEAD
=======
    dynamicOverlapHeight,
    hasDrawerViewportOverlay,
    hasNotificationsContent,
>>>>>>> a12d0dd7
    isNavigationOpen,
    isSplitPanelOpen,
    isToolsOpen,
    mainElement,
    splitPanelDisplayed,
    offsetBottom,
    footerHeight,
    splitPanelPosition,
  } = useAppLayoutInternals();

  const splitPanelHeight = offsetBottom - footerHeight;

  return (
    <div
      className={clsx(
        styles.container,
        styles[`split-panel-position-${splitPanelPosition ?? 'bottom'}`],
        {
          [styles['disable-content-paddings']]: disableContentPaddings,
          [styles['has-split-panel']]: splitPanelDisplayed,
          [styles['is-navigation-open']]: isNavigationOpen,
          [styles['is-tools-open']]: isToolsOpen,
          [styles['is-split-panel-open']]: isSplitPanelOpen,
          [styles.unfocusable]: hasDrawerViewportOverlay,
        },
        testutilStyles.content
      )}
      ref={mainElement}
      style={{
        [customCssProps.splitPanelHeight]: `${splitPanelHeight}px`,
      }}
    >
      {content}
    </div>
  );
}<|MERGE_RESOLUTION|>--- conflicted
+++ resolved
@@ -11,12 +11,7 @@
   const {
     content,
     disableContentPaddings,
-<<<<<<< HEAD
-=======
-    dynamicOverlapHeight,
     hasDrawerViewportOverlay,
-    hasNotificationsContent,
->>>>>>> a12d0dd7
     isNavigationOpen,
     isSplitPanelOpen,
     isToolsOpen,
