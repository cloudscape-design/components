// Copyright Amazon.com, Inc. or its affiliates. All Rights Reserved.
// SPDX-License-Identifier: Apache-2.0
import React from 'react';
import clsx from 'clsx';
import { useAppLayoutInternals } from './context';
import styles from './styles.css.js';
import testutilStyles from '../test-classes/styles.css.js';

export default function Notifications() {
<<<<<<< HEAD
  const { ariaLabels, isAnyPanelOpen, isMobile, notifications, notificationsElement, stickyNotifications } =
    useAppLayoutInternals();
=======
  const {
    ariaLabels,
    hasDrawerViewportOverlay,
    hasNotificationsContent,
    notifications,
    notificationsElement,
    stickyNotifications,
  } = useAppLayoutInternals();
>>>>>>> a12d0dd7

  if (!notifications) {
    return null;
  }

  /*
  The notificationsElement ref is assigned to an inner div to prevent internal bottom margin from affecting the
  calculated height, which is used for sticky elements below.
   */

  return (
    <div
      role="region"
      aria-label={ariaLabels?.notifications ?? undefined}
      className={clsx(
        styles.notifications,
        {
          [styles['sticky-notifications']]: stickyNotifications,
          [styles.unfocusable]: hasDrawerViewportOverlay,
        },
        testutilStyles.notifications,
        'awsui-context-content-header'
      )}
    >
      <div ref={notificationsElement}>{notifications}</div>
    </div>
  );
}<|MERGE_RESOLUTION|>--- conflicted
+++ resolved
@@ -7,19 +7,8 @@
 import testutilStyles from '../test-classes/styles.css.js';
 
 export default function Notifications() {
-<<<<<<< HEAD
-  const { ariaLabels, isAnyPanelOpen, isMobile, notifications, notificationsElement, stickyNotifications } =
+  const { ariaLabels, hasDrawerViewportOverlay, notifications, notificationsElement, stickyNotifications } =
     useAppLayoutInternals();
-=======
-  const {
-    ariaLabels,
-    hasDrawerViewportOverlay,
-    hasNotificationsContent,
-    notifications,
-    notificationsElement,
-    stickyNotifications,
-  } = useAppLayoutInternals();
->>>>>>> a12d0dd7
 
   if (!notifications) {
     return null;
