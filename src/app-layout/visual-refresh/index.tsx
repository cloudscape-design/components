--- conflicted
+++ resolved
@@ -4,11 +4,8 @@
 import { AppLayoutInternalsProvider } from './context';
 import { AppLayoutProps } from '../interfaces';
 import Background from './background';
-<<<<<<< HEAD
 import Breadcrumbs from './breadcrumbs';
-=======
 import Drawers from './drawers';
->>>>>>> a12d0dd7
 import Header from './header';
 import Layout from './layout';
 import Main from './main';
