--- conflicted
+++ resolved
@@ -317,11 +317,8 @@
     closeButton?: string;
     triggerButton?: string;
     resizeHandle?: string;
-<<<<<<< HEAD
+    resizeHandleTooltipText?: string;
     expandedModeButton?: string;
-=======
-    resizeHandleTooltipText?: string;
->>>>>>> 50243076
   }
 
   export interface Labels {
