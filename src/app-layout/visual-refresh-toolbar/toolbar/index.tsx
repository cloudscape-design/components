// Copyright Amazon.com, Inc. or its affiliates. All Rights Reserved.
// SPDX-License-Identifier: Apache-2.0
import React, { useEffect, useRef } from 'react';
import clsx from 'clsx';

import { useResizeObserver } from '@cloudscape-design/component-toolkit/internal';

import { BreadcrumbGroupImplementation } from '../../../breadcrumb-group/implementation';
import { createWidgetizedComponent } from '../../../internal/widgets';
import { AppLayoutProps } from '../../interfaces';
import { Focusable, FocusControlMultipleStates } from '../../utils/use-focus-control';
import { AppLayoutInternals } from '../interfaces';
import { ToolbarSlot } from '../skeleton/slot-wrappers';
import { DrawerTriggers, SplitPanelToggleProps } from './drawer-triggers';
import TriggerButton from './trigger-button';

import testutilStyles from '../../test-classes/styles.css.js';
import styles from './styles.css.js';

export { SplitPanelToggleProps };

export interface ToolbarProps {
  ariaLabels?: AppLayoutProps.Labels;
  // navigation
  hasNavigation?: boolean;
  navigationOpen?: boolean;
  onNavigationToggle?: (open: boolean) => void;
  navigationFocusRef?: React.Ref<Focusable>;

  // breadcrumbs
  hasBreadcrumbsPortal?: boolean;

  // split panel
  hasSplitPanel?: boolean;
  splitPanelToggleProps?: SplitPanelToggleProps;
  splitPanelFocusRef?: React.Ref<Focusable>;
  onSplitPanelToggle?: () => void;

  // drawers
  activeDrawerId?: string | null;
  drawers?: ReadonlyArray<AppLayoutProps.Drawer>;
  drawersFocusRef?: React.Ref<Focusable>;
  globalDrawersFocusControl?: FocusControlMultipleStates;
  onActiveDrawerChange?: (drawerId: string | null) => void;
  globalDrawers?: ReadonlyArray<AppLayoutProps.Drawer> | undefined;
  activeGlobalDrawersIds?: ReadonlyArray<string>;
  onActiveGlobalDrawersChange?: ((drawerId: string) => void) | undefined;
}

interface AppLayoutToolbarImplementationProps {
  appLayoutInternals: AppLayoutInternals;
  toolbarProps: ToolbarProps;
}

// support compatibility with changes before this commit: cf0f2b0755af1a28ac7c3c9476418a7ea807d0fd
function convertLegacyProps(toolbarProps: ToolbarProps, legacyProps: AppLayoutInternals): ToolbarProps {
  return {
    ariaLabels: toolbarProps.ariaLabels ?? legacyProps.ariaLabels,
    activeDrawerId: toolbarProps.activeDrawerId ?? legacyProps.activeDrawer?.id,
    drawers: toolbarProps.drawers ?? legacyProps.drawers,
    drawersFocusRef: toolbarProps.drawersFocusRef ?? legacyProps.drawersFocusControl?.refs.toggle,
    globalDrawersFocusControl: toolbarProps.globalDrawersFocusControl,
    onActiveDrawerChange: toolbarProps.onActiveDrawerChange ?? legacyProps.onActiveDrawerChange,
    globalDrawers: toolbarProps.globalDrawers ?? legacyProps.globalDrawers,
    activeGlobalDrawersIds: toolbarProps.activeGlobalDrawersIds ?? legacyProps.activeGlobalDrawersIds,
    onActiveGlobalDrawersChange: toolbarProps.onActiveGlobalDrawersChange ?? legacyProps.onActiveGlobalDrawersChange,
    hasNavigation: toolbarProps.hasNavigation ?? !!legacyProps.navigation,
    navigationOpen: toolbarProps.navigationOpen ?? legacyProps.navigationOpen,
    navigationFocusRef: toolbarProps.navigationFocusRef ?? legacyProps.navigationFocusControl?.refs.toggle,
    onNavigationToggle: toolbarProps.onNavigationToggle ?? legacyProps.onNavigationToggle,
    hasSplitPanel: toolbarProps.hasSplitPanel ?? true,
    splitPanelFocusRef: legacyProps.splitPanelFocusControl?.refs.toggle,
    splitPanelToggleProps: toolbarProps.splitPanelToggleProps ?? {
      ...legacyProps.splitPanelToggleConfig,
      active: legacyProps.splitPanelOpen,
      controlId: legacyProps.splitPanelControlId,
      position: legacyProps.splitPanelPosition,
    },
    onSplitPanelToggle: toolbarProps.onSplitPanelToggle ?? legacyProps.onSplitPanelToggle,
  };
}

export function AppLayoutToolbarImplementation({
  appLayoutInternals,
  // the value could be undefined if this component is loaded as a widget by a different app layout version
  // not testable in a single-version setup
  toolbarProps = {},
}: AppLayoutToolbarImplementationProps) {
  const {
    breadcrumbs,
    discoveredBreadcrumbs,
    verticalOffsets,
    isMobile,
    toolbarState,
    setToolbarState,
    setToolbarHeight,
    globalDrawersFocusControl,
  } = appLayoutInternals;
  const {
    ariaLabels,
    activeDrawerId,
    drawers,
    drawersFocusRef,
    onActiveDrawerChange,
    globalDrawers,
    activeGlobalDrawersIds,
    onActiveGlobalDrawersChange,
    hasNavigation,
    navigationOpen,
    navigationFocusRef,
    onNavigationToggle,
    hasSplitPanel,
    splitPanelFocusRef,
    splitPanelToggleProps,
    onSplitPanelToggle,
  } = convertLegacyProps(toolbarProps, appLayoutInternals);
  // TODO: expose configuration property
  const pinnedToolbar = true;
  const ref = useRef<HTMLElement>(null);
  useResizeObserver(ref, entry => setToolbarHeight(entry.borderBoxHeight));
  useEffect(() => {
    return () => {
      setToolbarHeight(0);
    };
    // unmount effect only
    // eslint-disable-next-line react-hooks/exhaustive-deps
  }, []);

  useEffect(() => {
    let lastScrollY = window.scrollY;

    /* istanbul ignore next not testable in JSDOM */
    const updateScrollDirection = () => {
      if (pinnedToolbar) {
        setToolbarState('show');
        return;
      }
      const scrollY = window.scrollY;
      // 80 is an arbitrary number to have a pause before the toolbar scrolls out of view at the top of the page
      const direction = scrollY > lastScrollY && scrollY > 80 ? 'hide' : 'show';
      // 2 as a buffer to avoid mistaking minor accidental mouse moves as scroll
      if (direction !== toolbarState && (scrollY - lastScrollY > 2 || scrollY - lastScrollY < -2)) {
        setToolbarState(direction);
      }
      lastScrollY = scrollY > 0 ? scrollY : 0;
    };

    window.addEventListener('scroll', updateScrollDirection);
    return () => {
      window.removeEventListener('scroll', updateScrollDirection);
    };
  }, [pinnedToolbar, setToolbarState, toolbarState]);

  const anyPanelOpenInMobile = !!isMobile && (!!activeDrawerId || (!!navigationOpen && !!hasNavigation));
  useEffect(() => {
    if (anyPanelOpenInMobile) {
      document.body.classList.add(styles['block-body-scroll']);
    } else {
      document.body.classList.remove(styles['block-body-scroll']);
    }
    return () => {
      document.body.classList.remove(styles['block-body-scroll']);
    };
  }, [anyPanelOpenInMobile]);

  const toolbarHidden = toolbarState === 'hide' && !pinnedToolbar;
<<<<<<< HEAD
  const disableButtons = isMobile && (!!activeDrawerId || (!!navigationOpen && !!hasNavigation));
=======
>>>>>>> 8f47aeef

  return (
    <ToolbarSlot
      ref={ref}
      className={clsx(styles['universal-toolbar'], testutilStyles.toolbar, {
        [testutilStyles['mobile-bar']]: isMobile,
        [styles['toolbar-hidden']]: toolbarHidden,
      })}
      style={{
        insetBlockStart: toolbarHidden ? '-60px' : verticalOffsets.toolbar,
      }}
    >
      <div className={styles['toolbar-container']}>
        {hasNavigation && (
          <nav className={clsx(styles['universal-toolbar-nav'])}>
            <TriggerButton
              ariaLabel={ariaLabels?.navigationToggle ?? undefined}
              ariaExpanded={false}
              iconName="menu"
              className={testutilStyles['navigation-toggle']}
              onClick={() => onNavigationToggle?.(!navigationOpen)}
              ref={navigationFocusRef}
              selected={navigationOpen}
              disabled={anyPanelOpenInMobile}
            />
          </nav>
        )}
        {(breadcrumbs || discoveredBreadcrumbs) && (
          <div className={clsx(styles['universal-toolbar-breadcrumbs'], testutilStyles.breadcrumbs)}>
            {breadcrumbs}
            {discoveredBreadcrumbs && (
              <BreadcrumbGroupImplementation
                {...discoveredBreadcrumbs}
                data-awsui-discovered-breadcrumbs={true}
                __injectAnalyticsComponentMetadata={true}
              />
            )}
          </div>
        )}
        {((drawers && drawers.length > 0) || (hasSplitPanel && splitPanelToggleProps?.displayed)) && (
          <div className={clsx(styles['universal-toolbar-drawers'])}>
            <DrawerTriggers
              ariaLabels={ariaLabels}
              activeDrawerId={activeDrawerId ?? null}
              drawers={drawers?.filter(item => !!item.trigger) ?? []}
              drawersFocusRef={drawersFocusRef}
              onActiveDrawerChange={onActiveDrawerChange}
              splitPanelToggleProps={splitPanelToggleProps?.displayed ? splitPanelToggleProps : undefined}
              splitPanelFocusRef={splitPanelFocusRef}
              onSplitPanelToggle={onSplitPanelToggle}
<<<<<<< HEAD
              disabled={disableButtons}
              globalDrawersFocusControl={globalDrawersFocusControl}
              globalDrawers={globalDrawers?.filter(item => !!item.trigger) ?? []}
              activeGlobalDrawersIds={activeGlobalDrawersIds ?? []}
              onActiveGlobalDrawersChange={onActiveGlobalDrawersChange}
=======
              disabled={anyPanelOpenInMobile}
>>>>>>> 8f47aeef
            />
          </div>
        )}
      </div>
    </ToolbarSlot>
  );
}

export const createWidgetizedAppLayoutToolbar = createWidgetizedComponent(AppLayoutToolbarImplementation);<|MERGE_RESOLUTION|>--- conflicted
+++ resolved
@@ -164,10 +164,6 @@
   }, [anyPanelOpenInMobile]);
 
   const toolbarHidden = toolbarState === 'hide' && !pinnedToolbar;
-<<<<<<< HEAD
-  const disableButtons = isMobile && (!!activeDrawerId || (!!navigationOpen && !!hasNavigation));
-=======
->>>>>>> 8f47aeef
 
   return (
     <ToolbarSlot
@@ -218,15 +214,11 @@
               splitPanelToggleProps={splitPanelToggleProps?.displayed ? splitPanelToggleProps : undefined}
               splitPanelFocusRef={splitPanelFocusRef}
               onSplitPanelToggle={onSplitPanelToggle}
-<<<<<<< HEAD
-              disabled={disableButtons}
+              disabled={anyPanelOpenInMobile}
               globalDrawersFocusControl={globalDrawersFocusControl}
               globalDrawers={globalDrawers?.filter(item => !!item.trigger) ?? []}
               activeGlobalDrawersIds={activeGlobalDrawersIds ?? []}
               onActiveGlobalDrawersChange={onActiveGlobalDrawersChange}
-=======
-              disabled={anyPanelOpenInMobile}
->>>>>>> 8f47aeef
             />
           </div>
         )}
