// Copyright Amazon.com, Inc. or its affiliates. All Rights Reserved.
// SPDX-License-Identifier: Apache-2.0
import React, { useEffect, useRef } from 'react';
import clsx from 'clsx';

import { useResizeObserver } from '@cloudscape-design/component-toolkit/internal';

import { createWidgetizedComponent } from '../../../internal/widgets';
import { AppLayoutProps } from '../../interfaces';
import { OnChangeParams } from '../../utils/use-drawers';
import { Focusable, FocusControlMultipleStates } from '../../utils/use-focus-control';
import { AppLayoutInternals } from '../interfaces';
import { BreadcrumbsSlot } from '../skeleton/breadcrumbs';
import { ToolbarSkeleton } from '../skeleton/slot-skeletons';
import { ToolbarSlot } from '../skeleton/slot-wrappers';
import { DrawerTriggers, SplitPanelToggleProps } from './drawer-triggers';
import TriggerButton from './trigger-button';

import testutilStyles from '../../test-classes/styles.css.js';
import styles from './styles.css.js';

export { SplitPanelToggleProps };

export interface ToolbarProps {
  ariaLabels?: AppLayoutProps.Labels;
  // navigation
  hasNavigation?: boolean;
  navigationOpen?: boolean;
  onNavigationToggle?: (open: boolean) => void;
  navigationFocusRef?: React.Ref<Focusable>;

  // breadcrumbs
  hasBreadcrumbsPortal?: boolean;

  // split panel
  hasSplitPanel?: boolean;
  splitPanelToggleProps?: SplitPanelToggleProps;
  splitPanelFocusRef?: React.Ref<Focusable>;
  onSplitPanelToggle?: () => void;

  // drawers
  activeDrawerId?: string | null;
  drawers?: ReadonlyArray<AppLayoutProps.Drawer>;
  drawersFocusRef?: React.Ref<Focusable>;
  globalDrawersFocusControl?: FocusControlMultipleStates;
  onActiveDrawerChange?: (drawerId: string | null, params: OnChangeParams) => void;
  globalDrawers?: ReadonlyArray<AppLayoutProps.Drawer> | undefined;
  activeGlobalDrawersIds?: ReadonlyArray<string>;
  onActiveGlobalDrawersChange?: ((drawerId: string, params: OnChangeParams) => void) | undefined;

  expandedDrawerId?: string | null;
  setExpandedDrawerId?: (value: string | null) => void;
}

export interface AppLayoutToolbarImplementationProps {
  appLayoutInternals: AppLayoutInternals;
  toolbarProps: ToolbarProps;
}

export function AppLayoutToolbarImplementation({
  appLayoutInternals,
  // the value could be undefined if this component is loaded as a widget by a different app layout version
  // not testable in a single-version setup
  toolbarProps = {},
}: AppLayoutToolbarImplementationProps) {
  const {
    breadcrumbs,
    discoveredBreadcrumbs,
    verticalOffsets,
    isMobile,
    toolbarState,
    setToolbarState,
    setToolbarHeight,
  } = appLayoutInternals;
  const {
    ariaLabels,
    activeDrawerId,
    drawers,
    drawersFocusRef,
    onActiveDrawerChange,
    globalDrawersFocusControl,
    globalDrawers,
    activeGlobalDrawersIds,
    onActiveGlobalDrawersChange,
    hasNavigation,
    navigationOpen,
    navigationFocusRef,
    onNavigationToggle,
    hasSplitPanel,
    splitPanelFocusRef,
    splitPanelToggleProps,
    onSplitPanelToggle,
<<<<<<< HEAD
  } = toolbarProps ?? {};
=======
    expandedDrawerId,
    setExpandedDrawerId,
  } = toolbarProps;
>>>>>>> 820ce66e
  // TODO: expose configuration property
  const pinnedToolbar = true;
  const drawerExpandedMode = !!expandedDrawerId;
  const ref = useRef<HTMLElement>(null);
  useResizeObserver(ref, entry => setToolbarHeight?.(entry.borderBoxHeight));
  useEffect(() => {
    return () => {
      setToolbarHeight?.(0);
    };
    // unmount effect only
    // eslint-disable-next-line react-hooks/exhaustive-deps
  }, []);

  useEffect(() => {
    let lastScrollY = window.scrollY;

    /* istanbul ignore next not testable in JSDOM */
    const updateScrollDirection = () => {
      if (pinnedToolbar) {
        setToolbarState('show');
        return;
      }
      const scrollY = window.scrollY;
      // 80 is an arbitrary number to have a pause before the toolbar scrolls out of view at the top of the page
      const direction = scrollY > lastScrollY && scrollY > 80 ? 'hide' : 'show';
      // 2 as a buffer to avoid mistaking minor accidental mouse moves as scroll
      if (direction !== toolbarState && (scrollY - lastScrollY > 2 || scrollY - lastScrollY < -2)) {
        setToolbarState(direction);
      }
      lastScrollY = scrollY > 0 ? scrollY : 0;
    };

    window.addEventListener('scroll', updateScrollDirection);
    return () => {
      window.removeEventListener('scroll', updateScrollDirection);
    };
  }, [pinnedToolbar, setToolbarState, toolbarState]);

  const anyPanelOpenInMobile = !!isMobile && (!!activeDrawerId || (!!navigationOpen && !!hasNavigation));
  useEffect(() => {
    if (anyPanelOpenInMobile) {
      document.body.classList.add(styles['block-body-scroll']);
    } else {
      document.body.classList.remove(styles['block-body-scroll']);
    }
    return () => {
      document.body.classList.remove(styles['block-body-scroll']);
    };
  }, [anyPanelOpenInMobile]);

  const toolbarHidden = toolbarState === 'hide' && !pinnedToolbar;
  const navLandmarkAttributes = navigationOpen
    ? { role: 'presentation' }
    : { role: 'navigation', 'aria-label': ariaLabels?.navigation };

  return (
    <ToolbarSlot
      ref={ref}
      className={clsx(styles['universal-toolbar'], testutilStyles.toolbar, {
        [testutilStyles['mobile-bar']]: isMobile,
        [styles['toolbar-hidden']]: toolbarHidden,
      })}
      style={{
        insetBlockStart: toolbarHidden ? '-60px' : verticalOffsets.toolbar,
      }}
    >
      <div className={styles['toolbar-container']}>
        {hasNavigation && (
          <nav {...navLandmarkAttributes} className={clsx(styles['universal-toolbar-nav'])}>
            <TriggerButton
              ariaLabel={ariaLabels?.navigationToggle ?? undefined}
              ariaExpanded={false}
              iconName="menu"
              className={testutilStyles['navigation-toggle']}
              onClick={() => {
                if (setExpandedDrawerId) {
                  setExpandedDrawerId(null);
                }
                if (navigationOpen) {
                  return;
                }
                onNavigationToggle?.(!navigationOpen);
              }}
              ref={navigationFocusRef}
              selected={!drawerExpandedMode && navigationOpen}
              disabled={anyPanelOpenInMobile}
            />
          </nav>
        )}
        {(breadcrumbs || discoveredBreadcrumbs) && (
          <div className={clsx(styles['universal-toolbar-breadcrumbs'], testutilStyles.breadcrumbs)}>
            <BreadcrumbsSlot
              ownBreadcrumbs={appLayoutInternals.breadcrumbs}
              discoveredBreadcrumbs={appLayoutInternals.discoveredBreadcrumbs}
            />
          </div>
        )}
        {(drawers?.length || globalDrawers?.length || (hasSplitPanel && splitPanelToggleProps?.displayed)) && (
          <div className={clsx(styles['universal-toolbar-drawers'])}>
            <DrawerTriggers
              ariaLabels={ariaLabels}
              activeDrawerId={activeDrawerId ?? null}
              drawers={drawers?.filter(item => !!item.trigger) ?? []}
              drawersFocusRef={drawersFocusRef}
              onActiveDrawerChange={onActiveDrawerChange}
              splitPanelToggleProps={splitPanelToggleProps?.displayed ? splitPanelToggleProps : undefined}
              splitPanelFocusRef={splitPanelFocusRef}
              onSplitPanelToggle={onSplitPanelToggle}
              disabled={anyPanelOpenInMobile}
              globalDrawersFocusControl={globalDrawersFocusControl}
              globalDrawers={globalDrawers?.filter(item => !!item.trigger) ?? []}
              activeGlobalDrawersIds={activeGlobalDrawersIds ?? []}
              onActiveGlobalDrawersChange={onActiveGlobalDrawersChange}
              expandedDrawerId={expandedDrawerId}
              setExpandedDrawerId={setExpandedDrawerId!}
            />
          </div>
        )}
      </div>
    </ToolbarSlot>
  );
}

export const createWidgetizedAppLayoutToolbar = createWidgetizedComponent(
  AppLayoutToolbarImplementation,
  ToolbarSkeleton
);<|MERGE_RESOLUTION|>--- conflicted
+++ resolved
@@ -90,13 +90,9 @@
     splitPanelFocusRef,
     splitPanelToggleProps,
     onSplitPanelToggle,
-<<<<<<< HEAD
-  } = toolbarProps ?? {};
-=======
     expandedDrawerId,
     setExpandedDrawerId,
-  } = toolbarProps;
->>>>>>> 820ce66e
+  } = toolbarProps ?? {};
   // TODO: expose configuration property
   const pinnedToolbar = true;
   const drawerExpandedMode = !!expandedDrawerId;
