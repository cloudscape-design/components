--- conflicted
+++ resolved
@@ -57,14 +57,11 @@
   splitPanelFocusRef,
   splitPanelToggleProps,
   onSplitPanelToggle,
-<<<<<<< HEAD
+  disabled,
   activeGlobalDrawersIds,
   globalDrawers,
   globalDrawersFocusControl,
   onActiveGlobalDrawersChange,
-=======
-  disabled,
->>>>>>> 54d2d741
 }: DrawerTriggersProps) {
   const isMobile = useMobile();
   const hasMultipleTriggers = drawers.length > 1;
@@ -208,7 +205,6 @@
           <OverflowMenu
             items={overflowItems}
             ariaLabel={overflowMenuHasBadge ? ariaLabels?.drawersOverflowWithBadge : ariaLabels?.drawersOverflow}
-<<<<<<< HEAD
             customTriggerBuilder={({ onClick, triggerRef, ariaLabel, ariaExpanded, testUtilsClass }) => {
               return (
                 <TriggerButton
@@ -224,6 +220,7 @@
                   )}
                   iconName="ellipsis"
                   onClick={onClick}
+                  disabled={disabled}
                 />
               );
             }}
@@ -236,21 +233,6 @@
               }
             }}
             globalDrawersStartIndex={globalDrawersStartIndex - indexOfOverflowItem}
-=======
-            customTriggerBuilder={({ onClick, triggerRef, ariaLabel, ariaExpanded, testUtilsClass }) => (
-              <TriggerButton
-                ref={triggerRef}
-                ariaLabel={ariaLabel}
-                ariaExpanded={ariaExpanded}
-                badge={overflowMenuHasBadge}
-                className={clsx(styles['drawers-trigger'], testutilStyles['drawers-trigger'], testUtilsClass)}
-                iconName="ellipsis"
-                onClick={onClick}
-                disabled={disabled}
-              />
-            )}
-            onItemClick={event => onActiveDrawerChange?.(event.detail.id)}
->>>>>>> 54d2d741
           />
         )}
       </div>
