// Copyright Amazon.com, Inc. or its affiliates. All Rights Reserved.
// SPDX-License-Identifier: Apache-2.0
import React, { useRef } from 'react';
import clsx from 'clsx';

import { useContainerQuery } from '@cloudscape-design/component-toolkit';

import { useMobile } from '../../../internal/hooks/use-mobile';
import { splitItems } from '../../drawer/drawers-helpers';
import OverflowMenu from '../../drawer/overflow-menu';
import { AppLayoutProps, AppLayoutPropsWithDefaults } from '../../interfaces';
import { TOOLS_DRAWER_ID } from '../../utils/use-drawers';
import { Focusable, FocusControlMultipleStates } from '../../utils/use-focus-control';
import TriggerButton from './trigger-button';

import splitPanelTestUtilStyles from '../../../split-panel/test-classes/styles.css.js';
import testutilStyles from '../../test-classes/styles.css.js';
import styles from './styles.css.js';

export interface SplitPanelToggleProps {
  displayed: boolean;
  ariaLabel: string | undefined;
  controlId: string | undefined;
  active: boolean;
  position: AppLayoutProps.SplitPanelPosition;
}

interface DrawerTriggersProps {
  ariaLabels: AppLayoutPropsWithDefaults['ariaLabels'];

  activeDrawerId: string | null;
  drawersFocusRef: React.Ref<Focusable> | undefined;
  drawers: ReadonlyArray<AppLayoutProps.Drawer>;
  onActiveDrawerChange: ((drawerId: string | null) => void) | undefined;

<<<<<<< HEAD
  activeGlobalDrawersIds: ReadonlyArray<string>;
  globalDrawersFocusControl?: FocusControlMultipleStates;
  globalDrawers: ReadonlyArray<AppLayoutProps.Drawer>;
  onActiveGlobalDrawersChange?: (newDrawerId: string) => void;

=======
  splitPanelOpen?: boolean;
  splitPanelPosition?: AppLayoutProps.SplitPanelPreferences['position'];
>>>>>>> 661b3969
  splitPanelToggleProps: SplitPanelToggleProps | undefined;
  splitPanelFocusRef: React.Ref<Focusable> | undefined;
  onSplitPanelToggle: (() => void) | undefined;
}

export function DrawerTriggers({
  ariaLabels,
  activeDrawerId,
  drawers,
  drawersFocusRef,
  onActiveDrawerChange,
  splitPanelOpen,
  splitPanelPosition = 'bottom',
  splitPanelFocusRef,
  splitPanelToggleProps,
  onSplitPanelToggle,
  activeGlobalDrawersIds,
  globalDrawers,
  globalDrawersFocusControl,
  onActiveGlobalDrawersChange,
}: DrawerTriggersProps) {
  const isMobile = useMobile();
  const hasMultipleTriggers = drawers.length > 1;
  const previousActiveDrawerId = useRef(activeDrawerId);
  const [containerWidth, triggersContainerRef] = useContainerQuery(rect => rect.contentBoxWidth);
  if (!drawers && !splitPanelToggleProps) {
    return null;
  }

  if (activeDrawerId) {
    previousActiveDrawerId.current = activeDrawerId;
  }

  const getIndexOfOverflowItem = () => {
    if (isMobile) {
      return 2;
    }
    if (containerWidth) {
      const ITEM_WIDTH = 50; // Roughly 34px + padding = 42px but added extra for safety
      const overflowSpot = containerWidth;

      const index = Math.floor(overflowSpot / ITEM_WIDTH);

      let splitPanelItem = 0;
      if (splitPanelToggleProps) {
        splitPanelItem = 1;
      }
      return index - splitPanelItem;
    }
    return 0;
  };

  const indexOfOverflowItem = getIndexOfOverflowItem();

  const { visibleItems, overflowItems } = splitItems(
    [...drawers, ...globalDrawers],
    indexOfOverflowItem,
    activeDrawerId ?? null
  );
  const overflowMenuHasBadge = !!overflowItems.find(item => item.badge);
  const toolsOnlyMode = drawers.length === 1 && drawers[0].id === TOOLS_DRAWER_ID;
<<<<<<< HEAD
  const globalDrawersStartIndex = drawers.length;
=======
  const hasOpenDrawer =
    (!!activeDrawerId && activeDrawerId !== null) || (splitPanelPosition === 'side' && splitPanelOpen);
>>>>>>> 661b3969

  return (
    <aside
      className={styles[`drawers-${isMobile ? 'mobile' : 'desktop'}-triggers-container`]}
      aria-label={ariaLabels?.drawers}
      ref={triggersContainerRef}
      role="region"
    >
      <div
        className={clsx(styles['drawers-trigger-content'], {
          [styles['has-multiple-triggers']]: hasMultipleTriggers,
          [styles['has-open-drawer']]: activeDrawerId,
        })}
        role="toolbar"
        aria-orientation="horizontal"
      >
        {splitPanelToggleProps && (
          <>
            <TriggerButton
              ariaLabel={splitPanelToggleProps.ariaLabel}
              ariaControls={splitPanelToggleProps.controlId}
              ariaExpanded={splitPanelToggleProps.active}
              className={clsx(styles['drawers-trigger'], splitPanelTestUtilStyles['open-button'])}
              iconName={splitPanelToggleProps.position === 'side' ? 'view-vertical' : 'view-horizontal'}
              onClick={() => onSplitPanelToggle?.()}
              selected={splitPanelToggleProps.active}
              ref={splitPanelFocusRef}
              hasTooltip={true}
              testId={`awsui-app-layout-trigger-slide-panel`}
              isMobile={isMobile}
              isForPreviousActiveDrawer={splitPanelToggleProps.active}
              isForSplitPanel={true}
            />
            {hasMultipleTriggers ? <div className={styles['group-divider']}></div> : null}
          </>
        )}
<<<<<<< HEAD
        {visibleItems.slice(0, globalDrawersStartIndex).map(item => {
=======
        {visibleItems.map(item => {
          const isForPreviousActiveDrawer = previousActiveDrawerId?.current === item.id;
>>>>>>> 661b3969
          return (
            <TriggerButton
              ariaLabel={item.ariaLabels?.triggerButton}
              ariaExpanded={item.id === activeDrawerId}
              ariaControls={activeDrawerId === item.id ? item.id : undefined}
              className={clsx(
                styles['drawers-trigger'],
                !toolsOnlyMode && testutilStyles['drawers-trigger'],
                item.id === TOOLS_DRAWER_ID && testutilStyles['tools-toggle']
              )}
              iconName={item.trigger!.iconName}
              iconSvg={item.trigger!.iconSvg}
              key={item.id}
              onClick={() => onActiveDrawerChange?.(activeDrawerId !== item.id ? item.id : null)}
              ref={item.id === previousActiveDrawerId.current ? drawersFocusRef : undefined}
              selected={item.id === activeDrawerId}
              badge={item.badge}
              testId={`awsui-app-layout-trigger-${item.id}`}
              hasTooltip={true}
              hasOpenDrawer={hasOpenDrawer}
              tooltipText={item.ariaLabels?.drawerName}
              isForPreviousActiveDrawer={isForPreviousActiveDrawer}
              isMobile={isMobile}
            />
          );
        })}
        {visibleItems.length > globalDrawersStartIndex && <div className={styles['group-divider']}></div>}
        {visibleItems.slice(globalDrawersStartIndex).map(item => {
          return (
            <TriggerButton
              ariaLabel={item.ariaLabels?.triggerButton}
              ariaExpanded={activeGlobalDrawersIds.includes(item.id)}
              ariaControls={activeGlobalDrawersIds.includes(item.id) ? item.id : undefined}
              className={clsx(
                styles['drawers-trigger'],
                testutilStyles['drawers-trigger'],
                testutilStyles['drawers-trigger-global']
              )}
              iconName={item.trigger!.iconName}
              iconSvg={item.trigger!.iconSvg}
              key={item.id}
              onClick={() => {
                onActiveGlobalDrawersChange && onActiveGlobalDrawersChange(item.id);
              }}
              ref={globalDrawersFocusControl?.refs[item.id]?.toggle}
              selected={activeGlobalDrawersIds.includes(item.id)}
              badge={item.badge}
              testId={`awsui-app-layout-trigger-${item.id}`}
            />
          );
        })}
        {overflowItems.length > 0 && (
          <OverflowMenu
            items={overflowItems}
            ariaLabel={overflowMenuHasBadge ? ariaLabels?.drawersOverflowWithBadge : ariaLabels?.drawersOverflow}
            customTriggerBuilder={({ onClick, triggerRef, ariaLabel, ariaExpanded, testUtilsClass }) => {
              return (
                <TriggerButton
                  ref={triggerRef}
                  ariaLabel={ariaLabel}
                  ariaExpanded={ariaExpanded}
                  badge={overflowMenuHasBadge}
                  className={clsx(
                    styles['drawers-trigger'],
                    testutilStyles['drawers-trigger'],
                    testutilStyles['drawers-trigger-global'],
                    testUtilsClass
                  )}
                  iconName="ellipsis"
                  onClick={onClick}
                />
              );
            }}
            onItemClick={event => {
              const id = event.detail.id;
              if (globalDrawers.find(drawer => drawer.id === id)) {
                onActiveGlobalDrawersChange?.(id);
              } else {
                onActiveDrawerChange?.(event.detail.id);
              }
            }}
            globalDrawersStartIndex={globalDrawersStartIndex - indexOfOverflowItem}
          />
        )}
      </div>
    </aside>
  );
}<|MERGE_RESOLUTION|>--- conflicted
+++ resolved
@@ -33,16 +33,13 @@
   drawers: ReadonlyArray<AppLayoutProps.Drawer>;
   onActiveDrawerChange: ((drawerId: string | null) => void) | undefined;
 
-<<<<<<< HEAD
   activeGlobalDrawersIds: ReadonlyArray<string>;
   globalDrawersFocusControl?: FocusControlMultipleStates;
   globalDrawers: ReadonlyArray<AppLayoutProps.Drawer>;
   onActiveGlobalDrawersChange?: (newDrawerId: string) => void;
 
-=======
   splitPanelOpen?: boolean;
   splitPanelPosition?: AppLayoutProps.SplitPanelPreferences['position'];
->>>>>>> 661b3969
   splitPanelToggleProps: SplitPanelToggleProps | undefined;
   splitPanelFocusRef: React.Ref<Focusable> | undefined;
   onSplitPanelToggle: (() => void) | undefined;
@@ -104,12 +101,9 @@
   );
   const overflowMenuHasBadge = !!overflowItems.find(item => item.badge);
   const toolsOnlyMode = drawers.length === 1 && drawers[0].id === TOOLS_DRAWER_ID;
-<<<<<<< HEAD
   const globalDrawersStartIndex = drawers.length;
-=======
   const hasOpenDrawer =
     (!!activeDrawerId && activeDrawerId !== null) || (splitPanelPosition === 'side' && splitPanelOpen);
->>>>>>> 661b3969
 
   return (
     <aside
@@ -146,12 +140,8 @@
             {hasMultipleTriggers ? <div className={styles['group-divider']}></div> : null}
           </>
         )}
-<<<<<<< HEAD
         {visibleItems.slice(0, globalDrawersStartIndex).map(item => {
-=======
-        {visibleItems.map(item => {
           const isForPreviousActiveDrawer = previousActiveDrawerId?.current === item.id;
->>>>>>> 661b3969
           return (
             <TriggerButton
               ariaLabel={item.ariaLabels?.triggerButton}
