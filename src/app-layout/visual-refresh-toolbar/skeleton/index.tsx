// Copyright Amazon.com, Inc. or its affiliates. All Rights Reserved.
// SPDX-License-Identifier: Apache-2.0
import React from 'react';
import clsx from 'clsx';

import customCssProps from '../../../internal/generated/custom-css-properties';
import { AppLayoutPropsWithDefaults } from '../../interfaces';

import sharedStyles from '../../resize/styles.css.js';
import testutilStyles from '../../test-classes/styles.css.js';
import styles from './styles.css.js';

const contentTypeCustomWidths: Array<string | undefined> = ['dashboard', 'cards', 'table'];

interface SkeletonLayoutProps
  extends Pick<
    AppLayoutPropsWithDefaults,
    | 'notifications'
    | 'contentHeader'
    | 'content'
    | 'contentType'
    | 'maxContentWidth'
    | 'disableContentPaddings'
    | 'navigation'
    | 'navigationOpen'
    | 'navigationWidth'
    | 'tools'
    | 'toolsOpen'
    | 'toolsWidth'
    | 'placement'
  > {
  style?: React.CSSProperties;
  toolbar?: React.ReactNode;
  splitPanelOpen?: boolean;
  sideSplitPanel?: React.ReactNode;
  bottomSplitPanel?: React.ReactNode;
  globalTools?: React.ReactNode;
  globalToolsOpen?: boolean;
}

export function SkeletonLayout({
  style,
  notifications,
  contentHeader,
  content,
  navigation,
  navigationOpen,
  navigationWidth,
  tools,
  globalTools,
  toolsOpen,
  toolsWidth,
  toolbar,
  sideSplitPanel,
  bottomSplitPanel,
  splitPanelOpen,
  placement,
  contentType,
  maxContentWidth,
  disableContentPaddings,
  globalToolsOpen,
}: SkeletonLayoutProps) {
  const isMaxWidth = maxContentWidth === Number.MAX_VALUE || maxContentWidth === Number.MAX_SAFE_INTEGER;
  const anyPanelOpen = navigationOpen || toolsOpen;
  return (
    <div
      className={clsx(styles.root, testutilStyles.root, {
        [styles['has-adaptive-widths-default']]: !contentTypeCustomWidths.includes(contentType),
        [styles['has-adaptive-widths-dashboard']]: contentType === 'dashboard',
      })}
      style={{
        minBlockSize: `calc(100vh - ${placement.insetBlockStart}px - ${placement.insetBlockEnd}px)`,
        [customCssProps.maxContentWidth]: isMaxWidth ? '100%' : maxContentWidth ? `${maxContentWidth}px` : '',
        [customCssProps.navigationWidth]: `${navigationWidth}px`,
        [customCssProps.toolsWidth]: `${toolsWidth}px`,
      }}
    >
      {navigation && (
        <div
          className={clsx(
            styles.navigation,
            !navigationOpen && styles['panel-hidden'],
            toolsOpen && styles['unfocusable-mobile'],
            sharedStyles['with-motion']
          )}
        >
          {navigation}
        </div>
      )}
      {toolbar}
      <main className={clsx(styles['main-landmark'], anyPanelOpen && styles['unfocusable-mobile'])}>
        {notifications}
        <div className={clsx(styles.main, { [styles['main-disable-paddings']]: disableContentPaddings })} style={style}>
          {contentHeader && <div className={styles['content-header']}>{contentHeader}</div>}
          <div className={clsx(styles.content, testutilStyles.content)}>{content}</div>
        </div>
        {bottomSplitPanel && (
          <div className={clsx(styles['split-panel-bottom'])} style={{ insetBlockEnd: placement.insetBlockEnd }}>
            {bottomSplitPanel}
          </div>
        )}
      </main>
      {sideSplitPanel && (
        <div className={clsx(styles['split-panel-side'], !splitPanelOpen && styles['panel-hidden'])}>
          {sideSplitPanel}
        </div>
      )}
<<<<<<< HEAD
      {tools && <div className={clsx(styles.tools, !toolsOpen && styles['panel-hidden'])}>{tools}</div>}
      {globalTools && (
        <div className={clsx(styles['global-tools'], !globalToolsOpen && styles['panel-hidden'])}>{globalTools}</div>
      )}
=======
      <div className={clsx(styles.tools, !toolsOpen && styles['panel-hidden'], sharedStyles['with-motion'])}>
        {tools}
      </div>
>>>>>>> 1b116cef
    </div>
  );
}<|MERGE_RESOLUTION|>--- conflicted
+++ resolved
@@ -105,16 +105,18 @@
           {sideSplitPanel}
         </div>
       )}
-<<<<<<< HEAD
-      {tools && <div className={clsx(styles.tools, !toolsOpen && styles['panel-hidden'])}>{tools}</div>}
-      {globalTools && (
-        <div className={clsx(styles['global-tools'], !globalToolsOpen && styles['panel-hidden'])}>{globalTools}</div>
-      )}
-=======
       <div className={clsx(styles.tools, !toolsOpen && styles['panel-hidden'], sharedStyles['with-motion'])}>
         {tools}
       </div>
->>>>>>> 1b116cef
+      <div
+        className={clsx(
+          styles['global-tools'],
+          !globalToolsOpen && styles['panel-hidden'],
+          sharedStyles['with-motion']
+        )}
+      >
+        {globalTools}
+      </div>
     </div>
   );
 }