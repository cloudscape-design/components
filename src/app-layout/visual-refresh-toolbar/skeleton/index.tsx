--- conflicted
+++ resolved
@@ -46,10 +46,7 @@
   isNested?: boolean;
   drawerExpandedMode: boolean;
   drawerExpandedModeInChildLayout: boolean;
-<<<<<<< HEAD
-=======
   totalActiveGlobalDrawersSize: number;
->>>>>>> 6ab77625
 }
 
 export const SkeletonLayout = React.forwardRef<HTMLDivElement, SkeletonLayoutProps>(
@@ -80,10 +77,7 @@
       isNested,
       drawerExpandedMode,
       drawerExpandedModeInChildLayout,
-<<<<<<< HEAD
-=======
       totalActiveGlobalDrawersSize,
->>>>>>> 6ab77625
     },
     ref
   ) => {
@@ -93,50 +87,10 @@
     const rootRef = useRef<HTMLDivElement>(null);
     const mergedRef = useMergeRefs(ref, rootRef);
     return (
-<<<<<<< HEAD
-      <VisualContext contextName="app-layout-toolbar">
-        <div
-          ref={ref}
-          className={clsx(styles.root, testutilStyles.root, {
-            [styles['has-adaptive-widths-default']]: !contentTypeCustomWidths.includes(contentType),
-            [styles['has-adaptive-widths-dashboard']]: contentType === 'dashboard',
-            [styles['drawer-expanded-mode']]: drawerExpandedMode,
-          })}
-          style={{
-            minBlockSize: isNested ? '100%' : `calc(100vh - ${placement.insetBlockStart + placement.insetBlockEnd}px)`,
-            [customCssProps.maxContentWidth]: isMaxWidth ? '100%' : maxContentWidth ? `${maxContentWidth}px` : '',
-            [customCssProps.navigationWidth]: `${navigationWidth}px`,
-            [customCssProps.toolsWidth]: `${toolsWidth}px`,
-          }}
-        >
-          {toolbar}
-          {navigation && (
-            <div
-              className={clsx(
-                styles.navigation,
-                !navigationOpen && styles['panel-hidden'],
-                toolsOpen && styles['unfocusable-mobile'],
-                !navigationAnimationDisabled && sharedStyles['with-motion-horizontal'],
-                (drawerExpandedMode || drawerExpandedModeInChildLayout) && styles.hidden
-              )}
-            >
-              {navigation}
-            </div>
-          )}
-          <main
-            className={clsx(
-              styles['main-landmark'],
-              isMobile && anyPanelOpen && styles['unfocusable-mobile'],
-              drawerExpandedMode && styles.hidden
-            )}
-          >
-            {notifications && (
-=======
       <Transition in={drawerExpandedMode} nodeRef={rootRef} timeout={250}>
         {state => {
           return (
             <VisualContext contextName="app-layout-toolbar">
->>>>>>> 6ab77625
               <div
                 ref={mergedRef}
                 className={clsx(styles.root, testutilStyles.root, {
@@ -236,41 +190,10 @@
                   {globalTools}
                 </div>
               </div>
-<<<<<<< HEAD
-            )}
-          </main>
-          {sideSplitPanel && (
-            <div
-              className={clsx(
-                styles['split-panel-side'],
-                !splitPanelOpen && styles['panel-hidden'],
-                drawerExpandedMode && styles.hidden
-              )}
-            >
-              {sideSplitPanel}
-            </div>
-          )}
-          <div
-            className={clsx(
-              styles.tools,
-              !toolsOpen && styles['panel-hidden'],
-              sharedStyles['with-motion-horizontal'],
-              navigationOpen && !toolsOpen && styles['unfocusable-mobile'],
-              toolsOpen && styles['tools-open'],
-              drawerExpandedMode && styles.hidden
-            )}
-          >
-            {tools}
-          </div>
-          <div className={clsx(styles['global-tools'], !globalToolsOpen && styles['panel-hidden'])}>{globalTools}</div>
-        </div>
-      </VisualContext>
-=======
             </VisualContext>
           );
         }}
       </Transition>
->>>>>>> 6ab77625
     );
   }
 );