--- conflicted
+++ resolved
@@ -75,13 +75,6 @@
     }
 
     &.drawer-expanded-mode {
-<<<<<<< HEAD
-      grid-template-areas:
-        'toolbar      toolbar      toolbar       toolbar      toolbar     '
-        'global-tools global-tools global-tools  global-tools global-tools'
-        'global-tools global-tools global-tools  global-tools global-tools';
-      grid-template-rows: 1fr;
-=======
       grid-template-columns:
         0
         0
@@ -90,7 +83,6 @@
         0
         0
         auto;
->>>>>>> 6ab77625
     }
   }
 }
