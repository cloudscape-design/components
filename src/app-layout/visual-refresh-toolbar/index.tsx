// Copyright Amazon.com, Inc. or its affiliates. All Rights Reserved.
// SPDX-License-Identifier: Apache-2.0
import React, { useEffect, useImperativeHandle, useState } from 'react';

import ScreenreaderOnly from '../../internal/components/screenreader-only';
import { SplitPanelSideToggleProps } from '../../internal/context/split-panel-context';
import { fireNonCancelableEvent } from '../../internal/events';
import { useControllable } from '../../internal/hooks/use-controllable';
import { useMobile } from '../../internal/hooks/use-mobile';
import { useUniqueId } from '../../internal/hooks/use-unique-id';
import { useGetGlobalBreadcrumbs } from '../../internal/plugins/helpers/use-global-breadcrumbs';
import globalVars from '../../internal/styles/global-vars';
import { getSplitPanelDefaultSize } from '../../split-panel/utils/size-utils';
import { AppLayoutProps, AppLayoutPropsWithDefaults } from '../interfaces';
import { SplitPanelProviderProps } from '../split-panel';
import { MIN_DRAWER_SIZE, useDrawers } from '../utils/use-drawers';
import { useFocusControl, useMultipleFocusControl } from '../utils/use-focus-control';
import { useSplitPanelFocusControl } from '../utils/use-split-panel-focus-control';
import { ActiveDrawersContext } from '../utils/visibility-context';
import { computeHorizontalLayout, computeVerticalLayout } from './compute-layout';
import { AppLayoutInternals } from './interfaces';
import {
  AppLayoutDrawer,
  AppLayoutGlobalDrawer,
  AppLayoutNavigation,
  AppLayoutNotifications,
  AppLayoutSplitPanelBottom,
  AppLayoutSplitPanelSide,
  AppLayoutToolbar,
} from './internal';
import { useMultiAppLayout } from './multi-layout';
import { SkeletonLayout } from './skeleton';

const AppLayoutVisualRefreshToolbar = React.forwardRef<AppLayoutProps.Ref, AppLayoutPropsWithDefaults>(
  (
    {
      ariaLabels,
      contentHeader,
      content,
      navigationOpen,
      navigationWidth,
      navigation,
      navigationHide,
      onNavigationChange,
      tools,
      toolsOpen: controlledToolsOpen,
      onToolsChange,
      toolsHide,
      toolsWidth,
      contentType,
      headerVariant,
      breadcrumbs,
      notifications,
      stickyNotifications,
      splitPanelPreferences: controlledSplitPanelPreferences,
      splitPanelOpen: controlledSplitPanelOpen,
      splitPanel,
      splitPanelSize: controlledSplitPanelSize,
      onSplitPanelToggle,
      onSplitPanelResize,
      onSplitPanelPreferencesChange,
      disableContentPaddings,
      minContentWidth,
      maxContentWidth,
      placement,
      ...rest
    },
    forwardRef
  ) => {
    const isMobile = useMobile();
    const { __embeddedViewMode: embeddedViewMode, __forceDeduplicationType: forceDeduplicationType } = rest as any;
    const splitPanelControlId = useUniqueId('split-panel');
    const [toolbarState, setToolbarState] = useState<'show' | 'hide'>('show');
    const [toolbarHeight, setToolbarHeight] = useState(0);
    const [notificationsHeight, setNotificationsHeight] = useState(0);

    const onNavigationToggle = (open: boolean) => {
      navigationFocusControl.setFocus();
      fireNonCancelableEvent(onNavigationChange, { open });
    };

    const [toolsOpen = false, setToolsOpen] = useControllable(controlledToolsOpen, onToolsChange, false, {
      componentName: 'AppLayout',
      controlledProp: 'toolsOpen',
      changeHandler: 'onToolsChange',
    });
    const onToolsToggle = (open: boolean) => {
      setToolsOpen(open);
      drawersFocusControl.setFocus();
      fireNonCancelableEvent(onToolsChange, { open });
    };

    const onGlobalDrawerFocus = (drawerId: string, open: boolean) => {
      globalDrawersFocusControl.setFocus({ force: true, drawerId, open });
    };

    const onAddNewActiveDrawer = (drawerId: string) => {
      // If a local drawer is already open, and we attempt to open a new one,
      // it will replace the existing one instead of opening an additional drawer,
      // since only one local drawer is supported. Therefore, layout calculations are not necessary.
      if (activeDrawer && drawers?.find(drawer => drawer.id === drawerId)) {
        return;
      }
      // get the size of drawerId. it could be either local or global drawer
      const combinedDrawers = [...(drawers || []), ...globalDrawers];
      const newDrawer = combinedDrawers.find(drawer => drawer.id === drawerId);
      if (!newDrawer) {
        return;
      }
      const newDrawerSize = Math.min(
        newDrawer.defaultSize ?? drawerSizes[drawerId] ?? MIN_DRAWER_SIZE,
        MIN_DRAWER_SIZE
      );
      //   check if the active drawers could be resized to fit the new drawers
      //   to do this, we need to take all active drawers, sum up their min sizes, truncate it from resizableSpaceAvailable
      //   and compare a given number with the new drawer id min size

      // the total size of all global drawers resized to their min size
      let totalActiveDrawersMinSize = activeGlobalDrawersIds
        .map(
          activeDrawerId => combinedDrawers.find(drawer => drawer.id === activeDrawerId)?.defaultSize ?? MIN_DRAWER_SIZE
        )
        .reduce((acc, curr) => acc + curr, 0);
      if (activeDrawer) {
        totalActiveDrawersMinSize += Math.min(activeDrawer?.defaultSize ?? MIN_DRAWER_SIZE, MIN_DRAWER_SIZE);
      }

      const availableSpaceForNewDrawer = resizableSpaceAvailable - totalActiveDrawersMinSize;
      if (availableSpaceForNewDrawer >= newDrawerSize) {
        return;
      }

      // now we made sure we cannot accommodate the new drawer with existing ones
      const drawerToClose = drawersOpenQueue[drawersOpenQueue.length - 1];
      if (activeDrawer && activeDrawer?.id === drawerToClose) {
        onActiveDrawerChange(null);
      } else if (activeGlobalDrawersIds.includes(drawerToClose)) {
        onActiveGlobalDrawersChange(drawerToClose);
      }
    };

    const {
      drawers,
      activeDrawer,
      minDrawerSize,
      minGlobalDrawersSizes,
      activeDrawerSize,
      ariaLabelsWithDrawers,
      globalDrawers,
      activeGlobalDrawers,
      activeGlobalDrawersIds,
      activeGlobalDrawersSizes,
      drawerSizes,
      drawersOpenQueue,
      openDrawersHistory,
      onActiveDrawerChange,
      onActiveDrawerResize,
      onActiveGlobalDrawersChange,
    } = useDrawers({ ...rest, onGlobalDrawerFocus, onAddNewActiveDrawer }, ariaLabels, {
      ariaLabels,
      toolsHide,
      toolsOpen,
      tools,
      toolsWidth,
      onToolsToggle,
    });

    const onActiveDrawerChangeHandler = (drawerId: string | null) => {
      onActiveDrawerChange(drawerId);
      drawersFocusControl.setFocus();
    };

    const [splitPanelOpen = false, setSplitPanelOpen] = useControllable(
      controlledSplitPanelOpen,
      onSplitPanelToggle,
      false,
      {
        componentName: 'AppLayout',
        controlledProp: 'splitPanelOpen',
        changeHandler: 'onSplitPanelToggle',
      }
    );

    const onSplitPanelToggleHandler = () => {
      setSplitPanelOpen(!splitPanelOpen);
      fireNonCancelableEvent(onSplitPanelToggle, { open: !splitPanelOpen });
    };

    const [splitPanelPreferences, setSplitPanelPreferences] = useControllable(
      controlledSplitPanelPreferences,
      onSplitPanelPreferencesChange,
      undefined,
      {
        componentName: 'AppLayout',
        controlledProp: 'splitPanelPreferences',
        changeHandler: 'onSplitPanelPreferencesChange',
      }
    );

    const onSplitPanelPreferencesChangeHandler = (detail: AppLayoutProps.SplitPanelPreferences) => {
      setSplitPanelPreferences(detail);
      splitPanelFocusControl.setLastInteraction({ type: 'position' });
      fireNonCancelableEvent(onSplitPanelPreferencesChange, detail);
    };

    const [splitPanelSize = 0, setSplitPanelSize] = useControllable(
      controlledSplitPanelSize,
      onSplitPanelResize,
      getSplitPanelDefaultSize(splitPanelPreferences?.position ?? 'bottom'),
      { componentName: 'AppLayout', controlledProp: 'splitPanelSize', changeHandler: 'onSplitPanelResize' }
    );

    const [splitPanelReportedSize, setSplitPanelReportedSize] = useState(0);

    const onSplitPanelResizeHandler = (size: number) => {
      setSplitPanelSize(size);
      fireNonCancelableEvent(onSplitPanelResize, { size });
    };

    const [splitPanelToggleConfig, setSplitPanelToggleConfig] = useState<SplitPanelSideToggleProps>({
      ariaLabel: undefined,
      displayed: false,
    });

<<<<<<< HEAD
    const globalDrawersFocusControl = useMultipleFocusControl(true, activeGlobalDrawersIds);
    const drawersFocusControl = useFocusControl(!!activeDrawer?.id, !isMobile, activeDrawer?.id);
=======
    const drawersFocusControl = useFocusControl(!!activeDrawer?.id, true, activeDrawer?.id);
>>>>>>> 1de3bdab
    const navigationFocusControl = useFocusControl(navigationOpen);
    const splitPanelFocusControl = useSplitPanelFocusControl([splitPanelPreferences, splitPanelOpen]);

    useImperativeHandle(forwardRef, () => ({
      closeNavigationIfNecessary: () => isMobile && onNavigationToggle(false),
      openTools: () => onToolsToggle(true),
      focusToolsClose: () => drawersFocusControl.setFocus(true),
      focusActiveDrawer: () => drawersFocusControl.setFocus(true),
      focusSplitPanel: () => splitPanelFocusControl.refs.slider.current?.focus(),
    }));

    const resolvedNavigation = navigationHide ? null : navigation ?? <></>;
    const {
      maxDrawerSize,
      maxSplitPanelSize,
      splitPanelForcedPosition,
      splitPanelPosition,
      maxGlobalDrawersSizes,
      resizableSpaceAvailable,
    } = computeHorizontalLayout({
      activeDrawerSize: activeDrawer ? activeDrawerSize : 0,
      splitPanelSize,
      minContentWidth,
      navigationOpen: !!resolvedNavigation && navigationOpen,
      navigationWidth,
      placement,
      splitPanelOpen,
      splitPanelPosition: splitPanelPreferences?.position,
      isMobile,
      activeGlobalDrawersSizes,
    });

    const { registered, toolbarProps } = useMultiAppLayout({
      forceDeduplicationType,
      ariaLabels: ariaLabelsWithDrawers,
      navigation: resolvedNavigation,
      navigationOpen,
      onNavigationToggle,
      navigationFocusRef: navigationFocusControl.refs.toggle,
      breadcrumbs,
      activeDrawerId: activeDrawer?.id ?? null,
      // only pass it down if there are non-empty drawers or tools
      drawers: drawers?.length || !toolsHide ? drawers : undefined,
      onActiveDrawerChange: onActiveDrawerChangeHandler,
      drawersFocusRef: drawersFocusControl.refs.toggle,
      splitPanel,
      splitPanelToggleProps: {
        ...splitPanelToggleConfig,
        active: splitPanelOpen,
        controlId: splitPanelControlId,
        position: splitPanelPosition,
      },
      splitPanelFocusRef: splitPanelFocusControl.refs.toggle,
      onSplitPanelToggle: onSplitPanelToggleHandler,
    });

    const hasToolbar = !embeddedViewMode && !!toolbarProps;
    const discoveredBreadcrumbs = useGetGlobalBreadcrumbs(hasToolbar);

    const verticalOffsets = computeVerticalLayout({
      topOffset: placement.insetBlockStart,
      hasVisibleToolbar: hasToolbar && toolbarState !== 'hide' && !isMobile,
      notificationsHeight: notificationsHeight ?? 0,
      toolbarHeight: toolbarHeight ?? 0,
      stickyNotifications: !!stickyNotifications,
    });

    const appLayoutInternals: AppLayoutInternals = {
      ariaLabels: ariaLabelsWithDrawers,
      headerVariant,
      isMobile,
      breadcrumbs,
      discoveredBreadcrumbs,
      stickyNotifications,
      navigationOpen,
      navigation: resolvedNavigation,
      navigationFocusControl,
      activeDrawer,
      activeDrawerSize,
      minDrawerSize,
      maxDrawerSize,
      minGlobalDrawersSizes,
      maxGlobalDrawersSizes,
      drawers: drawers!,
      globalDrawers,
      activeGlobalDrawers,
      activeGlobalDrawersIds,
      activeGlobalDrawersSizes,
      onActiveGlobalDrawersChange,
      drawersFocusControl,
      globalDrawersFocusControl,
      splitPanelPosition,
      splitPanelToggleConfig,
      splitPanelOpen,
      splitPanelControlId,
      splitPanelFocusControl,
      placement,
      toolbarState,
      setToolbarState,
      verticalOffsets,
      drawersOpenQueue,
      setToolbarHeight,
      setNotificationsHeight,
      onSplitPanelToggle: onSplitPanelToggleHandler,
      onNavigationToggle,
      onActiveDrawerChange: onActiveDrawerChangeHandler,
      onActiveDrawerResize,
    };

    const splitPanelInternals: SplitPanelProviderProps = {
      bottomOffset: 0,
      getMaxHeight: () => {
        const availableHeight =
          document.documentElement.clientHeight - placement.insetBlockStart - placement.insetBlockEnd;
        // If the page is likely zoomed in at 200%, allow the split panel to fill the content area.
        return availableHeight < 400 ? availableHeight - 40 : availableHeight - 250;
      },
      maxWidth: maxSplitPanelSize,
      isForcedPosition: splitPanelForcedPosition,
      isOpen: splitPanelOpen,
      leftOffset: 0,
      onPreferencesChange: onSplitPanelPreferencesChangeHandler,
      onResize: onSplitPanelResizeHandler,
      onToggle: onSplitPanelToggleHandler,
      position: splitPanelPosition,
      reportSize: size => setSplitPanelReportedSize(size),
      reportHeaderHeight: () => {
        /*unused in this design*/
      },
      rightOffset: 0,
      size: splitPanelSize,
      topOffset: 0,
      setSplitPanelToggle: setSplitPanelToggleConfig,
      refs: splitPanelFocusControl.refs,
    };

    useEffect(() => {
      // Close navigation drawer on mobile so that the main content is visible
      if (isMobile) {
        onNavigationToggle(false);
      }
      // eslint-disable-next-line react-hooks/exhaustive-deps
    }, [isMobile]);

    return (
      <>
        {/* Rendering a hidden copy of breadcrumbs to trigger their deduplication */}
        {!hasToolbar && breadcrumbs ? <ScreenreaderOnly>{breadcrumbs}</ScreenreaderOnly> : null}
        <SkeletonLayout
          style={{
            [globalVars.stickyVerticalTopOffset]: `${verticalOffsets.header}px`,
            [globalVars.stickyVerticalBottomOffset]: `${placement.insetBlockEnd}px`,
            paddingBlockEnd: splitPanelOpen && splitPanelPosition === 'bottom' ? splitPanelReportedSize : '',
          }}
          toolbar={
            hasToolbar && <AppLayoutToolbar appLayoutInternals={appLayoutInternals} toolbarProps={toolbarProps} />
          }
          notifications={
            notifications && (
              <AppLayoutNotifications appLayoutInternals={appLayoutInternals}>{notifications}</AppLayoutNotifications>
            )
          }
          contentHeader={contentHeader}
          // delay rendering the content until registration of this instance is complete
          content={registered ? content : null}
          navigation={resolvedNavigation && <AppLayoutNavigation appLayoutInternals={appLayoutInternals} />}
          navigationOpen={navigationOpen}
          navigationWidth={navigationWidth}
          tools={activeDrawer && <AppLayoutDrawer appLayoutInternals={appLayoutInternals} />}
          globalTools={
            !!globalDrawers.length && (
              <ActiveDrawersContext.Provider value={activeGlobalDrawersIds}>
                {globalDrawers
                  .filter(
                    drawer =>
                      activeGlobalDrawersIds.includes(drawer.id) ||
                      (drawer.preserveInactiveContent && openDrawersHistory.has(drawer.id))
                  )
                  .map(drawer => (
                    <AppLayoutGlobalDrawer
                      key={drawer.id}
                      show={activeGlobalDrawersIds.includes(drawer.id)}
                      activeGlobalDrawer={drawer}
                      appLayoutInternals={appLayoutInternals}
                    />
                  ))}
              </ActiveDrawersContext.Provider>
            )
          }
          globalToolsOpen={!!activeGlobalDrawersIds.length}
          toolsOpen={!!activeDrawer}
          toolsWidth={activeDrawerSize}
          sideSplitPanel={
            splitPanelPosition === 'side' && (
              <AppLayoutSplitPanelSide
                appLayoutInternals={appLayoutInternals}
                splitPanelInternals={splitPanelInternals}
              >
                {splitPanel}
              </AppLayoutSplitPanelSide>
            )
          }
          bottomSplitPanel={
            splitPanelPosition === 'bottom' && (
              <AppLayoutSplitPanelBottom
                appLayoutInternals={appLayoutInternals}
                splitPanelInternals={splitPanelInternals}
              >
                {splitPanel}
              </AppLayoutSplitPanelBottom>
            )
          }
          splitPanelOpen={splitPanelOpen}
          placement={placement}
          contentType={contentType}
          maxContentWidth={maxContentWidth}
          disableContentPaddings={disableContentPaddings}
        />
      </>
    );
  }
);

export default AppLayoutVisualRefreshToolbar;<|MERGE_RESOLUTION|>--- conflicted
+++ resolved
@@ -222,12 +222,8 @@
       displayed: false,
     });
 
-<<<<<<< HEAD
     const globalDrawersFocusControl = useMultipleFocusControl(true, activeGlobalDrawersIds);
-    const drawersFocusControl = useFocusControl(!!activeDrawer?.id, !isMobile, activeDrawer?.id);
-=======
     const drawersFocusControl = useFocusControl(!!activeDrawer?.id, true, activeDrawer?.id);
->>>>>>> 1de3bdab
     const navigationFocusControl = useFocusControl(navigationOpen);
     const splitPanelFocusControl = useSplitPanelFocusControl([splitPanelPreferences, splitPanelOpen]);
 
