--- conflicted
+++ resolved
@@ -257,7 +257,6 @@
     }));
 
     const resolvedNavigation = navigationHide ? null : navigation ?? <></>;
-<<<<<<< HEAD
     const {
       maxDrawerSize,
       maxSplitPanelSize,
@@ -267,11 +266,7 @@
       totalActiveGlobalDrawersSize,
       resizableSpaceAvailable,
     } = computeHorizontalLayout({
-      activeDrawerSize,
-=======
-    const { maxDrawerSize, maxSplitPanelSize, splitPanelForcedPosition, splitPanelPosition } = computeHorizontalLayout({
       activeDrawerSize: activeDrawer ? activeDrawerSize : 0,
->>>>>>> 1b116cef
       splitPanelSize,
       minContentWidth,
       navigationOpen: !!resolvedNavigation && navigationOpen,
@@ -279,11 +274,8 @@
       placement,
       splitPanelOpen,
       splitPanelPosition: splitPanelPreferences?.position,
-<<<<<<< HEAD
+      isMobile,
       activeGlobalDrawersSizes,
-=======
-      isMobile,
->>>>>>> 1b116cef
     });
 
     // TODO: make sure to pass multiple drawers props here as well
