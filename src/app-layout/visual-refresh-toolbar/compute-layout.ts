--- conflicted
+++ resolved
@@ -13,11 +13,8 @@
   splitPanelOpen: boolean;
   splitPanelPosition: 'side' | 'bottom' | undefined;
   splitPanelSize: number;
-<<<<<<< HEAD
+  isMobile: boolean;
   activeGlobalDrawersSizes: Record<string, number>;
-=======
-  isMobile: boolean;
->>>>>>> 1b116cef
 }
 
 export function computeHorizontalLayout({
@@ -29,11 +26,8 @@
   splitPanelOpen,
   splitPanelPosition,
   splitPanelSize,
-<<<<<<< HEAD
+  isMobile,
   activeGlobalDrawersSizes,
-=======
-  isMobile,
->>>>>>> 1b116cef
 }: HorizontalLayoutInput) {
   const contentPadding = 2 * 24; // space-xl
   const activeNavigationWidth = navigationOpen ? navigationWidth : 0;
