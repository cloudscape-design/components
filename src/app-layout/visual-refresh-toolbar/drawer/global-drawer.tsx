// Copyright Amazon.com, Inc. or its affiliates. All Rights Reserved.
// SPDX-License-Identifier: Apache-2.0
import React, { useRef } from 'react';
import { Transition } from 'react-transition-group';
import clsx from 'clsx';

import { InternalButton } from '../../../button/internal';
import PanelResizeHandle from '../../../internal/components/panel-resize-handle';
import customCssProps from '../../../internal/generated/custom-css-properties';
import { getLimitedValue } from '../../../split-panel/utils/size-utils';
import { getDrawerStyles } from '../compute-layout';
import { AppLayoutInternals, InternalDrawer } from '../interfaces';
import { useResize } from './use-resize';

import sharedStyles from '../../resize/styles.css.js';
import testutilStyles from '../../test-classes/styles.css.js';
import styles from './styles.css.js';

interface AppLayoutGlobalDrawerImplementationProps {
  appLayoutInternals: AppLayoutInternals;
  show: boolean;
  activeGlobalDrawer: InternalDrawer | undefined;
}

function AppLayoutGlobalDrawerImplementation({
  appLayoutInternals,
  show,
  activeGlobalDrawer,
}: AppLayoutGlobalDrawerImplementationProps) {
  const {
    ariaLabels,
    globalDrawersFocusControl,
    isMobile,
    placement,
    onActiveGlobalDrawersChange,
    onActiveDrawerResize,
    minGlobalDrawersSizes,
    maxGlobalDrawersSizes,
    activeGlobalDrawersSizes,
    activeGlobalDrawers,
    verticalOffsets,
    drawersOpenQueue,
    expandedDrawerId,
    setExpandedDrawerId,
  } = appLayoutInternals;
  const drawerRef = useRef<HTMLDivElement>(null);
  const activeDrawerId = activeGlobalDrawer?.id ?? '';

  const computedAriaLabels = {
    closeButton: activeGlobalDrawer ? activeGlobalDrawer.ariaLabels?.closeButton : ariaLabels?.toolsClose,
    content: activeGlobalDrawer ? activeGlobalDrawer.ariaLabels?.drawerName : ariaLabels?.tools,
  };

  const { drawerTopOffset, drawerHeight } = getDrawerStyles(verticalOffsets, isMobile, placement);
  const activeDrawerSize = (activeDrawerId ? activeGlobalDrawersSizes[activeDrawerId] : 0) ?? 0;
  const minDrawerSize = (activeDrawerId ? minGlobalDrawersSizes[activeDrawerId] : 0) ?? 0;
  const maxDrawerSize = (activeDrawerId ? maxGlobalDrawersSizes[activeDrawerId] : 0) ?? 0;
  const refs = globalDrawersFocusControl.refs[activeDrawerId];
  const resizeProps = useResize({
    currentWidth: activeDrawerSize,
    minWidth: minDrawerSize,
    maxWidth: maxDrawerSize,
    panelRef: drawerRef,
    handleRef: refs?.slider,
    onResize: size => onActiveDrawerResize({ id: activeDrawerId!, size }),
  });
  const size = getLimitedValue(minDrawerSize, activeDrawerSize, maxDrawerSize);
  const lastOpenedDrawerId = drawersOpenQueue.length ? drawersOpenQueue[0] : null;
  const hasTriggerButton = !!activeGlobalDrawer?.trigger;
  const animationDisabled = activeGlobalDrawer?.defaultActive && !drawersOpenQueue.includes(activeGlobalDrawer.id);
  const isExpanded = activeGlobalDrawer?.isExpandable && expandedDrawerId === activeDrawerId;

  return (
    <Transition nodeRef={drawerRef} in={show || isExpanded} appear={show || isExpanded} timeout={0}>
      {state => {
        return (
          <aside
            id={activeDrawerId}
            aria-hidden={!show}
            aria-label={computedAriaLabels.content}
            className={clsx(
              styles.drawer,
              styles['drawer-global'],
              styles[state],
              !animationDisabled && sharedStyles['with-motion-horizontal'],
              {
                [styles['drawer-hidden']]: !show,
                [styles['last-opened']]: lastOpenedDrawerId === activeDrawerId || isExpanded,
                [testutilStyles['active-drawer']]: show,
                [styles['drawer-expanded']]: isExpanded,
                [styles['has-next-siblings']]:
                  activeGlobalDrawers.findIndex(drawer => drawer.id === activeDrawerId) + 1 <
                  activeGlobalDrawers.length,
              }
            )}
            ref={drawerRef}
            onBlur={e => {
              // Drawers with trigger buttons follow this restore focus logic:
              // If a previously focused element exists, restore focus on it; otherwise, focus on the associated trigger button.
              // This function resets the previously focused element.
              // If the drawer has no trigger button and loses focus on the previously focused element, it defaults to document.body,
              // which ideally should never happen.
              if (!hasTriggerButton) {
                return;
              }

              if (!e.relatedTarget || !e.currentTarget.contains(e.relatedTarget)) {
                globalDrawersFocusControl.loseFocus();
              }
            }}
            style={{
              blockSize: drawerHeight,
              insetBlockStart: drawerTopOffset,
              ...(!isMobile && {
                [customCssProps.drawerSize]: `${['entering', 'entered'].includes(state) ? (isExpanded ? '100%' : size + 'px') : 0}`,
              }),
            }}
            data-testid={`awsui-app-layout-drawer-${activeDrawerId}`}
          >
<<<<<<< HEAD
            <div className={clsx(styles['global-drawer-wrapper'])}>
              {!isMobile && <div className={styles['drawer-gap']}></div>}
              {!isMobile && activeGlobalDrawer?.resizable && !isExpanded && (
                <div className={styles['drawer-slider']}>
                  <PanelResizeHandle
                    ref={refs?.slider}
                    position="side"
                    className={testutilStyles['drawers-slider']}
                    ariaLabel={activeGlobalDrawer?.ariaLabels?.resizeHandle}
                    tooltipText={activeGlobalDrawer?.ariaLabels?.resizeHandleTooltipText}
                    ariaValuenow={resizeProps.relativeSize}
                    onKeyDown={resizeProps.onKeyDown}
                    onDirectionClick={resizeProps.onDirectionClick}
                    onPointerDown={resizeProps.onPointerDown}
                  />
                </div>
              )}

              <div
                className={clsx(styles['drawer-content-container'], sharedStyles['with-motion-horizontal'])}
                data-testid={`awsui-app-layout-drawer-content-${activeDrawerId}`}
              >
                {!isMobile && activeGlobalDrawer?.isExpandable && (
                  <div className={styles['drawer-expanded-mode-button']}>
                    <InternalButton
                      ariaLabel={activeGlobalDrawer?.ariaLabels?.expandedModeButton}
                      className={testutilStyles['active-drawer-expanded-mode-button']}
                      formAction="none"
                      ariaExpanded={isExpanded}
                      iconName={isExpanded ? 'shrink' : 'expand'}
                      onClick={() => setExpandedDrawerId(isExpanded ? undefined : activeDrawerId)}
                      variant="icon"
                    />
                  </div>
                )}
                <div className={clsx(styles['drawer-close-button'])}>
                  <InternalButton
                    ariaLabel={computedAriaLabels.closeButton}
                    className={clsx({
                      [testutilStyles['active-drawer-close-button']]: activeDrawerId,
                    })}
                    formAction="none"
                    iconName={isMobile ? 'close' : 'angle-right'}
                    onClick={() => onActiveGlobalDrawersChange(activeDrawerId, { initiatedByUserAction: true })}
                    ref={refs?.close}
                    variant="icon"
                  />
                </div>
                <div className={styles['drawer-content']} style={{ blockSize: drawerHeight }}>
                  {activeGlobalDrawer?.content}
                </div>
=======
            {!isMobile && activeGlobalDrawer?.resizable && (
              <div className={styles['drawer-slider']}>
                <PanelResizeHandle
                  ref={refs?.slider}
                  position="side"
                  className={testutilStyles['drawers-slider']}
                  ariaLabel={activeGlobalDrawer?.ariaLabels?.resizeHandle}
                  tooltipText={activeGlobalDrawer?.ariaLabels?.resizeHandleTooltipText}
                  ariaValuenow={resizeProps.relativeSize}
                  onKeyDown={resizeProps.onKeyDown}
                  onDirectionClick={resizeProps.onDirectionClick}
                  onPointerDown={resizeProps.onPointerDown}
                />
              </div>
            )}
            <div
              className={clsx(styles['drawer-content-container'], sharedStyles['with-motion-horizontal'])}
              data-testid={`awsui-app-layout-drawer-content-${activeDrawerId}`}
            >
              <div className={clsx(styles['drawer-close-button'])}>
                <InternalButton
                  ariaLabel={computedAriaLabels.closeButton}
                  className={clsx({
                    [testutilStyles['active-drawer-close-button']]: activeDrawerId,
                  })}
                  formAction="none"
                  iconName={isMobile ? 'close' : 'angle-right'}
                  onClick={() => onActiveGlobalDrawersChange(activeDrawerId, { initiatedByUserAction: true })}
                  ref={refs?.close}
                  variant="icon"
                  analyticsAction="close"
                />
              </div>
              <div className={styles['drawer-content']} style={{ blockSize: drawerHeight }}>
                {activeGlobalDrawer?.content}
>>>>>>> 955ec7c6
              </div>
            </div>
          </aside>
        );
      }}
    </Transition>
  );
}

export default AppLayoutGlobalDrawerImplementation;<|MERGE_RESOLUTION|>--- conflicted
+++ resolved
@@ -117,7 +117,6 @@
             }}
             data-testid={`awsui-app-layout-drawer-${activeDrawerId}`}
           >
-<<<<<<< HEAD
             <div className={clsx(styles['global-drawer-wrapper'])}>
               {!isMobile && <div className={styles['drawer-gap']}></div>}
               {!isMobile && activeGlobalDrawer?.resizable && !isExpanded && (
@@ -164,48 +163,12 @@
                     onClick={() => onActiveGlobalDrawersChange(activeDrawerId, { initiatedByUserAction: true })}
                     ref={refs?.close}
                     variant="icon"
+                    analyticsAction="close"
                   />
                 </div>
                 <div className={styles['drawer-content']} style={{ blockSize: drawerHeight }}>
                   {activeGlobalDrawer?.content}
                 </div>
-=======
-            {!isMobile && activeGlobalDrawer?.resizable && (
-              <div className={styles['drawer-slider']}>
-                <PanelResizeHandle
-                  ref={refs?.slider}
-                  position="side"
-                  className={testutilStyles['drawers-slider']}
-                  ariaLabel={activeGlobalDrawer?.ariaLabels?.resizeHandle}
-                  tooltipText={activeGlobalDrawer?.ariaLabels?.resizeHandleTooltipText}
-                  ariaValuenow={resizeProps.relativeSize}
-                  onKeyDown={resizeProps.onKeyDown}
-                  onDirectionClick={resizeProps.onDirectionClick}
-                  onPointerDown={resizeProps.onPointerDown}
-                />
-              </div>
-            )}
-            <div
-              className={clsx(styles['drawer-content-container'], sharedStyles['with-motion-horizontal'])}
-              data-testid={`awsui-app-layout-drawer-content-${activeDrawerId}`}
-            >
-              <div className={clsx(styles['drawer-close-button'])}>
-                <InternalButton
-                  ariaLabel={computedAriaLabels.closeButton}
-                  className={clsx({
-                    [testutilStyles['active-drawer-close-button']]: activeDrawerId,
-                  })}
-                  formAction="none"
-                  iconName={isMobile ? 'close' : 'angle-right'}
-                  onClick={() => onActiveGlobalDrawersChange(activeDrawerId, { initiatedByUserAction: true })}
-                  ref={refs?.close}
-                  variant="icon"
-                  analyticsAction="close"
-                />
-              </div>
-              <div className={styles['drawer-content']} style={{ blockSize: drawerHeight }}>
-                {activeGlobalDrawer?.content}
->>>>>>> 955ec7c6
               </div>
             </div>
           </aside>
