/*
 Copyright Amazon.com, Inc. or its affiliates. All Rights Reserved.
 SPDX-License-Identifier: Apache-2.0
*/
@use '../../../internal/styles/tokens' as awsui;
@use '../../../internal/styles' as styles;
@use '../../constants.scss' as constants;
@use '../../../internal/generated/custom-css-properties/index.scss' as custom-props;

@mixin desktop-only {
  @include styles.media-breakpoint-up(styles.$breakpoint-x-small) {
    @content;
  }
}

@mixin mobile-only {
  @include styles.media-breakpoint-down(styles.$breakpoint-x-small) {
    @content;
  }
}

$global-drawer-gap-size: 8px;
$global-drawer-expanded-mode: #{awsui.$motion-duration-refresh-only-slow} #{awsui.$motion-easing-refresh-only-a};

.drawer {
  position: sticky;
  z-index: constants.$drawer-z-index;
  background-color: awsui.$color-background-container-content;
  display: grid;
  grid-template-columns: awsui.$space-m 1fr;
  inline-size: var(#{custom-props.$drawerSize});

  block-size: 100%;
  overflow: hidden;
  /* stylelint-disable-next-line plugin/no-unsupported-browser-features */
  overscroll-behavior-y: contain;
  pointer-events: auto;
  word-wrap: break-word;
  @include styles.with-motion {
    transition:
      inline-size #{$global-drawer-expanded-mode},
      min-inline-size #{$global-drawer-expanded-mode};
  }

  @include desktop-only {
    &:not(.legacy) {
      border-inline-start: awsui.$border-divider-section-width solid awsui.$color-border-layout;
    }
  }

  @include mobile-only {
    inline-size: 100%;
    &.last-opened {
      z-index: constants.$drawer-z-index-mobile;
    }
  }

  &.drawer-global {
    @include desktop-only {
      padding-inline-start: 10px;

      &:before {
        content: '';
        position: absolute;
        block-size: 100%;
        inline-size: $global-drawer-gap-size;
        background: awsui.$color-gap-global-drawer;
        border-inline-end: awsui.$border-divider-section-width solid awsui.$color-border-layout;
      }
    }

    @include mobile-only {
      &:not(.last-opened):not(.drawer-expanded) {
        display: none;
      }
    }
  }

  &.drawer-hidden {
    display: none;
  }

<<<<<<< HEAD
=======
  &.drawer-expanded {
>>>>>>> 8500e9e9
    inline-size: 100%;

    @include desktop-only {
      border-inline-start: none;

      &:not(:last-child) {
        &:after {
          content: '';
          position: absolute;
          block-size: 100%;
          inline-size: $global-drawer-gap-size;
          inset-inline-end: 0;
          background: awsui.$color-gap-global-drawer;
          border-inline-start: awsui.$border-divider-section-width solid awsui.$color-border-layout;
        }
      }
    }
  }

  > .drawer-content-container {
    grid-column: 1 / span 2;
    grid-row: 1;
    display: grid;
    grid-template-columns: awsui.$space-m 1fr auto awsui.$space-m;
    grid-template-rows: constants.$toolbar-vertical-panel-icon-offset auto 1fr;
    overflow-y: auto;

    > .drawer-close-button {
      grid-column: 3;
      grid-row: 2;
      z-index: 1;
      align-self: start;
    }

    > .drawer-expanded-mode-button {
      grid-column: 2;
      grid-row: 2;
      z-index: 1;
      align-self: start;
      display: flex;
      justify-content: end;
    }

    > .drawer-content {
      grid-column: 1 / span 4;
      grid-row: 1 / span 2;
      &.drawer-content-hidden {
        display: none;
      }
    }
  }

  > .drawer-slider {
    grid-column: 1;
    grid-row: 1;
    block-size: 100%;
    display: flex;
    align-items: center;
  }
}<|MERGE_RESOLUTION|>--- conflicted
+++ resolved
@@ -80,10 +80,7 @@
     display: none;
   }
 
-<<<<<<< HEAD
-=======
   &.drawer-expanded {
->>>>>>> 8500e9e9
     inline-size: 100%;
 
     @include desktop-only {
