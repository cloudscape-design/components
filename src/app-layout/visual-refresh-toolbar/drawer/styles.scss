--- conflicted
+++ resolved
@@ -61,7 +61,6 @@
 
     @include desktop-only {
       inline-size: var(#{custom-props.$drawerSize});
-<<<<<<< HEAD
       &.exiting {
         display: block;
         border-inline-start: none;
@@ -74,8 +73,6 @@
       &.drawer-hidden {
         display: none;
       }
-=======
->>>>>>> 6ab77625
     }
 
     @include mobile-only {
@@ -199,18 +196,12 @@
     }
 
     > .drawer-content-container {
-<<<<<<< HEAD
-      grid-column: 2 / span 2;
-=======
->>>>>>> 6ab77625
       grid-row: 1;
       display: grid;
       grid-template-columns: $drawer-resize-handle-size 1fr auto $drawer-resize-handle-size;
       grid-template-rows: constants.$toolbar-vertical-panel-icon-offset auto 1fr;
       overflow-y: auto;
 
-<<<<<<< HEAD
-=======
       @include desktop-only {
         grid-column: 2 / span 2;
       }
@@ -219,7 +210,6 @@
         grid-column: 1 / span 2;
       }
 
->>>>>>> 6ab77625
       > .drawer-close-button {
         grid-column: 3;
         grid-row: 2;
