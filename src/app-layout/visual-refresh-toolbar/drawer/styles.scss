/*
 Copyright Amazon.com, Inc. or its affiliates. All Rights Reserved.
 SPDX-License-Identifier: Apache-2.0
*/
@use '../../../internal/styles/tokens' as awsui;
@use '../../../internal/styles' as styles;
@use '../../constants.scss' as constants;
@use '../../../internal/generated/custom-css-properties/index.scss' as custom-props;

@mixin desktop-only {
  @include styles.media-breakpoint-up(styles.$breakpoint-x-small) {
    @content;
  }
}

@mixin mobile-only {
  @include styles.media-breakpoint-down(styles.$breakpoint-x-small) {
    @content;
  }
}

$global-drawer-gap-size: 8px;
$global-drawer-expanded-mode-motion: #{awsui.$motion-duration-refresh-only-slow} #{awsui.$motion-easing-refresh-only-a};
$drawer-resize-handle-size: awsui.$space-m;

.drawer {
  position: sticky;
  z-index: constants.$drawer-z-index;
  background-color: awsui.$color-background-container-content;
  display: grid;
  grid-template-columns: awsui.$space-m 1fr;
  inline-size: var(#{custom-props.$drawerSize});

  block-size: 100%;
  overflow: hidden;
  /* stylelint-disable-next-line plugin/no-unsupported-browser-features */
  overscroll-behavior-y: contain;
  pointer-events: auto;
  word-wrap: break-word;
  @include styles.with-motion {
    transition:
      inline-size #{$global-drawer-expanded-mode-motion},
      min-inline-size #{$global-drawer-expanded-mode-motion};
  }

  &.with-expanded-motion {
    @include styles.with-motion {
      transition:
        inline-size #{$global-drawer-expanded-mode-motion},
        min-inline-size #{$global-drawer-expanded-mode-motion};
    }
  }

  @include desktop-only {
    &:not(.legacy) {
      border-inline-start: awsui.$border-divider-section-width solid awsui.$color-border-layout;
    }
  }

  @include mobile-only {
    inline-size: 100%;
    &.last-opened {
      z-index: constants.$drawer-z-index-mobile;
    }
  }

  &.drawer-global {
    display: block;

    @include desktop-only {
      inline-size: var(#{custom-props.$drawerSize});
<<<<<<< HEAD
      &.exiting {
        display: block;
        border-inline-start: none;
        > .global-drawer-wrapper {
          opacity: 0;
          // When multiple drawers are open and one of them is being closed, an unwanted width-changing transition appears.
          // To avoid this, we set opacity to 0 to make the unwanted transition invisible.
        }
      }
      &.drawer-hidden {
        display: none;
      }
=======
>>>>>>> e85ac794
    }

    @include mobile-only {
      &:not(.last-opened):not(.drawer-expanded) {
        display: none;
      }
    }
  }

  &.drawer-hidden {
    display: none;
  }

  &.drawer-expanded {
    inline-size: 100%;

    @include desktop-only {
      border-inline-start: none;

      &.has-next-siblings {
        > .global-drawer-wrapper {
          &:after {
            content: '';
            position: absolute;
            block-size: 100%;
            inline-size: $global-drawer-gap-size;
            inset-inline-end: 0;
            background: awsui.$color-gap-global-drawer;
            border-inline-start: awsui.$border-divider-section-width solid awsui.$color-border-layout;
            box-sizing: border-box;
          }
        }
      }

      > .global-drawer-wrapper {
        inline-size: 100%;
        grid-template-columns: $global-drawer-gap-size 1fr;

        > .drawer-content-container {
          grid-column: 2;
        }

        > .drawer-gap {
          grid-column: 1;
          grid-row: 1;
          block-size: 100%;
          inline-size: $global-drawer-gap-size;
          background: awsui.$color-gap-global-drawer;
          border-inline-end: awsui.$border-divider-section-width solid awsui.$color-border-layout;
        }
      }
    }
  }

  > .drawer-content-container {
    grid-column: 1 / span 2;
    grid-row: 1;
    display: grid;
    grid-template-columns: awsui.$space-m 1fr auto awsui.$space-m;
    grid-template-rows: constants.$toolbar-vertical-panel-icon-offset auto 1fr;
    overflow-y: auto;
    min-inline-size: var(#{custom-props.$drawerSize});

    > .drawer-close-button {
      grid-column: 3;
      grid-row: 2;
      z-index: 1;
      align-self: start;
    }

    > .drawer-expanded-mode-button {
      grid-column: 2;
      grid-row: 2;
      z-index: 1;
      align-self: start;
      display: flex;
      justify-content: end;
    }

    > .drawer-content {
      grid-column: 1 / span 4;
      grid-row: 1 / span 2;
      &.drawer-content-hidden {
        display: none;
      }
    }
  }

  > .drawer-slider {
    grid-column: 1;
    grid-row: 1;
    block-size: 100%;
    display: flex;
    align-items: center;
  }

  > .global-drawer-wrapper {
    display: grid;
    min-inline-size: var(#{custom-props.$drawerSize});
    grid-template-columns: $global-drawer-gap-size $drawer-resize-handle-size 1fr;
    overflow: hidden;

    @include mobile-only {
      grid-template-columns: 1fr;
    }

    > .drawer-gap {
      grid-column: 1;
      grid-row: 1;
      block-size: 100%;
      inline-size: $global-drawer-gap-size;
      background: awsui.$color-gap-global-drawer;
      border-inline-end: awsui.$border-divider-section-width solid awsui.$color-border-layout;
    }

    > .drawer-slider {
      grid-column: 2;
      grid-row: 1;
      display: flex;
      align-items: center;
    }

    > .drawer-content-container {
      grid-row: 1;
      display: grid;
      grid-template-columns: $drawer-resize-handle-size 1fr auto $drawer-resize-handle-size;
      grid-template-rows: constants.$toolbar-vertical-panel-icon-offset auto 1fr;
      overflow-y: auto;

      @include desktop-only {
        grid-column: 2 / span 2;
      }

      @include mobile-only {
        grid-column: 1 / span 2;
      }

      > .drawer-close-button {
        grid-column: 3;
        grid-row: 2;
        z-index: 1;
        align-self: start;
      }

      > .drawer-expanded-mode-button {
        grid-column: 2;
        grid-row: 2;
        z-index: 1;
        align-self: start;
        display: flex;
        justify-content: end;
      }

      > .drawer-content {
        grid-column: 1 / span 4;
        grid-row: 1 / span 2;

        &.drawer-content-hidden {
          display: none;
        }
      }
    }
  }
}<|MERGE_RESOLUTION|>--- conflicted
+++ resolved
@@ -37,11 +37,6 @@
   overscroll-behavior-y: contain;
   pointer-events: auto;
   word-wrap: break-word;
-  @include styles.with-motion {
-    transition:
-      inline-size #{$global-drawer-expanded-mode-motion},
-      min-inline-size #{$global-drawer-expanded-mode-motion};
-  }
 
   &.with-expanded-motion {
     @include styles.with-motion {
@@ -69,7 +64,6 @@
 
     @include desktop-only {
       inline-size: var(#{custom-props.$drawerSize});
-<<<<<<< HEAD
       &.exiting {
         display: block;
         border-inline-start: none;
@@ -82,8 +76,6 @@
       &.drawer-hidden {
         display: none;
       }
-=======
->>>>>>> e85ac794
     }
 
     @include mobile-only {
