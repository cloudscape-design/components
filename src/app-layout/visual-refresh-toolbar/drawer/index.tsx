// Copyright Amazon.com, Inc. or its affiliates. All Rights Reserved.
// SPDX-License-Identifier: Apache-2.0
import React, { useRef } from 'react';
import clsx from 'clsx';

import { InternalButton } from '../../../button/internal';
import PanelResizeHandle from '../../../internal/components/panel-resize-handle';
import customCssProps from '../../../internal/generated/custom-css-properties';
import { createWidgetizedComponent } from '../../../internal/widgets';
import { getLimitedValue } from '../../../split-panel/utils/size-utils';
import { AppLayoutProps } from '../../interfaces';
import { TOOLS_DRAWER_ID } from '../../utils/use-drawers';
import { AppLayoutInternals } from '../interfaces';
import { useResize } from './use-resize';

import sharedStyles from '../../resize/styles.css.js';
import testutilStyles from '../../test-classes/styles.css.js';
import styles from './styles.css.js';

interface AppLayoutDrawerImplementationProps {
  appLayoutInternals: AppLayoutInternals;
}

export function AppLayoutDrawerImplementation({ appLayoutInternals }: AppLayoutDrawerImplementationProps) {
  const {
    activeDrawer,
    minDrawerSize,
    activeDrawerSize,
    maxDrawerSize,
    ariaLabels,
    drawers,
    drawersFocusControl,
    isMobile,
    placement,
    drawersOpenQueue,
    onActiveDrawerChange,
    onActiveDrawerResize,
  } = appLayoutInternals;
  const drawerRef = useRef<HTMLDivElement>(null);
  const activeDrawerId = activeDrawer?.id;

  const computedAriaLabels = {
    closeButton: activeDrawer ? activeDrawer.ariaLabels?.closeButton : ariaLabels?.toolsClose,
    content: activeDrawer ? activeDrawer.ariaLabels?.drawerName : ariaLabels?.tools,
  };

  const isToolsDrawer = activeDrawer?.id === TOOLS_DRAWER_ID;
  const toolsOnlyMode = drawers.length === 1 && drawers[0].id === TOOLS_DRAWER_ID;
  const toolsContent = drawers?.find(drawer => drawer.id === TOOLS_DRAWER_ID)?.content;
  const resizeProps = useResize({
    currentWidth: activeDrawerSize,
    minWidth: minDrawerSize,
    maxWidth: maxDrawerSize,
    panelRef: drawerRef,
    handleRef: drawersFocusControl.refs.slider,
    onResize: size => onActiveDrawerResize({ id: activeDrawerId!, size }),
  });
  const lastOpenedDrawerId = drawersOpenQueue.length ? drawersOpenQueue[0] : null;

  return (
    <aside
      id={activeDrawerId}
      aria-hidden={!activeDrawer}
      aria-label={computedAriaLabels.content}
<<<<<<< HEAD
      className={clsx(styles.drawer, sharedStyles['with-motion'], {
        [styles['last-opened']]: lastOpenedDrawerId === activeDrawerId,
=======
      className={clsx(styles.drawer, {
>>>>>>> 1b116cef
        [testutilStyles['active-drawer']]: !toolsOnlyMode && activeDrawerId,
        [testutilStyles.tools]: isToolsDrawer,
      })}
      ref={drawerRef}
      onBlur={e => {
        if (!e.relatedTarget || !e.currentTarget.contains(e.relatedTarget)) {
          drawersFocusControl.loseFocus();
        }
      }}
      style={{
        blockSize: `calc(100vh - ${placement.insetBlockStart}px - ${placement.insetBlockEnd}px)`,
        insetBlockStart: placement.insetBlockStart,
      }}
      data-testid={`awsui-app-layout-drawer-${activeDrawerId}`}
    >
      {!isMobile && activeDrawer?.resizable && (
        <div className={styles['drawer-slider']}>
          <PanelResizeHandle
            ref={drawersFocusControl.refs.slider}
            position="side"
            className={testutilStyles['drawers-slider']}
            ariaLabel={activeDrawer?.ariaLabels?.resizeHandle}
            ariaValuenow={resizeProps.relativeSize}
            onKeyDown={resizeProps.onKeyDown}
            onPointerDown={resizeProps.onPointerDown}
          />
        </div>
      )}
      <div
        className={clsx(styles['drawer-content-container'], sharedStyles['with-motion'])}
        style={{ width: isMobile ? '100%' : `${activeDrawerSize}px` }}
      >
        <div className={clsx(styles['drawer-close-button'])}>
          <InternalButton
            ariaLabel={computedAriaLabels.closeButton}
            className={clsx({
              [testutilStyles['active-drawer-close-button']]: !isToolsDrawer && activeDrawerId,
              [testutilStyles['tools-close']]: isToolsDrawer,
            })}
            formAction="none"
            iconName={isMobile ? 'close' : 'angle-right'}
            onClick={() => onActiveDrawerChange(null)}
            ref={drawersFocusControl.refs.close}
            variant="icon"
          />
        </div>
        <div
          className={clsx(
            styles['drawer-content'],
            activeDrawerId !== TOOLS_DRAWER_ID && styles['drawer-content-hidden']
          )}
        >
          {toolsContent}
        </div>
        {activeDrawerId !== TOOLS_DRAWER_ID && <div className={styles['drawer-content']}>{activeDrawer?.content}</div>}
      </div>
    </aside>
  );
}

interface AppLayoutGlobalDrawerImplementationProps {
  appLayoutInternals: AppLayoutInternals;
  show: boolean;
  activeGlobalDrawer: AppLayoutProps.Drawer | undefined;
}

export function AppLayoutGlobalDrawerImplementation({
  appLayoutInternals,
  show,
  activeGlobalDrawer,
}: AppLayoutGlobalDrawerImplementationProps) {
  const {
    ariaLabels,
    globalDrawersFocusControl,
    isMobile,
    placement,
    onActiveGlobalDrawersChange,
    onActiveDrawerResize,
    minGlobalDrawersSizes,
    maxGlobalDrawersSizes,
    activeGlobalDrawersSizes,
    drawersOpenQueue,
  } = appLayoutInternals;
  const drawerRef = useRef<HTMLDivElement>(null);
  const activeDrawerId = activeGlobalDrawer?.id ?? '';

  const computedAriaLabels = {
    closeButton: activeGlobalDrawer ? activeGlobalDrawer.ariaLabels?.closeButton : ariaLabels?.toolsClose,
    content: activeGlobalDrawer ? activeGlobalDrawer.ariaLabels?.drawerName : ariaLabels?.tools,
  };

  const activeDrawerSize = activeGlobalDrawersSizes[activeDrawerId ?? ''] ?? 0;
  const minDrawerSize = minGlobalDrawersSizes[activeDrawerId ?? ''] ?? 0;
  const maxDrawerSize = maxGlobalDrawersSizes[activeDrawerId ?? ''] ?? 0;
  const refs = globalDrawersFocusControl.refs[activeDrawerId];
  const resizeProps = useResize({
    currentWidth: activeDrawerSize,
    minWidth: minDrawerSize,
    maxWidth: maxDrawerSize,
    panelRef: drawerRef,
    handleRef: refs?.slider,
    onResize: size => onActiveDrawerResize({ id: activeDrawerId!, size }),
  });
  const size = getLimitedValue(minDrawerSize, activeDrawerSize, maxDrawerSize);
  const lastOpenedDrawerId = drawersOpenQueue.length ? drawersOpenQueue[0] : null;

  return (
    <aside
      id={activeDrawerId}
      aria-hidden={!show}
      aria-label={computedAriaLabels.content}
      className={clsx(styles.drawer, sharedStyles['with-motion'], {
        [styles['drawer-global']]: show,
        [styles['last-opened']]: lastOpenedDrawerId === activeDrawerId,
        [testutilStyles['active-drawer']]: show,
      })}
      ref={drawerRef}
      onBlur={e => {
        if (!e.relatedTarget || !e.currentTarget.contains(e.relatedTarget)) {
          globalDrawersFocusControl.loseFocus();
        }
      }}
      style={{
        blockSize: show ? `calc(100vh - ${placement.insetBlockStart}px - ${placement.insetBlockEnd}px)` : 0,
        insetBlockStart: placement.insetBlockStart,
        ...(!isMobile && { [customCssProps.drawerSize]: `${show ? size : 0}px` }),
      }}
      data-testid={`awsui-app-layout-drawer-${activeDrawerId}`}
    >
      {!isMobile && activeGlobalDrawer?.resizable && (
        <div className={styles['drawer-slider']}>
          <PanelResizeHandle
            ref={refs?.slider}
            position="side"
            className={testutilStyles['drawers-slider']}
            ariaLabel={activeGlobalDrawer?.ariaLabels?.resizeHandle}
            ariaValuenow={resizeProps.relativeSize}
            onKeyDown={resizeProps.onKeyDown}
            onPointerDown={resizeProps.onPointerDown}
            compact={true}
          />
        </div>
      )}
      <div className={styles['drawer-content-container']}>
        <div className={clsx(styles['drawer-close-button'])}>
          <InternalButton
            ariaLabel={computedAriaLabels.closeButton}
            className={clsx({
              [testutilStyles['active-drawer-close-button']]: activeDrawerId,
            })}
            formAction="none"
            iconName={isMobile ? 'close' : 'angle-right'}
            onClick={() => onActiveGlobalDrawersChange(activeDrawerId)}
            ref={refs?.close}
            variant="icon"
          />
        </div>
        <div className={styles['drawer-content']}>{activeGlobalDrawer?.content}</div>
      </div>
    </aside>
  );
}

export const createWidgetizedAppLayoutDrawer = createWidgetizedComponent(AppLayoutDrawerImplementation);

export const createWidgetizedAppLayoutGlobalDrawer = createWidgetizedComponent(AppLayoutGlobalDrawerImplementation);<|MERGE_RESOLUTION|>--- conflicted
+++ resolved
@@ -62,12 +62,8 @@
       id={activeDrawerId}
       aria-hidden={!activeDrawer}
       aria-label={computedAriaLabels.content}
-<<<<<<< HEAD
-      className={clsx(styles.drawer, sharedStyles['with-motion'], {
+      className={clsx(styles.drawer, {
         [styles['last-opened']]: lastOpenedDrawerId === activeDrawerId,
-=======
-      className={clsx(styles.drawer, {
->>>>>>> 1b116cef
         [testutilStyles['active-drawer']]: !toolsOnlyMode && activeDrawerId,
         [testutilStyles.tools]: isToolsDrawer,
       })}
