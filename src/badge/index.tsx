--- conflicted
+++ resolved
@@ -21,11 +21,7 @@
   const className = clsx(baseProps.className, styles.badge, styles[`badge-color-${color}`]);
 
   return (
-<<<<<<< HEAD
-    <span {...baseProps} {...{ className }} ref={__internalRootRef} style={style as React.CSSProperties}>
-=======
     <span {...baseProps} {...{ className }} ref={__internalRootRef} style={getBadgeStyles(style)}>
->>>>>>> 643482c6
       {children}
     </span>
   );
