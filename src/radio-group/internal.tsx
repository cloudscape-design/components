--- conflicted
+++ resolved
@@ -29,12 +29,8 @@
       ariaControls,
       onChange,
       readOnly,
-<<<<<<< HEAD
       __internalRootRef,
-=======
       style,
-      __internalRootRef = null,
->>>>>>> fa5bdbd8
       ...props
     }: InternalRadioGroupProps,
     ref: React.Ref<RadioGroupProps.Ref>
