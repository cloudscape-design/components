{
  "name": "@cloudscape-design/components",
  "version": "3.0.0",
  "repository": {
    "type": "git",
    "url": "https://github.com/cloudscape-design/components.git"
  },
  "homepage": "https://cloudscape.design",
  "files": [],
  "scripts": {
    "quick-build": "gulp quick-build",
    "build": "cross-env NODE_ENV=production gulp build",
    "test": "TZ=UTC gulp test",
    "test:unit": "TZ=UTC gulp test:unit",
    "test:a11y": "gulp test:a11y",
    "test:integ": "gulp test:integ",
    "test:motion": "gulp test:motion",
    "lint": "npm-run-all --parallel lint:*",
    "lint:eslint": "eslint --ignore-path .gitignore --ext ts,tsx,js .",
    "lint:stylelint": "stylelint --ignore-path .gitignore --fix '{src,pages}/**/*.{css,scss}'",
    "start": "npm-run-all --parallel start:watch start:dev",
    "start:watch": "gulp watch",
    "start:dev": "cross-env NODE_ENV=development webpack serve --config pages/webpack.config.js",
    "start:integ": "cross-env NODE_ENV=development webpack serve --config pages/webpack.config.integ.js",
    "prepare": "husky"
  },
  "dependencies": {
    "@cloudscape-design/collection-hooks": "^1.0.0",
    "@cloudscape-design/component-toolkit": "^1.0.0-beta",
    "@cloudscape-design/test-utils-core": "^1.0.0",
    "@cloudscape-design/theming-runtime": "^1.0.0",
    "@dnd-kit/core": "^6.0.8",
    "@dnd-kit/sortable": "^7.0.2",
    "@dnd-kit/utilities": "^3.2.1",
    "@juggle/resize-observer": "^3.3.1",
    "ace-builds": "^1.34.0",
    "balanced-match": "^1.0.2",
    "clsx": "^1.1.0",
    "d3-shape": "^1.3.7",
    "date-fns": "^2.25.0",
    "intl-messageformat": "^10.3.1",
    "mnth": "^2.0.0",
    "react-keyed-flatten-children": "^2.2.1",
    "react-transition-group": "^4.4.2",
    "tslib": "^2.4.0",
    "weekstart": "^1.1.0"
  },
  "peerDependencies": {
    "react": "^16.8 || ^17 || ^18",
    "react-dom": "^16.8 || ^17 || ^18"
  },
  "devDependencies": {
    "@babel/core": "^7.23.7",
    "@babel/plugin-syntax-typescript": "^7.23.3",
    "@cloudscape-design/browser-test-tools": "^3.0.0",
    "@cloudscape-design/build-tools": "^3.0.0",
    "@cloudscape-design/documenter": "^1.0.0",
    "@cloudscape-design/eslint-plugin": "file:build-tools/eslint",
    "@cloudscape-design/global-styles": "^1.0.0",
    "@cloudscape-design/jest-preset": "^2.0.0",
    "@cloudscape-design/test-utils-converter": "^1.0.0",
    "@cloudscape-design/theming-build": "^1.0.0",
    "@formatjs/icu-messageformat-parser": "^2.3.0",
    "@rollup/plugin-node-resolve": "^15.0.1",
    "@size-limit/preset-small-lib": "^11.2.0",
    "@testing-library/jest-dom": "^5.16.4",
    "@testing-library/react": "^12.1.5",
    "@tsconfig/node16": "^16.1.1",
    "@types/balanced-match": "^1.0.1",
    "@types/d3-scale": "^2.2.6",
    "@types/d3-shape": "^1.3.8",
    "@types/glob": "^7.2.0",
    "@types/jest": "^29.5.13",
    "@types/lodash": "^4.14.176",
    "@types/node": "^20.17.14",
    "@types/react": "^16.14.20",
    "@types/react-dom": "^16.9.14",
    "@types/react-router": "^5.1.18",
    "@types/react-router-dom": "^5.3.2",
    "@types/react-test-renderer": "^18.3.0",
    "@types/react-transition-group": "^4.4.4",
    "@types/webpack-env": "^1.16.3",
    "@typescript-eslint/eslint-plugin": "^8.24.1",
    "@typescript-eslint/parser": "^8.24.1",
    "axe-core": "^4.7.2",
    "babel-jest": "^29.7.0",
    "change-case": "^4.1.2",
    "commenting": "^1.1.0",
    "copy-webpack-plugin": "^9.0.1",
    "cross-env": "^7.0.3",
    "css-loader": "^6.5.1",
    "css-minimizer-webpack-plugin": "^3.1.1",
    "d3-scale": "^4.0.2",
    "eslint": "^8.28.0",
    "eslint-config-prettier": "^9.1.0",
    "eslint-plugin-header": "^3.1.1",
    "eslint-plugin-jest": "^28.11.0",
    "eslint-plugin-no-unsanitized": "^4.0.2",
    "eslint-plugin-prettier": "^5.1.3",
    "eslint-plugin-react": "^7.31.11",
    "eslint-plugin-react-hooks": "^4.6.0",
    "eslint-plugin-simple-import-sort": "^12.1.1",
    "eslint-plugin-unicorn": "^45.0.1",
    "execa": "^4.1.0",
    "fs-extra": "^11.2.0",
    "glob": "^7.2.0",
    "gulp": "^5.0.0",
    "html-validate": "^7.3.0",
    "html-webpack-plugin": "^5.5.0",
    "husky": "^9.0.0",
    "jest": "^29.7.0",
    "jest-environment-jsdom": "^29.7.0",
    "lint-staged": "^15.2.2",
    "loader-utils": "^3.2.1",
    "lodash": "^4.17.21",
    "mini-css-extract-plugin": "^2.4.4",
    "mississippi": "^4.0.0",
    "mockdate": "^3.0.5",
    "npm-run-all": "^4.1.5",
    "prettier": "^3.2.5",
    "react": "^16.14.0",
    "react-dom": "^16.14.0",
    "react-router-dom": "^5.3.0",
    "react-test-renderer": "^16.14.0",
    "react-virtual": "^2.8.2",
    "rimraf": "^5.0.5",
    "rollup": "^3.29.5",
    "rollup-plugin-license": "^3.0.1",
    "sass": "^1.43.4",
    "sass-loader": "^12.3.0",
    "size-limit": "^11.1.6",
    "stylelint": "^16.6.1",
    "stylelint-config-recommended-scss": "^14.0.0",
    "stylelint-no-unsupported-browser-features": "^8.0.2",
    "stylelint-order": "^6.0.4",
    "stylelint-prettier": "^5.0.0",
    "stylelint-scss": "^6.3.1",
    "stylelint-use-logical": "^2.1.2",
    "svgo": "^2.8.0",
    "ts-jest": "^29.2.5",
    "ts-loader": "^9.2.6",
    "typescript": "^4.6.4",
    "wait-on": "^8.0.2",
    "webpack": "^5.94.0",
    "webpack-cli": "^4.9.1",
    "webpack-dev-server": "^4.7.4"
  },
  "lint-staged": {
    "*.{js,jsx,ts,tsx}": [
      "eslint --fix"
    ],
    "*.{scss,css}": [
      "stylelint --fix"
    ],
    "package-lock.json": [
      "node ./scripts/unlock-package-lock.js"
    ]
  },
  "size-limit": [
    {
      "path": "lib/components/internal/plugins/index.js",
      "brotli": false,
      "limit": "14 kB"
    },
    {
      "path": "lib/components/internal/widget-exports.js",
      "brotli": false,
<<<<<<< HEAD
      "limit": "800 kB"
=======
      "limit": "753 kB"
>>>>>>> e6c589ba
    }
  ],
  "browserslist": [
    "last 3 Chrome major versions",
    "last 3 Firefox major versions",
    "last 3 Edge major versions",
    "last 3 Safari major versions"
  ]
}<|MERGE_RESOLUTION|>--- conflicted
+++ resolved
@@ -165,11 +165,7 @@
     {
       "path": "lib/components/internal/widget-exports.js",
       "brotli": false,
-<<<<<<< HEAD
-      "limit": "800 kB"
-=======
       "limit": "753 kB"
->>>>>>> e6c589ba
     }
   ],
   "browserslist": [
